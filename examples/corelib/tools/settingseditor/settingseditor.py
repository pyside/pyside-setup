--- conflicted
+++ resolved
@@ -47,9 +47,9 @@
 
 from PySide2.QtCore import (QByteArray, QDate, QDateTime, QDir, QEvent, QPoint,
     QRect, QRegularExpression, QSettings, QSize, QTime, QTimer, Qt)
-from PySide2.QtGui import (QColor, QIcon, QIntValidator, QDoubleValidator,
-    QRegularExpressionValidator, QValidator)
-from PySide2.QtWidgets import (QAbstractItemView, QAction, QApplication,
+from PySide2.QtGui import (QAction, QColor, QIcon, QIntValidator,
+    QDoubleValidator, QRegularExpressionValidator, QValidator)
+from PySide2.QtWidgets import (QAbstractItemView, QApplication,
     QCheckBox, QComboBox, QFileDialog, QDialog, QDialogButtonBox, QGridLayout,
     QGroupBox, QHeaderView, QInputDialog, QItemDelegate, QLabel, QLineEdit,
     QMainWindow, QMessageBox, QStyle, QSpinBox, QStyleOptionViewItem,
@@ -233,7 +233,6 @@
                 "The <b>Settings Editor</b> example shows how to access "
                 "application settings using Qt.")
 
-<<<<<<< HEAD
     def createActions(self):
         self.openSettingsAct = QtGui.QAction("&Open Application Settings...",
                 self, shortcut="Ctrl+O", triggered=self.openSettings)
@@ -243,7 +242,7 @@
 
         self.openPropertyListAct = QtGui.QAction("Open macOS &Property List...",
                 self, shortcut="Ctrl+P", triggered=self.openPropertyList)
-=======
+
     def create_actions(self):
         self.open_settings_action = QAction("&Open Application Settings...",
                 self, shortcut="Ctrl+O", triggered=self.open_settings)
@@ -253,29 +252,15 @@
 
         self.open_property_list_action = QAction("Open macOS &Property List...",
                 self, shortcut="Ctrl+P", triggered=self.open_property_list)
->>>>>>> 72111808
         if sys.platform != 'darwin':
             self.open_property_list_action.setEnabled(False)
 
-<<<<<<< HEAD
-        self.openRegistryPathAct = QtGui.QAction(
-=======
         self.open_registry_path_action = QAction(
->>>>>>> 72111808
                 "Open Windows &Registry Path...", self, shortcut="Ctrl+G",
                 triggered=self.open_registry_path)
         if sys.platform != 'win32':
             self.open_registry_path_action.setEnabled(False)
 
-<<<<<<< HEAD
-        self.refreshAct = QtGui.QAction("&Refresh", self, shortcut="Ctrl+R",
-                enabled=False, triggered=self.settingsTree.refresh)
-
-        self.exitAct = QtGui.QAction("E&xit", self, shortcut="Ctrl+Q",
-                triggered=self.close)
-
-        self.autoRefreshAct = QtGui.QAction("&Auto-Refresh", self,
-=======
         self.refresh_action = QAction("&Refresh", self, shortcut="Ctrl+R",
                 enabled=False, triggered=self.settings_tree.refresh)
 
@@ -283,30 +268,18 @@
                 triggered=self.close)
 
         self.auto_refresh_action = QAction("&Auto-Refresh", self,
->>>>>>> 72111808
                 shortcut="Ctrl+A", checkable=True, enabled=False)
         self.auto_refresh_action.triggered[bool].connect(self.settings_tree.set_auto_refresh)
         self.auto_refresh_action.triggered[bool].connect(self.refresh_action.setDisabled)
 
-<<<<<<< HEAD
-        self.fallbacksAct = QtGui.QAction("&Fallbacks", self,
-=======
         self.fallbacks_action = QAction("&Fallbacks", self,
->>>>>>> 72111808
                 shortcut="Ctrl+F", checkable=True, enabled=False)
         self.fallbacks_action.triggered[bool].connect(self.settings_tree.set_fallbacks_enabled)
 
-<<<<<<< HEAD
-        self.aboutAct = QtGui.QAction("&About", self, triggered=self.about)
-
-        self.aboutQtAct = QtGui.QAction("About &Qt", self,
-                triggered=qApp.aboutQt)
-=======
         self.about_action = QAction("&About", self, triggered=self.about)
 
         self.about_Qt_action = QAction("About &Qt", self,
                                        triggered=qApp.aboutQt)
->>>>>>> 72111808
 
     def create_menus(self):
         self.file_menu = self.menuBar().addMenu("&File")
