
#############################################################################
##
## Copyright (C) 2018 The Qt Company Ltd.
## Contact: http://www.qt.io/licensing/
##
## This file is part of the Qt for Python examples of the Qt Toolkit.
##
## $QT_BEGIN_LICENSE:BSD$
## You may use this file under the terms of the BSD license as follows:
##
## "Redistribution and use in source and binary forms, with or without
## modification, are permitted provided that the following conditions are
## met:
##   * Redistributions of source code must retain the above copyright
##     notice, this list of conditions and the following disclaimer.
##   * Redistributions in binary form must reproduce the above copyright
##     notice, this list of conditions and the following disclaimer in
##     the documentation and/or other materials provided with the
##     distribution.
##   * Neither the name of The Qt Company Ltd nor the names of its
##     contributors may be used to endorse or promote products derived
##     from this software without specific prior written permission.
##
##
## THIS SOFTWARE IS PROVIDED BY THE COPYRIGHT HOLDERS AND CONTRIBUTORS
## "AS IS" AND ANY EXPRESS OR IMPLIED WARRANTIES, INCLUDING, BUT NOT
## LIMITED TO, THE IMPLIED WARRANTIES OF MERCHANTABILITY AND FITNESS FOR
## A PARTICULAR PURPOSE ARE DISCLAIMED. IN NO EVENT SHALL THE COPYRIGHT
## OWNER OR CONTRIBUTORS BE LIABLE FOR ANY DIRECT, INDIRECT, INCIDENTAL,
## SPECIAL, EXEMPLARY, OR CONSEQUENTIAL DAMAGES (INCLUDING, BUT NOT
## LIMITED TO, PROCUREMENT OF SUBSTITUTE GOODS OR SERVICES; LOSS OF USE,
## DATA, OR PROFITS; OR BUSINESS INTERRUPTION) HOWEVER CAUSED AND ON ANY
## THEORY OF LIABILITY, WHETHER IN CONTRACT, STRICT LIABILITY, OR TORT
## (INCLUDING NEGLIGENCE OR OTHERWISE) ARISING IN ANY WAY OUT OF THE USE
## OF THIS SOFTWARE, EVEN IF ADVISED OF THE POSSIBILITY OF SUCH DAMAGE."
##
## $QT_END_LICENSE$
##
#############################################################################

"""PySide2 WebEngineWidgets Example"""

import sys
from bookmarkwidget import BookmarkWidget
from browsertabwidget import BrowserTabWidget
from downloadwidget import DownloadWidget
from findtoolbar import FindToolBar
from webengineview import WebEngineView
from PySide2 import QtCore
from PySide2.QtCore import Qt, QUrl
from PySide2.QtGui import QKeySequence, QIcon
<<<<<<< HEAD
from PySide2.QtWidgets import (QAction, QApplication,
    QDockWidget, QLabel, QLineEdit, QMainWindow, QToolBar)
=======
from PySide2.QtWidgets import (QAction, QApplication, QDockWidget, QLabel,
                               QLineEdit, QMainWindow, QToolBar)
>>>>>>> d47fb98e
from PySide2.QtWebEngineWidgets import QWebEngineDownloadItem, QWebEnginePage

main_windows = []


def create_main_window():
    """Creates a MainWindow using 75% of the available screen resolution."""
    main_win = MainWindow()
    main_windows.append(main_win)
    available_geometry = app.desktop().availableGeometry(main_win)
    main_win.resize(available_geometry.width() * 2 / 3,
                    available_geometry.height() * 2 / 3)
    main_win.show()
    return main_win


def create_main_window_with_browser():
    """Creates a MainWindow with a BrowserTabWidget."""
    main_win = create_main_window()
    return main_win.add_browser_tab()


class MainWindow(QMainWindow):
    """Provides the parent window that includes the BookmarkWidget,
    BrowserTabWidget, and a DownloadWidget, to offer the complete
    web browsing experience."""

    def __init__(self):
        super(MainWindow, self).__init__()

        self.setWindowTitle('PySide2 tabbed browser Example')

        self._tab_widget = BrowserTabWidget(create_main_window_with_browser)
        self._tab_widget.enabled_changed.connect(self._enabled_changed)
        self._tab_widget.download_requested.connect(self._download_requested)
        self.setCentralWidget(self._tab_widget)
        self.connect(self._tab_widget, QtCore.SIGNAL("url_changed(QUrl)"),
                     self.url_changed)

        self._bookmark_dock = QDockWidget()
        self._bookmark_dock.setWindowTitle('Bookmarks')
        self._bookmark_widget = BookmarkWidget()
        self._bookmark_widget.open_bookmark.connect(self.load_url)
        self._bookmark_widget.open_bookmark_in_new_tab.connect(self.load_url_in_new_tab)
        self._bookmark_dock.setWidget(self._bookmark_widget)
        self.addDockWidget(Qt.LeftDockWidgetArea, self._bookmark_dock)

        self._find_tool_bar = None

        self._actions = {}
        self._create_menu()

        self._tool_bar = QToolBar()
        self.addToolBar(self._tool_bar)
        for action in self._actions.values():
            if not action.icon().isNull():
                self._tool_bar.addAction(action)

        self._addres_line_edit = QLineEdit()
        self._addres_line_edit.setClearButtonEnabled(True)
        self._addres_line_edit.returnPressed.connect(self.load)
        self._tool_bar.addWidget(self._addres_line_edit)
        self._zoom_label = QLabel()
        self.statusBar().addPermanentWidget(self._zoom_label)
        self._update_zoom_label()

        self._bookmarksToolBar = QToolBar()
        self.addToolBar(Qt.TopToolBarArea, self._bookmarksToolBar)
        self.insertToolBarBreak(self._bookmarksToolBar)
        self._bookmark_widget.changed.connect(self._update_bookmarks)
        self._update_bookmarks()

    def _update_bookmarks(self):
        self._bookmark_widget.populate_tool_bar(self._bookmarksToolBar)
        self._bookmark_widget.populate_other(self._bookmark_menu, 3)

    def _create_menu(self):
        file_menu = self.menuBar().addMenu("&File")
        exit_action = QAction(QIcon.fromTheme("application-exit"), "E&xit",
                              self, shortcut="Ctrl+Q", triggered=qApp.quit)
        file_menu.addAction(exit_action)

        navigation_menu = self.menuBar().addMenu("&Navigation")

        style_icons = ':/qt-project.org/styles/commonstyle/images/'
        back_action = QAction(QIcon.fromTheme("go-previous",
                                              QIcon(style_icons + 'left-32.png')),
                              "Back", self,
                              shortcut=QKeySequence(QKeySequence.Back),
                              triggered=self._tab_widget.back)
        self._actions[QWebEnginePage.Back] = back_action
        back_action.setEnabled(False)
        navigation_menu.addAction(back_action)
        forward_action = QAction(QIcon.fromTheme("go-next",
                                                 QIcon(style_icons + 'right-32.png')),
                                 "Forward", self,
                                 shortcut=QKeySequence(QKeySequence.Forward),
                                 triggered=self._tab_widget.forward)
        forward_action.setEnabled(False)
        self._actions[QWebEnginePage.Forward] = forward_action

        navigation_menu.addAction(forward_action)
        reload_action = QAction(QIcon(style_icons + 'refresh-32.png'),
                                "Reload", self,
                                shortcut=QKeySequence(QKeySequence.Refresh),
                                triggered=self._tab_widget.reload)
        self._actions[QWebEnginePage.Reload] = reload_action
        reload_action.setEnabled(False)
        navigation_menu.addAction(reload_action)

        navigation_menu.addSeparator()

        new_tab_action = QAction("New Tab", self,
                                 shortcut='Ctrl+T',
                                 triggered=self.add_browser_tab)
        navigation_menu.addAction(new_tab_action)

        close_tab_action = QAction("Close Current Tab", self,
                                   shortcut="Ctrl+W",
                                   triggered=self._close_current_tab)
        navigation_menu.addAction(close_tab_action)

        navigation_menu.addSeparator()

        history_action = QAction("History...", self,
                                 triggered=self._tab_widget.show_history)
        navigation_menu.addAction(history_action)

        edit_menu = self.menuBar().addMenu("&Edit")

        find_action = QAction("Find", self,
                              shortcut=QKeySequence(QKeySequence.Find),
                              triggered=self._show_find)
        edit_menu.addAction(find_action)

        edit_menu.addSeparator()
        undo_action = QAction("Undo", self,
                              shortcut=QKeySequence(QKeySequence.Undo),
                              triggered=self._tab_widget.undo)
        self._actions[QWebEnginePage.Undo] = undo_action
        undo_action.setEnabled(False)
        edit_menu.addAction(undo_action)

        redo_action = QAction("Redo", self,
                              shortcut=QKeySequence(QKeySequence.Redo),
                              triggered=self._tab_widget.redo)
        self._actions[QWebEnginePage.Redo] = redo_action
        redo_action.setEnabled(False)
        edit_menu.addAction(redo_action)

        edit_menu.addSeparator()

        cut_action = QAction("Cut", self,
                             shortcut=QKeySequence(QKeySequence.Cut),
                             triggered=self._tab_widget.cut)
        self._actions[QWebEnginePage.Cut] = cut_action
        cut_action.setEnabled(False)
        edit_menu.addAction(cut_action)

        copy_action = QAction("Copy", self,
                              shortcut=QKeySequence(QKeySequence.Copy),
                              triggered=self._tab_widget.copy)
        self._actions[QWebEnginePage.Copy] = copy_action
        copy_action.setEnabled(False)
        edit_menu.addAction(copy_action)

        paste_action = QAction("Paste", self,
                               shortcut=QKeySequence(QKeySequence.Paste),
                               triggered=self._tab_widget.paste)
        self._actions[QWebEnginePage.Paste] = paste_action
        paste_action.setEnabled(False)
        edit_menu.addAction(paste_action)

        edit_menu.addSeparator()

        select_all_action = QAction("Select All", self,
                                    shortcut=QKeySequence(QKeySequence.SelectAll),
                                    triggered=self._tab_widget.select_all)
        self._actions[QWebEnginePage.SelectAll] = select_all_action
        select_all_action.setEnabled(False)
        edit_menu.addAction(select_all_action)

        self._bookmark_menu = self.menuBar().addMenu("&Bookmarks")
        add_bookmark_action = QAction("&Add Bookmark", self,
                                      triggered=self._add_bookmark)
        self._bookmark_menu.addAction(add_bookmark_action)
        add_tool_bar_bookmark_action = QAction("&Add Bookmark to Tool Bar", self,
                                               triggered=self._add_tool_bar_bookmark)
        self._bookmark_menu.addAction(add_tool_bar_bookmark_action)
        self._bookmark_menu.addSeparator()

        tools_menu = self.menuBar().addMenu("&Tools")
        download_action = QAction("Open Downloads", self,
                                  triggered=DownloadWidget.open_download_directory)
        tools_menu.addAction(download_action)

        window_menu = self.menuBar().addMenu("&Window")

        window_menu.addAction(self._bookmark_dock.toggleViewAction())

        window_menu.addSeparator()

        zoom_in_action = QAction(QIcon.fromTheme("zoom-in"),
                                 "Zoom In", self,
                                 shortcut=QKeySequence(QKeySequence.ZoomIn),
                                 triggered=self._zoom_in)
        window_menu.addAction(zoom_in_action)
        zoom_out_action = QAction(QIcon.fromTheme("zoom-out"),
                                  "Zoom Out", self,
                                  shortcut=QKeySequence(QKeySequence.ZoomOut),
                                  triggered=self._zoom_out)
        window_menu.addAction(zoom_out_action)

        reset_zoom_action = QAction(QIcon.fromTheme("zoom-original"),
                                    "Reset Zoom", self,
                                    shortcut="Ctrl+0",
                                    triggered=self._reset_zoom)
        window_menu.addAction(reset_zoom_action)

        about_menu = self.menuBar().addMenu("&About")
        about_action = QAction("About Qt", self,
                               shortcut=QKeySequence(QKeySequence.HelpContents),
                               triggered=qApp.aboutQt)
        about_menu.addAction(about_action)

    def add_browser_tab(self):
        return self._tab_widget.add_browser_tab()

    def _close_current_tab(self):
        if self._tab_widget.count() > 1:
            self._tab_widget.close_current_tab()
        else:
            self.close()

    def close_event(self, event):
        main_windows.remove(self)
        event.accept()

    def load(self):
        url_string = self._addres_line_edit.text().strip()
        if url_string:
            self.load_url_string(url_string)

    def load_url_string(self, url_s):
        url = QUrl.fromUserInput(url_s)
        if (url.isValid()):
            self.load_url(url)

    def load_url(self, url):
        self._tab_widget.load(url)

    def load_url_in_new_tab(self, url):
        self.add_browser_tab().load(url)

    def url_changed(self, url):
        self._addres_line_edit.setText(url.toString())

    def _enabled_changed(self, web_action, enabled):
        action = self._actions[web_action]
        if action:
            action.setEnabled(enabled)

    def _add_bookmark(self):
        index = self._tab_widget.currentIndex()
        if index >= 0:
            url = self._tab_widget.url()
            title = self._tab_widget.tabText(index)
            icon = self._tab_widget.tabIcon(index)
            self._bookmark_widget.add_bookmark(url, title, icon)

    def _add_tool_bar_bookmark(self):
        index = self._tab_widget.currentIndex()
        if index >= 0:
            url = self._tab_widget.url()
            title = self._tab_widget.tabText(index)
            icon = self._tab_widget.tabIcon(index)
            self._bookmark_widget.add_tool_bar_bookmark(url, title, icon)

    def _zoom_in(self):
        new_zoom = self._tab_widget.zoom_factor() * 1.5
        if (new_zoom <= WebEngineView.maximum_zoom_factor()):
            self._tab_widget.set_zoom_factor(new_zoom)
            self._update_zoom_label()

    def _zoom_out(self):
        new_zoom = self._tab_widget.zoom_factor() / 1.5
        if (new_zoom >= WebEngineView.minimum_zoom_factor()):
            self._tab_widget.set_zoom_factor(new_zoom)
            self._update_zoom_label()

    def _reset_zoom(self):
        self._tab_widget.set_zoom_factor(1)
        self._update_zoom_label()

    def _update_zoom_label(self):
        percent = int(self._tab_widget.zoom_factor() * 100)
        self._zoom_label.setText("{}%".format(percent))

    def _download_requested(self, item):
        # Remove old downloads before opening a new one
        for old_download in self.statusBar().children():
            if (type(old_download).__name__ == 'download_widget' and
                old_download.state() != QWebEngineDownloadItem.DownloadInProgress):
                self.statusBar().removeWidget(old_download)
                del old_download

        item.accept()
        download_widget = download_widget(item)
        download_widget.removeRequested.connect(self._remove_download_requested,
                                                Qt.QueuedConnection)
        self.statusBar().addWidget(download_widget)

    def _remove_download_requested(self):
            download_widget = self.sender()
            self.statusBar().removeWidget(download_widget)
            del download_widget

    def _show_find(self):
        if self._find_tool_bar is None:
            self._find_tool_bar = FindToolBar()
            self._find_tool_bar.find.connect(self._tab_widget.find)
            self.addToolBar(Qt.BottomToolBarArea, self._find_tool_bar)
        else:
            self._find_tool_bar.show()
        self._find_tool_bar.focus_find()

    def write_bookmarks(self):
        self._bookmark_widget.write_bookmarks()


if __name__ == '__main__':
    app = QApplication(sys.argv)
    main_win = create_main_window()
    initial_urls = sys.argv[1:]
    if not initial_urls:
        initial_urls.append('http://qt.io')
    for url in initial_urls:
        main_win.load_url_in_new_tab(QUrl.fromUserInput(url))
    exit_code = app.exec_()
    main_win.write_bookmarks()
    sys.exit(exit_code)<|MERGE_RESOLUTION|>--- conflicted
+++ resolved
@@ -50,13 +50,8 @@
 from PySide2 import QtCore
 from PySide2.QtCore import Qt, QUrl
 from PySide2.QtGui import QKeySequence, QIcon
-<<<<<<< HEAD
-from PySide2.QtWidgets import (QAction, QApplication,
-    QDockWidget, QLabel, QLineEdit, QMainWindow, QToolBar)
-=======
 from PySide2.QtWidgets import (QAction, QApplication, QDockWidget, QLabel,
                                QLineEdit, QMainWindow, QToolBar)
->>>>>>> d47fb98e
 from PySide2.QtWebEngineWidgets import QWebEngineDownloadItem, QWebEnginePage
 
 main_windows = []
