--- conflicted
+++ resolved
@@ -384,27 +384,16 @@
 
 QString TypeDatabase::modifiedTypesystemFilepath(const QString& tsFile) const
 {
-<<<<<<< HEAD
-    if (!QFile::exists(tsFile)) {
-        int idx = tsFile.lastIndexOf(QLatin1Char('/'));
-        QString fileName = idx >= 0 ? tsFile.right(tsFile.length() - idx - 1) : tsFile;
-        for (const QString &path : m_typesystemPaths) {
-            QString filepath(path + QLatin1Char('/') + fileName);
-            if (QFile::exists(filepath))
-                return filepath;
-        }
-=======
     const QFileInfo tsFi(tsFile);
     if (tsFi.isAbsolute()) // No point in further lookups
         return tsFi.absoluteFilePath();
     if (tsFi.isFile()) // Make path absolute
         return tsFi.absoluteFilePath();
     const QString fileName = tsFi.fileName();
-    foreach (const QString &path, m_typesystemPaths) {
+    for (const QString &path : m_typesystemPaths) {
         const QFileInfo fi(path + QLatin1Char('/') + fileName);
         if (fi.isFile())
             return fi.absoluteFilePath();
->>>>>>> 73ba1c34
     }
     return tsFile;
 }
