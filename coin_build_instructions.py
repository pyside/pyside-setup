#############################################################################
##
## Copyright (C) 2018 The Qt Company Ltd.
## Contact: https://www.qt.io/licensing/
##
## This file is part of Qt for Python.
##
## $QT_BEGIN_LICENSE:LGPL$
## Commercial License Usage
## Licensees holding valid commercial Qt licenses may use this file in
## accordance with the commercial license agreement provided with the
## Software or, alternatively, in accordance with the terms contained in
## a written agreement between you and The Qt Company. For licensing terms
## and conditions see https://www.qt.io/terms-conditions. For further
## information use the contact form at https://www.qt.io/contact-us.
##
## GNU Lesser General Public License Usage
## Alternatively, this file may be used under the terms of the GNU Lesser
## General Public License version 3 as published by the Free Software
## Foundation and appearing in the file LICENSE.LGPL3 included in the
## packaging of this file. Please review the following information to
## ensure the GNU Lesser General Public License version 3 requirements
## will be met: https://www.gnu.org/licenses/lgpl-3.0.html.
##
## GNU General Public License Usage
## Alternatively, this file may be used under the terms of the GNU
## General Public License version 2.0 or (at your option) the GNU General
## Public license version 3 or any later version approved by the KDE Free
## Qt Foundation. The licenses are as published by the Free Software
## Foundation and appearing in the file LICENSE.GPL2 and LICENSE.GPL3
## included in the packaging of this file. Please review the following
## information to ensure the GNU General Public License requirements will
## be met: https://www.gnu.org/licenses/gpl-2.0.html and
## https://www.gnu.org/licenses/gpl-3.0.html.
##
## $QT_END_LICENSE$
##
#############################################################################
import calendar
import datetime
import os
import os.path
import site
import sys
from os.path import expanduser
import pathlib
import urllib.request as urllib

from build_scripts.options import has_option, log, option_value
from build_scripts.utils import (expand_clang_variables, get_ci_qtpaths_path,
                                 get_qtci_virtualEnv,
                                 parse_cmake_conf_assignments_by_key, rmtree,
                                 run_instruction)

log.set_verbosity(log.INFO)

# Values must match COIN thrift
CI_HOST_OS = option_value("os")
CI_TARGET_OS = option_value("targetOs")
CI_HOST_ARCH = option_value("hostArch")
CI_TARGET_ARCH = option_value("targetArch")
CI_HOST_OS_VER = option_value("osVer")
CI_ENV_INSTALL_DIR = option_value("instdir")
CI_ENV_AGENT_DIR = option_value("agentdir")
CI_COMPILER = option_value("compiler")
CI_USE_SCCACHE = option_value("compiler-launcher")
CI_INTEGRATION_ID = option_value("coinIntegrationId") or str(calendar.timegm(datetime.datetime.now().timetuple()))
CI_FEATURES = []
_ci_features = option_value("features")
if _ci_features is not None:
    for f in _ci_features.split(', '):
        CI_FEATURES.append(f)
CI_RELEASE_CONF  = has_option("packaging")
CI_TEST_PHASE = option_value("phase")
if CI_TEST_PHASE not in ["ALL", "BUILD", "WHEEL"]:
    CI_TEST_PHASE = "ALL"
CI_TEST_WITH_PYPY = has_option("pypy")

def get_current_script_path():
    """ Returns the absolute path containing this script. """
    try:
        this_file = __file__
    except NameError:
        this_file = sys.argv[0]
    this_file = os.path.abspath(this_file)
    return os.path.dirname(this_file)


def is_snapshot_build():
    """
    Returns True if project needs to be built with --snapshot-build

    This is true if the version found in .cmake.conf is not a
    pre-release version (no alphas, betas).

    This eliminates the need to remove the --snapshot-build option
    on a per-release branch basis (less things to remember to do
    for a release).
    """
    setup_script_dir = get_current_script_path()
    pyside_project_dir = os.path.join(setup_script_dir, "sources", "pyside6")

    d = parse_cmake_conf_assignments_by_key(pyside_project_dir)
    release_version_type = d.get('pyside_PRE_RELEASE_VERSION_TYPE')
    pre_release_version = d.get('pyside_PRE_RELEASE_VERSION')
    if pre_release_version and release_version_type:
        return True
    return False

def call_setup(python_ver, phase, pypy):
    print("call_setup")
    print("python_ver", python_ver)
    print("phase", phase)
    env_python = ""
    if python_ver == "pypy":
        print("running with " + pypy)
        env_python = pypy
    else:
        _pExe, _env, env_pip, env_python = get_qtci_virtualEnv(python_ver, CI_HOST_OS, CI_HOST_ARCH, CI_TARGET_ARCH)

        if phase in ["BUILD"]:
            rmtree(_env, True)
            # Pinning the virtualenv before creating one
            # Use pip3 if possible while pip seems to install the virtualenv to wrong dir in some OS
            python3 = "python3"
            if sys.platform == "win32":
                python3 = os.path.join(os.getenv("PYTHON3_PATH"), "python.exe")
            run_instruction([python3, "-m", "pip", "install", "--user", "virtualenv==20.7.2"], "Failed to pin virtualenv")
            # installing to user base might not be in PATH by default.
            env_path = os.path.join(site.USER_BASE, "bin")
            v_env = os.path.join(env_path, "virtualenv")
            if sys.platform == "win32":
                env_path = os.path.join(site.USER_BASE, "Scripts")
                v_env = os.path.join(env_path, "virtualenv.exe")
            try:
                run_instruction([v_env, "--version"], "Using default virtualenv")
            except Exception as e:
                v_env = "virtualenv"
            run_instruction([v_env, "-p", _pExe,  _env], "Failed to create virtualenv")
            # When the 'python_ver' variable is empty, we are using Python 2
            # Pip is always upgraded when CI template is provisioned, upgrading it in later phase may cause perm issue
            run_instruction([env_pip, "install", "-r", "requirements.txt"], "Failed to install dependencies")
            if sys.platform == "win32":
                run_instruction([env_pip, "install", "numpy==1.19.3"], "Failed to install numpy 1.19.3")
            else:
                run_instruction([env_pip, "install", "numpy"], "Failed to install numpy")

<<<<<<< HEAD
=======
    if phase in ["BUILD"]:
        rmtree(_env, True)
        # Pinning the virtualenv before creating one
        # Use pip3 if possible while pip seems to install the virtualenv to wrong dir in some OS
        python3 = "python3"
        if sys.platform == "win32":
            python3 = os.path.join(os.getenv("PYTHON3_PATH"), "python.exe")
        run_instruction([python3, "-m", "pip", "install", "--user", "virtualenv==20.7.2"], "Failed to pin virtualenv")
        # installing to user base might not be in PATH by default.
        env_path = os.path.join(site.USER_BASE, "bin")
        v_env = os.path.join(env_path, "virtualenv")
        if sys.platform == "win32":
            env_path = os.path.join(site.USER_BASE, "Scripts")
            v_env = os.path.join(env_path, "virtualenv.exe")
        try:
            run_instruction([v_env, "--version"], "Using default virtualenv")
        except Exception as e:
            log.info("Failed to use the default virtualenv")
            log.info(f"{type(e).__name__}: {e}")
            v_env = "virtualenv"
        run_instruction([v_env, "-p", _pExe, _env], "Failed to create virtualenv")
        # When the 'python_ver' variable is empty, we are using Python 2
        # Pip is always upgraded when CI template is provisioned, upgrading it in later phase may cause perm issue
        run_instruction([env_pip, "install", "-r", "requirements.txt"], "Failed to install dependencies")
>>>>>>> 5cc0ba13

    cmd = [env_python, "-u", "setup.py"]
    if phase in ["BUILD"]:
        cmd += ["build", "--standalone"]
    elif phase in ["WHEEL"] or CI_RELEASE_CONF:
        cmd += ["bdist_wheel", "--reuse-build", "--standalone", "--skip-cmake", "--skip-make-install", "--only-package"]

    cmd += ["--build-tests",
            "--verbose-build"]

    if CI_TARGET_ARCH == "X86_64-ARM64":
        cmd += ["--macos-arch='x86_64;arm64'"]

    if CI_USE_SCCACHE:
        cmd += [f"--compiler-launcher={CI_USE_SCCACHE}"]

    # not with pypy cmd += ["--limited-api=yes"]

    if is_snapshot_build():
        cmd += ["--snapshot-build"]

    qtpaths_path = get_ci_qtpaths_path(CI_ENV_INSTALL_DIR, CI_HOST_OS)
    cmd.append(qtpaths_path)

    # Due to certain older CMake versions generating very long paths
    # (at least with CMake 3.6.2) when using the export() function,
    # pass the shorter paths option on Windows so we don't hit
    # the path character length limit (260).
    if CI_HOST_OS == "Windows":
        cmd += ["--shorter-paths"]

    cmd += ["--package-timestamp=" + CI_INTEGRATION_ID]

    env = os.environ
    run_instruction(cmd, "Failed to run setup.py for build", initial_env=env)

    if phase in ["WHEEL"] or CI_RELEASE_CONF:
        cmd = [env_python, "create_wheels.py"]
        run_instruction(cmd, "Failed to create new wheels", initial_env=env)

def install_pypy():
    localfile = None
    home = expanduser("~")
    file = "https://downloads.python.org/pypy/pypy3.8-v7.3.8-osx64.tar.bz2"
    target =os.path.join(home, "work", "pypy-3.8")
    pypy = os.path.join(target, "pypy3.8-v7.3.8-osx64", "bin", "pypy")
    if sys.platform == "win32":
        file = "http://ci-files01-hki.ci.local/input/pypy/pypy3.8-v7.3.8-win64.zip"
        pypy = os.path.join(target, "pypy3.8-v7.3.8-win64", "pypy.exe")
    if CI_HOST_OS == "Linux":
        file = "https://downloads.python.org/pypy/pypy3.8-v7.3.8-linux64.tar.bz2"
        pypy = os.path.join(target, "pypy3.8-v7.3.8-linux64", "bin", "pypy")

    for i in range(1, 10):
        try:
            log.info(f"Downloading fileUrl {file}, attempt #{i}")
            localfile, info = urllib.urlretrieve(file)
            break
        except urllib.URLError:
            pass
    if not localfile:
        log.error(f"Error downloading {file} : {info}")
        raise RuntimeError(f" Error downloading {file}")

    pathlib.Path(target).mkdir(parents=True, exist_ok=True)
    if sys.platform == "win32":
        cmd = ["7z", "x", "-y", localfile, "-o"+target]
    else:
        cmd = ["tar", "xjf", localfile, "-C", target]
    run_instruction(cmd, "Failed to extract pypy")
    return  pypy


def build_with_pypy(pypy):
    run_instruction([pypy, "-m", "ensurepip"], "Failed to install pip")
    cmd = [pypy, "-m", "pip", "install", "-r", "requirements.txt"]
    run_instruction(cmd, "Failed to install requirements.txt")

    cmd = [pypy, "-m", "pip", "install", "numpy"]
    run_instruction(cmd, "Failed to install numpy")


if __name__ == "__main__":

    # Remove some environment variables that impact cmake
    arch = '32' if CI_TARGET_ARCH == 'X86' else '64'
    expand_clang_variables(arch)
    pypy = ""
    p_ver = "3"
    for env_var in ['CC', 'CXX']:
        if os.environ.get(env_var):
            del os.environ[env_var]

<<<<<<< HEAD
    if CI_TEST_WITH_PYPY:
        pypy = install_pypy()
        build_with_pypy(pypy)
        p_ver = "pypy"
=======
    wheel_package_dir = "qfpa-p3.6"
    if CI_TARGET_OS in ["Windows"]:
        if os.environ.get('HOST_OSVERSION_COIN') == 'windows_10_21h2':
            python_ver = "3.10.0"
            wheel_package_dir = "qfpa-p3.10"
        else:
            python_ver = "3.7.9"
            wheel_package_dir = "qfpa-p3.7"
>>>>>>> 5cc0ba13
    if CI_TEST_PHASE in ["ALL", "BUILD"]:
        call_setup(p_ver, "BUILD", pypy)
    # Until CI has a feature to set more dynamic signing dir, make sure it actually exist
    if os.environ.get("QTEST_ENVIRONMENT") == "ci" and sys.platform == "win32":
<<<<<<< HEAD
        signing_dir = os.path.join(os.getcwd(), "build", "qfp-p3.8", "package_for_wheels")
=======
        signing_dir = os.path.join(os.getcwd(), "build", wheel_package_dir, "package_for_wheels")
>>>>>>> 5cc0ba13
        print("Check for signing dir " + signing_dir)
        assert(os.path.isdir(signing_dir))

    if CI_TEST_PHASE in ["ALL", "WHEEL"]:
        call_setup(p_ver,"WHEEL", pypy)<|MERGE_RESOLUTION|>--- conflicted
+++ resolved
@@ -140,38 +140,7 @@
             # When the 'python_ver' variable is empty, we are using Python 2
             # Pip is always upgraded when CI template is provisioned, upgrading it in later phase may cause perm issue
             run_instruction([env_pip, "install", "-r", "requirements.txt"], "Failed to install dependencies")
-            if sys.platform == "win32":
-                run_instruction([env_pip, "install", "numpy==1.19.3"], "Failed to install numpy 1.19.3")
-            else:
-                run_instruction([env_pip, "install", "numpy"], "Failed to install numpy")
-
-<<<<<<< HEAD
-=======
-    if phase in ["BUILD"]:
-        rmtree(_env, True)
-        # Pinning the virtualenv before creating one
-        # Use pip3 if possible while pip seems to install the virtualenv to wrong dir in some OS
-        python3 = "python3"
-        if sys.platform == "win32":
-            python3 = os.path.join(os.getenv("PYTHON3_PATH"), "python.exe")
-        run_instruction([python3, "-m", "pip", "install", "--user", "virtualenv==20.7.2"], "Failed to pin virtualenv")
-        # installing to user base might not be in PATH by default.
-        env_path = os.path.join(site.USER_BASE, "bin")
-        v_env = os.path.join(env_path, "virtualenv")
-        if sys.platform == "win32":
-            env_path = os.path.join(site.USER_BASE, "Scripts")
-            v_env = os.path.join(env_path, "virtualenv.exe")
-        try:
-            run_instruction([v_env, "--version"], "Using default virtualenv")
-        except Exception as e:
-            log.info("Failed to use the default virtualenv")
-            log.info(f"{type(e).__name__}: {e}")
-            v_env = "virtualenv"
-        run_instruction([v_env, "-p", _pExe, _env], "Failed to create virtualenv")
-        # When the 'python_ver' variable is empty, we are using Python 2
-        # Pip is always upgraded when CI template is provisioned, upgrading it in later phase may cause perm issue
-        run_instruction([env_pip, "install", "-r", "requirements.txt"], "Failed to install dependencies")
->>>>>>> 5cc0ba13
+
 
     cmd = [env_python, "-u", "setup.py"]
     if phase in ["BUILD"]:
@@ -265,30 +234,27 @@
         if os.environ.get(env_var):
             del os.environ[env_var]
 
-<<<<<<< HEAD
+    wheel_package_dir = "qfpa-p3.6"
+
     if CI_TEST_WITH_PYPY:
         pypy = install_pypy()
         build_with_pypy(pypy)
         p_ver = "pypy"
-=======
-    wheel_package_dir = "qfpa-p3.6"
-    if CI_TARGET_OS in ["Windows"]:
+        wheel_package_dir =  "qfp-p3.8"
+    if CI_TARGET_OS in ["Windows"] and not CI_TEST_WITH_PYPY:
         if os.environ.get('HOST_OSVERSION_COIN') == 'windows_10_21h2':
-            python_ver = "3.10.0"
+            p_ver = "3.10.0"
             wheel_package_dir = "qfpa-p3.10"
         else:
-            python_ver = "3.7.9"
+            p_ver = "3.7.9"
             wheel_package_dir = "qfpa-p3.7"
->>>>>>> 5cc0ba13
+
     if CI_TEST_PHASE in ["ALL", "BUILD"]:
         call_setup(p_ver, "BUILD", pypy)
     # Until CI has a feature to set more dynamic signing dir, make sure it actually exist
     if os.environ.get("QTEST_ENVIRONMENT") == "ci" and sys.platform == "win32":
-<<<<<<< HEAD
-        signing_dir = os.path.join(os.getcwd(), "build", "qfp-p3.8", "package_for_wheels")
-=======
+
         signing_dir = os.path.join(os.getcwd(), "build", wheel_package_dir, "package_for_wheels")
->>>>>>> 5cc0ba13
         print("Check for signing dir " + signing_dir)
         assert(os.path.isdir(signing_dir))
 
