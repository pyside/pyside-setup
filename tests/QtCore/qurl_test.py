--- conflicted
+++ resolved
@@ -68,7 +68,6 @@
         self.assertEqual(url.toString(),
                         'ftp://john:abc123@www.google.com:8080/mail/view')
 
-<<<<<<< HEAD
 class QueryItemsTest(unittest.TestCase):
     '''Test query item management'''
 
@@ -111,61 +110,54 @@
             url.addQueryItem(key, data)
             self.assertEqual(url.allQueryItemValues(key),
                           list(valid_data[:i+1]))
-=======
+
     def testPath(self):
         url = QUrl("http://qt-project.org/images/ban/pgs_front.jpg")
         self.assertEqual(url.path(), "/images/ban/pgs_front.jpg")
 
 # PYSIDE-345: No bindings for QUrlQuery
-# class QueryItemsTest(unittest.TestCase):
-#     '''Test query item management'''
-#
-#     def testQueryItems(self):
-#         #QUrl.queryItems
-#         url = QUrl('http://www.google.com/search?q=python&hl=en')
-#         valid_data = [(('q'), ('python')), (('hl'), ('en'))]
-#
-#         self.assertEqual(sorted(url.queryItems()), sorted(valid_data))
-#
-# def testEncodedQueryItems(self):
-#         #QUrl.encodedQueryItems
-#         url = QUrl('http://www.google.com/search?q=python&hl=en')
-#         valid_data = [(('q'), ('python')), (('hl'), ('en'))]
-#
-#         self.assertEqual(sorted(url.encodedQueryItems()), sorted(valid_data))
-#
-#     def testSetQueryItems(self):
-#         #QUrl.setQueryItems
-#         urla = QUrl('http://www.google.com/search?q=python&hl=en')
-#         urlb = QUrl('http://www.google.com/search')
-#
-#         urlb.setQueryItems(urla.queryItems())
-#
-#         self.assertEqual(urla, urlb)
-#
-#     def testAddQueryItem(self):
-#         #QUrl.addQueryItem
-#         url = QUrl()
-#         valid_data = [('hl', 'en'), ('user', 'konqui')]
-#
-#         url.addQueryItem(*valid_data[0])
-#         self.assertEqual(url.queryItems()[0], valid_data[0])
-#
-#         url.addQueryItem(*valid_data[1])
-#         self.assertEqual(sorted(url.queryItems()), sorted(valid_data))
-#
-#     def testAllEncodedQueryItemsValues(self):
-#         #QUrl.allEncodedQueryItemValues
-#         url = QUrl()
-#         key = 'key'
-#         valid_data = ['data', 'valid', 'test']
-#
-#         for i, data in enumerate(valid_data):
-#             url.addQueryItem(key, data)
-#             self.assertEqual(url.allEncodedQueryItemValues(key),
-#                              list(valid_data[:i+1]))
->>>>>>> ee5a5b67
+class QueryItemsTest(unittest.TestCase):
+    '''Test query item management'''
 
+    def testQueryItems(self):
+        url = QUrl('http://www.google.com/search?q=python&hl=en')
+        valid_data = [(('q'), ('python')), (('hl'), ('en'))]
+
+        self.assertEqual(sorted(QUrlQuery(url.query()).queryItems()), sorted(valid_data))
+
+    def testEncodedQueryItems(self):
+        url = QUrl('http://www.google.com/search?q=python&hl=en')
+        valid_data = [(('q'), ('python')), (('hl'), ('en'))]
+
+        self.assertEqual(sorted(QUrlQuery(url.query()).queryItems()), sorted(valid_data))
+
+    def testSetQueryItems(self):
+        urla = QUrl('http://www.google.com/search?q=python&hl=en')
+        urlb = QUrl('http://www.google.com/search')
+
+        urlb.setQuery(urla.query())
+
+        self.assertEqual(urla, urlb)
+
+    def testAddQueryItem(self):
+        url = QUrlQuery()
+        valid_data = [('hl', 'en'), ('user', 'konqui')]
+
+        url.addQueryItem(*valid_data[0])
+        self.assertEqual(url.queryItems()[0], valid_data[0])
+
+        url.addQueryItem(*valid_data[1])
+        self.assertEqual(sorted(url.queryItems()), sorted(valid_data))
+
+    def testAllQueryItemsValues(self):
+        url = QUrlQuery()
+        key = 'key'
+        valid_data = ['data', 'valid', 'test']
+
+        for i, data in enumerate(valid_data):
+            url.addQueryItem(key, data)
+            self.assertEqual(url.allQueryItemValues(key),
+                             list(valid_data[:i+1]))
 
 if __name__ == '__main__':
     unittest.main()