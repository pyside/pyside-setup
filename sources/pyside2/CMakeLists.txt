--- conflicted
+++ resolved
@@ -104,14 +104,11 @@
     endif()
 endif()
 
-<<<<<<< HEAD
 # Force usage of the C++11 standard, without a silent fallback
 # to C++98 if the compiler does not support C++11.
 set(CMAKE_CXX_STANDARD 11)
 set(CMAKE_CXX_STANDARD_REQUIRED ON)
 
-=======
->>>>>>> 117e0ff9
 # Qt5: QT_INCLUDE_DIR does no longer exist.
 # On Windows, macOS, and Linux it can be computed from Qt5Core_INCLUDE_DIRS, which contains
 # a list of include directories. We take the first one.
@@ -122,14 +119,6 @@
 get_target_property(QtCore_is_framework Qt5::Core FRAMEWORK)
 
 if (QtCore_is_framework)
-<<<<<<< HEAD
-    get_filename_component(QT_FRAMEWORK_INCLUDE_DIR "${QT_INCLUDE_DIR}/../" ABSOLUTE)
-    message(STATUS "*** QT_FRAMEWORK_INCLUDE_DIR is ${QT_FRAMEWORK_INCLUDE_DIR}")
-
-    # QT_INCLUDE_DIR points to the QtCore.framework directory, so need to adjust this to point
-    # to the actual include directory.
-    get_filename_component(QT_INCLUDE_DIR "${QT_INCLUDE_DIR}/../../include" ABSOLUTE)
-=======
     # Get the path to the framework dir.
     get_filename_component(QT_FRAMEWORK_INCLUDE_DIR "${QT_INCLUDE_DIR}/../" ABSOLUTE)
     message(STATUS "*** QT_FRAMEWORK_INCLUDE_DIR is ${QT_FRAMEWORK_INCLUDE_DIR}")
@@ -137,11 +126,6 @@
     # QT_INCLUDE_DIR points to the QtCore.framework directory, so we need to adjust this to point
     # to the actual include directory, which has include files for non-framework parts of Qt.
     get_filename_component(QT_INCLUDE_DIR "${QT_INCLUDE_DIR}/../../include" ABSOLUTE)
-
-    # And then we append the framework dir, to mimic the way setup.py passed that in before to
-    # the old shiboken parser.
-    set(QT_INCLUDE_DIR "${QT_INCLUDE_DIR}:${QT_FRAMEWORK_INCLUDE_DIR}")
->>>>>>> 117e0ff9
 endif()
 
 if(MSVC)
@@ -162,26 +146,15 @@
     endif()
 
     if(CMAKE_HOST_APPLE)
-<<<<<<< HEAD
-        if (NOT QT_INCLUDE_DIR)
-            set(QT_INCLUDE_DIR "/Library/Frameworks")
-        endif()
-        if(NOT QT_INCLUDE_DIR AND ALTERNATIVE_QT_INCLUDE_DIR)
-=======
         # ALTERNATIVE_QT_INCLUDE_DIR is deprecated, because CMake takes care of finding the proper
         # include folders using the qmake found in the environment. Only use it for now in case
         # something goes wrong with the cmake process.
         if(ALTERNATIVE_QT_INCLUDE_DIR AND NOT QT_INCLUDE_DIR)
->>>>>>> 117e0ff9
             set(QT_INCLUDE_DIR ${ALTERNATIVE_QT_INCLUDE_DIR})
         endif()
     endif()
 endif()
 message(STATUS "*** computed QT_INCLUDE_DIR as ${QT_INCLUDE_DIR}")
-<<<<<<< HEAD
-
-=======
->>>>>>> 117e0ff9
 
 if(NOT CMAKE_BUILD_TYPE)
     set(CMAKE_BUILD_TYPE ${SHIBOKEN_BUILD_TYPE})
