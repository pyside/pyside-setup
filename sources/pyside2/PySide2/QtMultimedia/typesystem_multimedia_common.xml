--- conflicted
+++ resolved
@@ -282,15 +282,6 @@
         </modify-argument>
         <inject-code class="target" position="beginning" file="../glue/qtmultimedia.cpp" snippet="upcast"/>
       </modify-function>
-<<<<<<< HEAD
-      <modify-function signature="setVideoOutput(QAbstractVideoSurface*)">
-        <modify-argument index="1">
-            <replace-type modified-type="QObject *"/>
-        </modify-argument>
-        <inject-code class="target" position="beginning" file="../glue/qtmultimedia.cpp" snippet="upcast"/>
-      </modify-function>
-=======
->>>>>>> b0fbd9ea
   </object-type>
   <object-type name="QMediaPlayerControl"/>
   <object-type name="QMediaPlaylist">
