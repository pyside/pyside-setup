--- conflicted
+++ resolved
@@ -71,8 +71,6 @@
 #endif
 
 #ifndef QT_NO_OPENGL
-<<<<<<< HEAD
-=======
 // Define export macros for Windows' gl.h
 #  ifdef Q_OS_WIN
 #    define NOMINMAX // windows.h is pulled, sanitize
@@ -83,7 +81,6 @@
 #      define WINGDIAPI
 #    endif
 #  endif // Q_OS_WIN
->>>>>>> 1e05405a
 #  include <@GL_H@>
 #endif // QT_NO_OPENGL
 
