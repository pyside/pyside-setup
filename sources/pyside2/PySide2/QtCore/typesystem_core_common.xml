--- conflicted
+++ resolved
@@ -137,8 +137,6 @@
   <rejection class="*" function-name="qFreeAligned"/>
   <rejection class="QMetaMethod" enum-name="Attributes" />
 
-<<<<<<< HEAD
-=======
   <rejection class="*" argument-type="QByteArrayDataPtr"/>
   <rejection class="*" argument-type="^qfloat16&amp;?$"/>
   <rejection class="*" argument-type="QHashData"/>
@@ -168,7 +166,6 @@
   <rejection class="*" argument-type="std::string const&amp;"/>
   <rejection class="*" argument-type="^std::vector&lt;[^&gt;]&gt; const&amp;$"/>
 
->>>>>>> 1e05405a
   <!-- From Qt4.6 ^^^ -->
 
 
@@ -214,6 +211,16 @@
     <!-- FIXME APIExtractor or shiboken do not support multiple includes by primitive type -->
     <include file-name="signalmanager.h" location="global"/>
   </primitive-type>
+
+  <!-- Among other use cases, these types are necessary for OpenGL "GLint"-like typedefs on macOS.
+  -->
+  <primitive-type name="int32_t" />
+  <primitive-type name="int16_t" />
+  <primitive-type name="int8_t" />
+  <primitive-type name="uint32_t" />
+  <primitive-type name="uint16_t" />
+  <primitive-type name="uint8_t" />
+
   <primitive-type name="bool" target-lang-api-name="PyBool">
     <conversion-rule>
         <native-to-target>
