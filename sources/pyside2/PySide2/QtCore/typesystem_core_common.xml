<?xml version="1.0" encoding="UTF-8"?>
<!--
/****************************************************************************
**
** Copyright (C) 2016 The Qt Company Ltd.
** Contact: https://www.qt.io/licensing/
**
** This file is part of Qt for Python.
**
** $QT_BEGIN_LICENSE:LGPL$
** Commercial License Usage
** Licensees holding valid commercial Qt licenses may use this file in
** accordance with the commercial license agreement provided with the
** Software or, alternatively, in accordance with the terms contained in
** a written agreement between you and The Qt Company. For licensing terms
** and conditions see https://www.qt.io/terms-conditions. For further
** information use the contact form at https://www.qt.io/contact-us.
**
** GNU Lesser General Public License Usage
** Alternatively, this file may be used under the terms of the GNU Lesser
** General Public License version 3 as published by the Free Software
** Foundation and appearing in the file LICENSE.LGPL3 included in the
** packaging of this file. Please review the following information to
** ensure the GNU Lesser General Public License version 3 requirements
** will be met: https://www.gnu.org/licenses/lgpl-3.0.html.
**
** GNU General Public License Usage
** Alternatively, this file may be used under the terms of the GNU
** General Public License version 2.0 or (at your option) the GNU General
** Public license version 3 or any later version approved by the KDE Free
** Qt Foundation. The licenses are as published by the Free Software
** Foundation and appearing in the file LICENSE.GPL2 and LICENSE.GPL3
** included in the packaging of this file. Please review the following
** information to ensure the GNU General Public License requirements will
** be met: https://www.gnu.org/licenses/gpl-2.0.html and
** https://www.gnu.org/licenses/gpl-3.0.html.
**
** $QT_END_LICENSE$
**
****************************************************************************/
-->
<typesystem package="PySide2.QtCore">
    <load-typesystem name="templates/core_common.xml" generate="no"/>

    <custom-type name="str"/>
    <custom-type name="PyBytes"/>
    <custom-type name="PyByteArray"/>
    <custom-type name="PyCallable"/>
    <custom-type name="PyObject"/>
    <custom-type name="PySequence"/>
    <custom-type name="PyTypeObject"/>
    <custom-type name="PyUnicode"/>
    <custom-type name="list of QAbstractAnimation"/>
    <custom-type name="list of QAbstractState"/>

    <function signature="qAcos(qreal)"/>
    <function signature="qAsin(qreal)" since="4.6"/>
    <function signature="qAtan(qreal)" since="4.6"/>
    <function signature="qAtan2(qreal,qreal)" since="4.6"/>
    <function signature="qChecksum(const char*,uint)"/>
    <function signature="qExp(qreal)" since="4.6"/>
    <function signature="qFabs(qreal)" since="4.6"/>
    <function signature="qFastCos(qreal)" since="4.6"/>
    <function signature="qFastSin(qreal)" since="4.6"/>
    <function signature="qFuzzyCompare(double,double)"/>
    <function signature="qFuzzyIsNull(double)" since="4.6"/>
    <function signature="qIsFinite(double)"/>
    <function signature="qIsInf(double)"/>
    <function signature="qIsNaN(double)"/>
    <function signature="qIsNull(double)"/>
    <!-- Qt5: gone <function signature="qRound(qreal)"/> -->
    <function signature="qTan(qreal)" since="4.6"/>
    <function signature="qtTrId(const char*,int)" since="4.6"/>
    <function signature="qVersion()"/>
    <function signature="qrand()"/>
    <function signature="qsrand(uint)"/>
    <function signature="qCompress(const uchar*,int,int)"/>
    <function signature="qCompress(const QByteArray&amp;,int)"/>
    <function signature="qUncompress(const uchar*,int)"/>
    <function signature="qUncompress(const QByteArray&amp;)"/>

    <inject-code class="native" position="beginning" file="../glue/qtcore.cpp" snippet="include-pyside"/>


    <add-function signature="qDebug(const char*)">
        <inject-code file="../glue/qtcore.cpp" snippet="use-stream-for-format-security"/>
    </add-function>
    <add-function signature="qCritical(const char*)">
        <inject-code file="../glue/qtcore.cpp" snippet="use-stream-for-format-security"/>
    </add-function>
    <add-function signature="qFatal(const char*)">
        <inject-code file="../glue/qtcore.cpp" snippet="qfatal"/>
    </add-function>
    <add-function signature="qWarning(const char*)">
        <inject-code file="../glue/qtcore.cpp" snippet="use-stream-for-format-security"/>
    </add-function>

    <!-- TODO: We do not support void* or const void* as arg -->
    <rejection class="QMetaObject" function-name="activate"/>
    <rejection class="QMetaObject" function-name="metacall"/>
    <rejection class="QMetaObject" function-name="static_metacall"/>
    <!-- TODO: Support to addGuard(QObject**) -->
    <rejection class="QMetaObject" function-name="addGuard"/>
    <rejection class="QMetaObject" function-name="changeGuard"/>
    <rejection class="QMetaObject" function-name="removeGuard"/>

    <rejection class="QAlgorithmsPrivate"/>
    <rejection class="QJsonPrivate"/>
    <rejection class="QTextStreamFunctions"/>
    <rejection class="QtGlobalStatic"/>
    <rejection class="QtMetaTypePrivate"/>
    <rejection class="QtPrivate"/>
    <rejection class="QtSharedPointer"/>
    <rejection class="QtStringBuilder"/>
    <rejection class="std"/>

  <rejection class="QByteArray" field-name="MaxSize"/>
  <rejection class="QChildEvent" field-name="c"/>
  <rejection class="QTimerEvent" field-name="id"/>
  <rejection class="QEvent" field-name="t"/>
  <rejection class="*" function-name="tr"/>
  <rejection class="*" function-name="trUtf8"/>
  <rejection class="*" function-name="qt_metacast"/>
  <!-- From Qt4.6 -->
  <rejection class="*" field-name="d_ptr"/>
  <rejection class="*" field-name="staticQtMetaObject"/>
  <rejection class="*" function-name="qobject_interface_iid"/>
  <rejection class="*" function-name="qGetPtrHelper"/>
  <rejection class="*" function-name="q_check_ptr"/>
  <rejection class="*" function-name="qobject_interface_iid&lt;QTextCodecFactoryInterface*&gt;"/>
  <rejection class="*" function-name="qobject_interface_iid&lt;QFactoryInterface*&gt;"/>
  <rejection class="*" function-name="qRegisterAnimationInterpolator"/>
  <rejection class="*" function-name="qvariant_cast&lt;QVariant&gt;"/>
  <rejection class="*" function-name="qVariantSetValue&lt;QVariant&gt;"/>
  <rejection class="*" function-name="qReallocAligned"/>
  <rejection class="*" function-name="qMallocAligned"/>
  <rejection class="*" function-name="qFreeAligned"/>
  <rejection class="QMetaMethod" enum-name="Attributes"/>

  <rejection class="*" argument-type="QByteArrayDataPtr"/>
  <rejection class="*" argument-type="^qfloat16&amp;?$"/>
  <rejection class="*" argument-type="QHashData"/>
  <rejection class="*" argument-type="QHashData::Node*"/>
  <rejection class="*" argument-type="QLatin1String"/>
  <rejection class="*" argument-type="QLinkedListData*"/>
  <rejection class="*" argument-type="QListData::ArrayCompatibleLayout"/>
  <rejection class="*" argument-type="QListData::Data*"/>
  <rejection class="*" argument-type="QListData::NotArrayCompatibleLayout"/>
  <rejection class="*" argument-type="QList::Node*"/>
  <rejection class="*" argument-type="QTSMFI"/>
  <rejection class="*" argument-type="QTSMFC"/>
  <rejection class="*" argument-type="QMutexData*"/>
  <rejection class="*" argument-type="QObjectUserData*"/>
  <rejection class="*" argument-type="QtPrivate::QSlotObjectBase*"/>
  <rejection class="*" argument-type="^Q\w+Private( const)?\&amp;$"/>
  <!-- Note: "QHelpModel(QHelpEnginePrivate*)" is needed -->
  <rejection class="*" argument-type="^Q[^H]\w+Private( const)?\*$"/>
  <rejection class="*" argument-type="^.*::QPrivateSignal$"/>
  <rejection class="*" argument-type="Qt::Initialization"/>

  <rejection class="*" argument-type="FILE*"/>
  <rejection class="*" argument-type="std::chrono::milliseconds"/>
  <rejection class="*" argument-type="^std::nullptr_t&amp;?$"/>
  <rejection class="*" argument-type="^std::initializer_list&lt;.*$"/>
  <rejection class="*" argument-type="^std::list&lt;[^&gt;]&gt; const&amp;$"/>
  <rejection class="*" argument-type="std::string const&amp;"/>
  <rejection class="*" argument-type="^std::vector&lt;[^&gt;]&gt; const&amp;$"/>

  <!-- From Qt4.6 ^^^ -->


  <enum-type name="QtMsgType"/>
  <enum-type name="QCborSimpleType" since="5.12"/>
  <enum-type name="QCborKnownTags" since="5.12"/>

  <primitive-type name="qint8"/>
  <primitive-type name="qint16"/>
  <primitive-type name="qint32"/>
  <primitive-type name="quint8"/>
  <primitive-type name="quint16"/>
  <primitive-type name="quint32"/>
  <primitive-type name="quint64"/>
  <primitive-type name="double"/>
  <primitive-type name="qreal"/>
  <primitive-type name="float"/>
  <primitive-type name="qint64"/>
  <primitive-type name="unsigned long long"/>
  <primitive-type name="long long"/>
  <primitive-type name="qlonglong" target-lang-api-name="PyLong"/>
  <primitive-type name="qulonglong" target-lang-api-name="PyLong"/>
  <primitive-type name="qsizetype" target-lang-api-name="PyLong"/>
  <primitive-type name="size_t" target-lang-api-name="PyLong"/>
  <primitive-type name="short"/>
  <primitive-type name="signed short"/>
  <primitive-type name="signed short int"/>
  <primitive-type name="ushort" target-lang-api-name="PyInt"/>
  <primitive-type name="unsigned short int"/>
  <primitive-type name="unsigned short"/>
  <primitive-type name="char"/>
  <primitive-type name="signed char"/>
  <primitive-type name="uchar"/>
  <primitive-type name="unsigned char"/>
  <primitive-type name="int"/>
  <primitive-type name="signed int"/>
  <primitive-type name="uint"/>
  <primitive-type name="ulong"/>
  <primitive-type name="unsigned int"/>
  <primitive-type name="signed long"/>
  <primitive-type name="signed long int"/>
  <primitive-type name="long"/>
  <primitive-type name="unsigned long int"/>
  <primitive-type name="unsigned long">
    <!-- FIXME APIExtractor or shiboken do not support multiple includes by primitive type -->
    <include file-name="signalmanager.h" location="global"/>
  </primitive-type>

  <primitive-type name="bool" target-lang-api-name="PyBool">
    <conversion-rule>
        <native-to-target file="../glue/qtcore.cpp" snippet="return-pybool"/>
        <target-to-native>
            <add-conversion type="PyBool" file="../glue/qtcore.cpp" snippet="conversion-pybool"/>
        </target-to-native>
    </conversion-rule>
  </primitive-type>

  <!-- Qt5: add the new pointer-ish types -->
  <primitive-type name="qintptr" target-lang-api-name="PyLong">
    <conversion-rule>
        <native-to-target file="../glue/qtcore.cpp" snippet="return-pylong"/>
        <target-to-native>
            <add-conversion type="PyLong" file="../glue/qtcore.cpp" snippet="conversion-pylong"/>
        </target-to-native>
    </conversion-rule>
  </primitive-type>
  <primitive-type name="quintptr" target-lang-api-name="PyLong">
    <conversion-rule>
        <native-to-target file="../glue/qtcore.cpp" snippet="return-pylong-quintptr"/>
        <target-to-native>
            <add-conversion type="PyLong" file="../glue/qtcore.cpp" snippet="conversion-pylong-quintptr"/>
        </target-to-native>
    </conversion-rule>
  </primitive-type>
  <primitive-type name="qptrdiff" target-lang-api-name="PyLong">
    <conversion-rule>
        <native-to-target file="../glue/qtcore.cpp" snippet="return-pylong"/>
        <target-to-native>
            <add-conversion type="PyLong" file="../glue/qtcore.cpp" snippet="conversion-pylong"/>
        </target-to-native>
    </conversion-rule>
  </primitive-type>

  <inject-code class="native" position="beginning" file="../glue/qtcore.cpp" snippet="pystring-check"/>

  <primitive-type name="QString" target-lang-api-name="PyUnicode">
    <include file-name="QString" location="global"/>
    <conversion-rule>
        <native-to-target file="../glue/qtcore.cpp" snippet="return-pyunicode"/>
        <target-to-native>
            <add-conversion type="PyUnicode" file="../glue/qtcore.cpp" snippet="conversion-pyunicode"/>
            <add-conversion type="PyString" check="py2kStrCheck(%in)" file="../glue/qtcore.cpp" snippet="conversion-pystring"/>
            <add-conversion type="Py_None" file="../glue/qtcore.cpp" snippet="conversion-pynone"/>
        </target-to-native>
    </conversion-rule>
  </primitive-type>

  <primitive-type name="QStringRef">
    <conversion-rule>
        <native-to-target file="../glue/qtcore.cpp" snippet="return-pyunicode-qstringref"/>
    </conversion-rule>
  </primitive-type>
  <primitive-type name="QChar">
    <conversion-rule>
        <native-to-target file="../glue/qtcore.cpp" snippet="return-pyunicode-qchar"/>
        <target-to-native>
            <add-conversion type="PyString" check="Shiboken::String::checkChar(%in)" file="../glue/qtcore.cpp" snippet="conversion-pystring-char"/>
            <add-conversion type="PyInt" file="../glue/qtcore.cpp" snippet="conversion-pyint"/>
            <add-conversion type="Py_None" file="../glue/qtcore.cpp" snippet="conversion-pynone"/>
        </target-to-native>
    </conversion-rule>
  </primitive-type>

  <primitive-type name="QVariant" target-lang-api-name="PyObject">
    <conversion-rule>
        <native-to-target file="../glue/qtcore.cpp" snippet="return-qvariant"/>
        <target-to-native>
            <add-conversion type="PyBool" file="../glue/qtcore.cpp" snippet="conversion-pybool"/>
            <add-conversion type="Py_None" file="../glue/qtcore.cpp" snippet="conversion-pynone"/>
            <add-conversion type="QString" check="Shiboken::String::check(%in)" file="../glue/qtcore.cpp" snippet="conversion-qstring"/>
            <add-conversion type="QByteArray" file="../glue/qtcore.cpp" snippet="conversion-qbytearray"/>
            <add-conversion type="PyFloat" check="PyFloat_CheckExact(%in)" file="../glue/qtcore.cpp" snippet="conversion-pyfloat"/>
            <!-- Using PyLong instead of PyInt to support Python2 and 3-->
            <add-conversion type="PyInt" check="PyInt_CheckExact(%in)" file="../glue/qtcore.cpp" snippet="conversion-qlonglong"/>
            <add-conversion type="PyLong" check="PyLong_CheckExact(%in)"  file="../glue/qtcore.cpp" snippet="conversion-qlonglong"/>
            <add-conversion type="SbkEnumType" file="../glue/qtcore.cpp" snippet="conversion-pyint"/>
            <add-conversion type="SbkObject" file="../glue/qtcore.cpp" snippet="conversion-sbkobject"/>
            <add-conversion type="PyDict" check="PyDict_CheckExact(%in)" file="../glue/qtcore.cpp" snippet="conversion-pydict"/>
            <add-conversion type="PyList" check="PyList_Check(%in)" file="../glue/qtcore.cpp" snippet="conversion-pylist"/>
            <add-conversion type="PyObject" file="../glue/qtcore.cpp" snippet="conversion-pyobject"/>
        </target-to-native>
    </conversion-rule>
  </primitive-type>
    <inject-code class="native" position="beginning" file="../glue/qtcore.cpp" snippet="qvariant-conversion"/>
  <primitive-type name="QVariant::Type" default-constructor="QVariant::Invalid">
    <conversion-rule>
        <native-to-target file="../glue/qtcore.cpp" snippet="return-qvariant-type"/>
        <target-to-native>
            <add-conversion type="Py_None" file="../glue/qtcore.cpp" snippet="conversion-qvariant-invalid"/>
            <add-conversion type="PyTypeObject" file="../glue/qtcore.cpp" snippet="conversion-qvariant-pytypeobject"/>
            <add-conversion type="PyString" check="Shiboken::String::check(%in)" file="../glue/qtcore.cpp" snippet="conversion-qvariant-pystring"/>
            <add-conversion type="PyDict" check="PyDict_Check(%in) &amp;&amp; QVariantType_checkAllStringKeys(%in)" file="../glue/qtcore.cpp" snippet="conversion-qvariant-pydict"/>
            <add-conversion type="PySequence" file="../glue/qtcore.cpp" snippet="conversion-qvariant-pysequence"/>
        </target-to-native>
    </conversion-rule>
  </primitive-type>

  <inject-code class="native" position="beginning" file="../glue/qtcore.cpp" snippet="qvariantmap-check"/>
  <primitive-type name="QStringList">
    <include file-name="QStringList" location="global"/>
    <conversion-rule>
        <native-to-target>
            <insert-template name="cpplist_to_pylist_conversion">
                <replace from="%INTYPE_0" to="QString"/>
            </insert-template>
        </native-to-target>
        <target-to-native>
            <add-conversion type="PySequence">
                <insert-template name="pyseq_to_cpplist_conversion">
                    <replace from="%OUTTYPE_0" to="QString"/>
                </insert-template>
            </add-conversion>
        </target-to-native>
    </conversion-rule>
  </primitive-type>

  <value-type name="QCborError" since="5.12">
      <enum-type name="Code"/>
      <include file-name="qcborcommon.h" location="global"/>
  </value-type>

  <value-type name="QCborParserError" since="5.12">
      <include file-name="qcborvalue.h" location="global"/>
  </value-type>

  <value-type name="QCborValue" since="5.12">
      <enum-type name="EncodingOption" flags="EncodingOptions"/>
      <enum-type name="DiagnosticNotationOption" flags="DiagnosticNotationOptions"/>
      <enum-type name="Type"/>
  </value-type>
  <value-type name="QCborArray" since="5.12"/>
  <value-type name="QCborMap" since="5.12"/>

  <object-type name="QCborStreamReader" since="5.12">
    <enum-type name="StringResultCode"/>
    <enum-type name="Type"/>
    <include file-name="qcborstream.h" location="global"/>
    <value-type name="StringResult" generate="no"/>
    <!-- 64bit (qsizetype = long long) -->
    <modify-function signature="readStringChunk(char*,qsizetype)" remove="all"/>
    <!-- 32bit (qsizetype = int) -->
    <modify-function signature="readStringChunk(char*,int)" remove="all"/>
  </object-type>
  <typedef-type name="QCborStringResultString" source="QCborStreamReader::StringResult&lt;QString&gt;" since="5.12"/>
  <typedef-type name="QCborStringResultByteArray" source="QCborStreamReader::StringResult&lt;QByteArray&gt;" since="5.12"/>
  <object-type name="QCborStreamWriter" since="5.12">
    <include file-name="qcborstream.h" location="global"/>
  </object-type>

  <primitive-type name="QJsonObject">
    <conversion-rule>
        <native-to-target file="../glue/qtcore.cpp" snippet="return-qjsonobject"/>
        <target-to-native>
            <add-conversion type="PyDict" file="../glue/qtcore.cpp" snippet="conversion-qjsonobject-pydict"/>
        </target-to-native>
    </conversion-rule>
  </primitive-type>

  <primitive-type name="QModelIndexList">
    <include file-name="qabstractitemmodel.h" location="global"/>
    <conversion-rule>
        <native-to-target>
            <insert-template name="cpplist_to_pylist_conversion">
                <replace from="%INTYPE_0" to="QModelIndex"/>
            </insert-template>
        </native-to-target>
        <target-to-native>
            <add-conversion type="PySequence">
                <insert-template name="pyseq_to_cpplist_conversion">
                    <replace from="%OUTTYPE_0" to="QModelIndex"/>
                </insert-template>
            </add-conversion>
        </target-to-native>
    </conversion-rule>
  </primitive-type>

  <container-type name="QSet" type="set">
    <include file-name="QSet" location="global"/>
    <conversion-rule>
        <native-to-target>
            <insert-template name="cpplist_to_pylist_conversion"/>
        </native-to-target>
        <target-to-native>
            <add-conversion type="PySequence">
                <insert-template name="pyseq_to_cpplist_conversion"/>
            </add-conversion>
        </target-to-native>
    </conversion-rule>
  </container-type>

  <!-- FIXME: Which one is it going to be? -->
  <container-type name="QList" type="list">
    <include file-name="QList" location="global"/>
    <conversion-rule>
        <native-to-target>
            <insert-template name="cpplist_to_pylist_conversion"/>
        </native-to-target>
        <target-to-native>
            <add-conversion type="PySequence">
                <insert-template name="pyseq_to_cpplist_conversion"/>
            </add-conversion>
        </target-to-native>
    </conversion-rule>
  </container-type>

  <container-type name="QStack" type="stack">
    <include file-name="QStack" location="global"/>
    <conversion-rule>
        <native-to-target>
            <insert-template name="cpplist_to_pylist_conversion"/>
        </native-to-target>
        <target-to-native>
            <add-conversion type="PySequence">
                <insert-template name="pyseq_to_cpplist_conversion"/>
            </add-conversion>
        </target-to-native>
    </conversion-rule>
  </container-type>

  <container-type name="QQueue" type="queue">
    <include file-name="QQueue" location="global"/>
    <conversion-rule>
        <native-to-target>
            <insert-template name="cpplist_to_pylist_conversion"/>
        </native-to-target>
        <target-to-native>
            <add-conversion type="PySequence">
                <insert-template name="pyseq_to_cpplist_conversion"/>
            </add-conversion>
        </target-to-native>
    </conversion-rule>
  </container-type>

  <container-type name="QHash" type="hash">
    <include file-name="QHash" location="global"/>
    <!-- Include to make enum flags work. -->
    <include file-name="pysideqflags.h" location="global"/>
    <conversion-rule>
        <native-to-target>
            <insert-template name="cppmap_to_pymap_conversion"/>
        </native-to-target>
        <target-to-native>
            <add-conversion type="PyDict">
                <insert-template name="pydict_to_cppmap_conversion"/>
            </add-conversion>
        </target-to-native>
    </conversion-rule>
  </container-type>
  <container-type name="QMap" type="map">
    <include file-name="QMap" location="global"/>
    <conversion-rule>
        <native-to-target>
            <insert-template name="cppmap_to_pymap_conversion"/>
        </native-to-target>
        <target-to-native>
            <add-conversion type="PyDict">
                <insert-template name="pydict_to_cppmap_conversion"/>
            </add-conversion>
        </target-to-native>
    </conversion-rule>
  </container-type>
  <container-type name="QMultiMap" type="multi-map">
    <include file-name="QMultiMap" location="global"/>
    <conversion-rule>
        <native-to-target>
            <insert-template name="cppmap_to_pymap_conversion"/>
        </native-to-target>
        <target-to-native>
            <add-conversion type="PyDict">
                <insert-template name="pydict_to_cppmap_conversion"/>
            </add-conversion>
        </target-to-native>
    </conversion-rule>
  </container-type>

  <container-type name="QPair" type="pair">
    <include file-name="QPair" location="global"/>
    <conversion-rule>
        <native-to-target file="../glue/qtcore.cpp" snippet="return-qpair"/>
        <target-to-native>
            <add-conversion type="PySequence" file="../glue/qtcore.cpp" snippet="conversion-qpair-pysequence"/>
        </target-to-native>
    </conversion-rule>
  </container-type>

  <rejection class="*" function-name="d_func"/>
  <rejection class="*" function-name="data_ptr"/>
  <rejection class="*" function-name="detach"/>
  <rejection class="*" function-name="isDetached"/>
  <rejection class="*" field-name="d_ptr"/>
  <rejection class="*" field-name="d"/>
  <rejection class="*" field-name="staticMetaObject"/>
  <!-- not support array in property -->
  <rejection class="QTextCodec::ConverterState" field-name="state_data"/>
  <rejection class="QUuid" field-name="data1"/>
  <rejection class="QUuid" field-name="data2"/>
  <rejection class="QUuid" field-name="data3"/>
  <rejection class="QUuid" field-name="data4"/>
  <rejection class="" enum-name="QtValidLicenseForTestModule"/>
  <rejection class="" enum-name="QtValidLicenseForDBusModule"/>
  <rejection class="" enum-name="QtValidLicenseForSqlModule"/>
  <rejection class="" enum-name="QtValidLicenseForOpenGLModule"/>
  <rejection class="" enum-name="QtValidLicenseForScriptToolsModule"/>
  <rejection class="" enum-name="__codecvt_result"/>
  <rejection class="" enum-name="enum_1"/>
  <rejection class="" enum-name="enum_2"/>
  <rejection class="" enum-name="QtValidLicenseForXmlModule"/>
  <rejection class="" enum-name="QtValidLicenseForXmlPatternsModule"/>
  <rejection class="" enum-name="QtValidLicenseForActiveQtModule"/>
  <rejection class="" enum-name="QtValidLicenseForCoreModule"/>
  <rejection class="" enum-name="QtValidLicenseForQt3SupportLightModule"/>
  <rejection class="" enum-name="QtValidLicenseForQt3SupportModule"/>
  <rejection class="" enum-name="QtValidLicenseForNetworkModule"/>
  <rejection class="" enum-name="QtValidLicenseForSvgModule"/>
  <rejection class="" enum-name="QtValidLicenseForGuiModule"/>
  <rejection class="" enum-name="QtValidLicenseForScriptModule"/>
  <rejection class="" enum-name="QtValidLicenseForHelpModule"/>
  <!-- Internal -->
  <rejection class="QAbstractFileEngine"/> <!--
  <rejection class="QAbstractFileEngine" function-name="endEntryList"/>
  <rejection class="QAbstractFileEngine" function-name="extension"/> XXX -->
  <rejection class="QCoreApplication" function-name="compressEvent"/>
  <rejection class="QCoreApplication" function-name="eventFilter"/>
  <rejection class="QCoreApplication" function-name="filterEvent"/>
  <rejection class="QCoreApplication" function-name="setEventFilter"/>
  <rejection class="QFile" function-name="setDecodingFunction"/>
  <rejection class="QFile" function-name="setEncodingFunction"/>
  <rejection class="QRegion" function-name="cleanUp"/>
  <rejection class="QSettings" function-name="registerFormat"/>
  <rejection class="Qt" function-name="qt_getEnumMetaObject"/>
  <rejection class="Qt" function-name="qt_getEnumName"/>

  <namespace-type name="Qt">
    <enum-type name="AlignmentFlag" flags="Alignment"/>
    <enum-type name="AnchorPoint" since="4.6"/>
    <enum-type name="ApplicationAttribute"/>
    <enum-type name="ApplicationState" flags="ApplicationStates" since="5.1"/>
    <enum-type name="ArrowType"/>
    <enum-type name="AspectRatioMode"/>
    <enum-type name="Axis"/>
    <enum-type name="BGMode"/>
    <enum-type name="BrushStyle"/>
    <enum-type name="CaseSensitivity"/>
    <enum-type name="ChecksumType" since="5.9"/>
    <enum-type name="CheckState"/>
    <enum-type name="ClipOperation"/>
    <enum-type name="ConnectionType"/>
    <enum-type name="ContextMenuPolicy"/>
    <enum-type name="CoordinateSystem" since="4.6"/>
    <enum-type name="Corner"/>
    <enum-type name="CursorShape"/>
    <enum-type name="DateFormat"/>
    <enum-type name="DayOfWeek"/>
    <enum-type name="DockWidgetArea" flags="DockWidgetAreas"/>
    <enum-type name="DockWidgetAreaSizes"/>
    <enum-type name="DropAction" flags="DropActions"/>
    <enum-type name="Edge" flags="Edges" since="5.1"/>
    <enum-type name="EventPriority"/>
    <enum-type name="FillRule"/>
    <enum-type name="FindChildOption" flags="FindChildOptions" since="5.0"/>
    <enum-type name="FocusPolicy"/>
    <enum-type name="FocusReason"/>
    <enum-type name="GestureFlag" flags="GestureFlags" since="4.6"/>
    <enum-type name="GestureState" since="4.6"/>
    <enum-type name="GestureType" since="4.6"/>
    <enum-type name="GlobalColor"/>
    <enum-type name="HighDpiScaleFactorRoundingPolicy" since="5.14"/>
    <enum-type name="HitTestAccuracy"/>
    <enum-type name="ImageConversionFlag" flags="ImageConversionFlags"/>
    <enum-type name="InputMethodHint" flags="InputMethodHints" since="4.6"/>
    <enum-type name="InputMethodQuery" flags="InputMethodQueries"/>
    <enum-type name="EnterKeyType" since="5.6"/>
    <enum-type name="ItemDataRole"/>
    <enum-type name="ItemFlag" flags="ItemFlags"/>
    <enum-type name="ItemSelectionMode"/>
    <enum-type name="ItemSelectionOperation" since="5.5"/>
    <enum-type name="Key"/>
    <enum-type name="KeyboardModifier" flags="KeyboardModifiers"/>
    <enum-type name="LayoutDirection"/>
    <enum-type name="MaskMode"/>
    <enum-type name="MatchFlag" flags="MatchFlags"/>
    <enum-type name="Modifier"/>
    <enum-type name="MouseButton" flags="MouseButtons"/>
    <enum-type name="MouseEventFlag" flags="MouseEventFlags" since="5.3"/>
    <enum-type name="MouseEventSource" since="5.3"/>
    <enum-type name="NativeGestureType" since="5.0"/>
    <enum-type name="NavigationMode" since="4.6"/>
    <enum-type name="Orientation" flags="Orientations"/>
    <enum-type name="PenCapStyle"/>
    <enum-type name="PenJoinStyle"/>
    <enum-type name="PenStyle"/>
    <enum-type name="ReturnByValueConstant" since="6.0"/>
    <enum-type name="ScreenOrientation" flags="ScreenOrientations" since="5.0"/>
    <enum-type name="ScrollBarPolicy"/>
    <enum-type name="ScrollPhase" since="5.2"/>
    <enum-type name="ShortcutContext"/>
    <enum-type name="SizeHint"/>
    <enum-type name="SizeMode"/>
    <enum-type name="SortOrder"/>
    <enum-type name="SplitBehaviorFlags" flags="SplitBehavior" since="5.14"/>
    <enum-type name="TabFocusBehavior" since="5.5"/>
    <enum-type name="TextElideMode"/>
    <enum-type name="TextFlag"/>
    <enum-type name="TextFormat"/>
    <enum-type name="TextInteractionFlag" flags="TextInteractionFlags"/>
    <enum-type name="TileRule" since="4.6"/>
    <enum-type name="TimerType" since="5.0"/>
    <enum-type name="TimeSpec"/>
    <enum-type name="ToolBarArea" flags="ToolBarAreas"/>
    <enum-type name="ToolBarAreaSizes"/>
    <enum-type name="ToolButtonStyle"/>
    <enum-type name="TouchPointState" flags="TouchPointStates" since="4.6"/>
    <enum-type name="TransformationMode"/>
    <enum-type name="UIEffect"/>
    <enum-type name="WhiteSpaceMode"/>
    <enum-type name="WidgetAttribute"/>
    <enum-type name="WindowFrameSection"/>
    <enum-type name="WindowModality"/>
    <enum-type name="WindowState" flags="WindowStates"/>
    <enum-type name="WindowType" flags="WindowFlags"/>
    <enum-type name="CursorMoveStyle" since="4.8" revision="4800"/>

  </namespace-type>

  <add-function signature="QEnum(PyObject*)" return-type="PyObject*">
      <inject-code class="target" position="beginning" file="../glue/qtcore.cpp" snippet="qt-qenum"/>
  </add-function>
  <add-function signature="QFlag(PyObject*)" return-type="PyObject*">
      <inject-code class="target" position="beginning" file="../glue/qtcore.cpp" snippet="qt-qflag"/>
  </add-function>

  <add-function signature="qAbs(double)" return-type="double">
    <inject-code class="target" position="beginning" file="../glue/qtcore.cpp" snippet="qt-qabs"/>
  </add-function>

  <inject-code class="native" position="beginning" file="../glue/qtcore.cpp" snippet="qt-postroutine"/>
  <add-function signature="qAddPostRoutine(PyObject*)">
    <inject-code class="target" position="beginning" file="../glue/qtcore.cpp" snippet="qt-addpostroutine"/>
  </add-function>
  <inject-code class="target" position="end" file="../glue/qtcore.cpp" snippet="qt-qaddpostroutine"/>

  <inject-code class="target" position="end" file="../glue/qtcore.cpp" snippet="qt-version"/>

  <!-- WARNING: There is an issue when adding this code to an external file -->
  <inject-code class="target" position="end" file="../glue/qtcore.cpp" snippet="qt-module-shutdown"/>
  <add-function signature="__moduleShutdown()">
      <inject-code class="target" position="beginning" file="../glue/qtcore.cpp" snippet="moduleshutdown"/>
  </add-function>

  <!--signal/slot-->
  <inject-code class="target" position="end" file="../glue/qtcore.cpp" snippet="qt-pysideinit"/>

  <inject-code class="native" position="beginning" file="../glue/qtcore.cpp" snippet="qt-messagehandler"/>
  <add-function signature="qInstallMessageHandler(PyObject)" return-type="PyObject">
    <inject-code class="target" position="beginning" file="../glue/qtcore.cpp" snippet="qt-installmessagehandler"/>
  </add-function>

  <value-type name="QDeadlineTimer" since="5.8">
    <enum-type name="ForeverConstant"/>
  </value-type>

  <value-type name="QElapsedTimer" since="4.7">
    <enum-type name="ClockType" since="4.7"/>
  </value-type>

  <object-type name="QAbstractTableModel" polymorphic-id-expression="qobject_cast&lt;QAbstractTableModel*&gt;(%1)">
    <extra-includes>
      <include file-name="QStringList" location="global"/>
      <include file-name="QSize" location="global"/>
    </extra-includes>
  </object-type>
  <value-type name="QLine" hash-function="PySide::hash">
    <add-function signature="__repr__" return-type="PyObject*">
        <inject-code class="target" position="beginning">
            <insert-template name="repr_code">
               <replace from="%REPR_FORMAT" to="%i, %i, %i, %i"/>
               <replace from="%REPR_ARGS" to="%CPPSELF.x1(), %CPPSELF.y1(), %CPPSELF.x2(), %CPPSELF.y2()"/>
             </insert-template>
        </inject-code>
    </add-function>

    <add-function signature="__reduce__" return-type="PyObject*">
        <inject-code class="target" position="beginning">
            <insert-template name="reduce_code">
              <replace from="%REDUCE_FORMAT" to="iiii"/>
              <replace from="%REDUCE_ARGS" to="%CPPSELF.x1(), %CPPSELF.y1(), %CPPSELF.x2(), %CPPSELF.y2()"/>
            </insert-template>
        </inject-code>
    </add-function>
    <inject-code class="native" position="beginning" file="../glue/qtcore.cpp" snippet="qline-hash"/>

    <add-function signature="toTuple" return-type="PyObject*">
        <inject-code class="target" position="beginning">
            <insert-template name="to_tuple">
                <replace from="%TT_FORMAT" to="iiii"/>
                <replace from="%TT_ARGS" to="%CPPSELF.x1(), %CPPSELF.y1(), %CPPSELF.x2(), %CPPSELF.y2()"/>
            </insert-template>
        </inject-code>
    </add-function>
  </value-type>
  <value-type name="QLineF">
    <enum-type name="IntersectType"/>
    <add-function signature="__repr__" return-type="PyObject*">
        <inject-code class="target" position="beginning">
            <insert-template name="repr_code">
               <replace from="%REPR_FORMAT" to="%f, %f, %f, %f"/>
               <replace from="%REPR_ARGS" to="%CPPSELF.x1(), %CPPSELF.y1(), %CPPSELF.x2(), %CPPSELF.y2()"/>
             </insert-template>
        </inject-code>
    </add-function>

    <add-function signature="__reduce__" return-type="PyObject*">
        <inject-code class="target" position="beginning">
            <insert-template name="reduce_code">
              <replace from="%REDUCE_FORMAT" to="dddd"/>
              <replace from="%REDUCE_ARGS" to="%CPPSELF.x1(), %CPPSELF.y1(), %CPPSELF.x2(), %CPPSELF.y2()"/>
            </insert-template>
        </inject-code>
    </add-function>

    <add-function signature="toTuple" return-type="PyObject*">
        <inject-code class="target" position="beginning">
            <insert-template name="to_tuple">
                <replace from="%TT_FORMAT" to="dddd"/>
                <replace from="%TT_ARGS" to="%CPPSELF.x1(), %CPPSELF.y1(), %CPPSELF.x2(), %CPPSELF.y2()"/>
            </insert-template>
        </inject-code>
    </add-function>
    <modify-function signature="intersect(QLineF,QPointF*)const">
        <modify-argument index="2">
            <remove-argument />
        </modify-argument>
        <modify-argument index="return">
            <replace-type modified-type="(intersectType, intersectionPoint)"/>
        </modify-argument>
        <inject-code class="target" position="beginning" file="../glue/qtcore.cpp" snippet="qlinef-intersect"/>
    </modify-function>
  </value-type>
  <object-type name="QResource">
    <enum-type name="Compression" since="5.13"/>
    <modify-function signature="data()const">
        <inject-documentation format="target">
            Returns a read only buffer object pointing to the segment of data that this resource represents. If the resource is compressed the data returns is compressed and qUncompress() must be used to access the data. If the resource is a directory None is returned.
        </inject-documentation>
        <modify-argument index="return">
            <replace-type modified-type="PyObject"/>
        </modify-argument>
        <inject-code file="../glue/qtcore.cpp" snippet="qresource-data"/>
    </modify-function>

    <modify-function signature="unregisterResource(const uchar*,const QString&amp;)" rename="unregisterResourceData">
      <modify-argument index="1">
        <replace-type modified-type="PyBuffer"/>
      </modify-argument>
      <inject-code file="../glue/qtcore.cpp" snippet="qresource-registerResource"/>
    </modify-function>
    <modify-function signature="registerResource(const uchar*,const QString&amp;)" rename="registerResourceData">
      <modify-argument index="1">
        <replace-type modified-type="PyBuffer"/>
      </modify-argument>
      <inject-code file="../glue/qtcore.cpp" snippet="qresource-registerResource"/>
    </modify-function>
  </object-type>

  <object-type name="QBasicTimer"/>
  <value-type name="QByteArrayMatcher"/>
  <value-type name="QCalendar" since="5.14">
      <value-type name="YearMonthDay"/>
      <enum-type name="System"/>
  </value-type>
  <value-type name="QDate" hash-function="PySide::hash" >
    <inject-code class="native" position="beginning">
        <insert-template name="pydatetime_importandcheck_function">
            <replace from="$DATETIMETYPE" to="PyDate"/>
        </insert-template>
    </inject-code>
    <conversion-rule>
        <target-to-native>
            <add-conversion type="Py_None" file="../glue/qtcore.cpp" snippet="conversion-pynone"/>
            <add-conversion type="PyDate" check="PyDateTime_ImportAndCheck(%in)" file="../glue/qtcore.cpp" snippet="conversion-qdate-pydate"/>
        </target-to-native>
    </conversion-rule>
    <extra-includes>
      <include file-name="datetime.h" location="global"/>
    </extra-includes>
    <add-function signature="__repr__" return-type="PyObject">
        <inject-code class="target" position="beginning">
            <insert-template name="repr_code">
               <replace from="%REPR_FORMAT" to="%i, %i, %i"/>
               <replace from="%REPR_ARGS" to="%CPPSELF.year(), %CPPSELF.month(), %CPPSELF.day()"/>
             </insert-template>
        </inject-code>
    </add-function>

    <add-function signature="__reduce__" return-type="PyObject">
        <inject-code class="target" position="beginning">
            <insert-template name="reduce_code">
              <replace from="%REDUCE_FORMAT" to="iii"/>
              <replace from="%REDUCE_ARGS" to="%CPPSELF.year(), %CPPSELF.month(), %CPPSELF.day()"/>
            </insert-template>
        </inject-code>
    </add-function>
    <add-function signature="toPython()" return-type="PyObject">
        <inject-code class="target" position="beginning" file="../glue/qtcore.cpp" snippet="qdate-topython"/>
    </add-function>
    <modify-function signature="getDate(int*,int*,int*)const" >
        <modify-argument index="1">
            <remove-argument/>
        </modify-argument>
        <modify-argument index="2">
            <remove-argument/>
        </modify-argument>
        <modify-argument index="3">
            <remove-argument/>
        </modify-argument>
        <modify-argument index="return">
            <replace-type modified-type="(year, month, day)"/>
        </modify-argument>
        <inject-code class="target" position="beginning" file="../glue/qtcore.cpp" snippet="qdate-getdate"/>
    </modify-function>
    <modify-function signature="weekNumber(int*)const" >
        <modify-argument index="1">
            <remove-argument/>
        </modify-argument>
        <modify-argument index="return">
            <replace-type modified-type="(week, yearNumber)"/>
        </modify-argument>
        <inject-code class="target" position="beginning" file="../glue/qtcore.cpp" snippet="qdate-weeknumber"/>
    </modify-function>
  </value-type>
  <value-type name="QDateTime" hash-function="PySide::hash">
    <enum-type name="YearRange" since="5.14"/>
    <inject-code class="native" position="beginning">
        <insert-template name="pydatetime_importandcheck_function">
            <replace from="$DATETIMETYPE" to="PyDateTime"/>
        </insert-template>
    </inject-code>
    <conversion-rule>
        <target-to-native>
            <add-conversion type="Py_None" file="../glue/qtcore.cpp" snippet="conversion-pynone"/>
            <add-conversion type="PyDateTime" check="PyDateTime_ImportAndCheck(%in)" file="../glue/qtcore.cpp" snippet="conversion-qdatetime-pydatetime"/>
        </target-to-native>
    </conversion-rule>
    <extra-includes>
      <include file-name="datetime.h" location="global"/>
    </extra-includes>
    <!-- Somewhat internal constructor used to pickle QDateTime -->
    <add-function signature="QDateTime(int,int,int,int,int,int,int,int)">
        <modify-argument index="8">
          <replace-default-expression with="Qt::LocalTime"/>
        </modify-argument>
        <inject-code class="target" position="beginning" file="../glue/qtcore.cpp" snippet="qdatetime-1"/>
    </add-function>
    <add-function signature="QDateTime(int,int,int,int,int,int)">
        <inject-code class="target" position="beginning" file="../glue/qtcore.cpp" snippet="qdatetime-2"/>
    </add-function>
    <add-function signature="__repr__" return-type="PyObject*">
        <inject-code class="target" position="beginning">
            <insert-template name="repr_code">
               <replace from="%REPR_FORMAT" to="%i, %i, %i, %i, %i, %i, %i, %i"/>
               <replace from="%REPR_ARGS" to="%CPPSELF.date().year(), %CPPSELF.date().month(), %CPPSELF.date().day(), %CPPSELF.time().hour(), %CPPSELF.time().minute(), %CPPSELF.time().second(), %CPPSELF.time().msec(), (int)%CPPSELF.timeSpec()"/>
             </insert-template>
        </inject-code>
    </add-function>
    <add-function signature="__reduce__" return-type="PyObject*">
        <inject-code class="target" position="beginning">
            <insert-template name="reduce_code">
              <replace from="%REDUCE_FORMAT" to="iiiiiiii"/>
              <replace from="%REDUCE_ARGS" to="%CPPSELF.date().year(), %CPPSELF.date().month(), %CPPSELF.date().day(), %CPPSELF.time().hour(), %CPPSELF.time().minute(), %CPPSELF.time().second(), %CPPSELF.time().msec(), (int)%CPPSELF.timeSpec()"/>
            </insert-template>
        </inject-code>
    </add-function>
    <add-function signature="toPython()" return-type="PyObject">
        <inject-code class="target" position="beginning" file="../glue/qtcore.cpp" snippet="qdatetime-topython"/>
    </add-function>
  </value-type>
  <value-type name="QDir">
    <enum-type name="Filter" flags="Filters"/>
    <enum-type name="SortFlag" flags="SortFlags"/>
    <add-function signature="__reduce__" return-type="PyObject*">
        <inject-code class="target" position="beginning">
            <insert-template name="reduce_code">
              <replace from="%REDUCE_FORMAT" to="s"/>
              <replace from="%REDUCE_ARGS" to="qPrintable(%CPPSELF.path())"/>
            </insert-template>
        </inject-code>
    </add-function>
  </value-type>

  <value-type name="QPoint" hash-function="PySide::hash">
    <add-function signature="__repr__" return-type="PyObject*">
        <inject-code class="target" position="beginning">
            <insert-template name="repr_code">
               <replace from="%REPR_FORMAT" to="%i, %i"/>
               <replace from="%REPR_ARGS" to="%CPPSELF.x(), %CPPSELF.y()"/>
             </insert-template>
        </inject-code>
    </add-function>

    <add-function signature="__reduce__" return-type="PyObject*">
        <inject-code class="target" position="beginning">
            <insert-template name="reduce_code">
              <replace from="%REDUCE_FORMAT" to="ii"/>
              <replace from="%REDUCE_ARGS" to="%CPPSELF.x(), %CPPSELF.y()"/>
            </insert-template>
        </inject-code>
    </add-function>
    <inject-code class="native" position="beginning" file="../glue/qtcore.cpp" snippet="qpoint"/>

    <add-function signature="toTuple" return-type="PyObject*">
        <inject-code class="target" position="beginning">
            <insert-template name="to_tuple">
                <replace from="%TT_FORMAT" to="ii"/>
                <replace from="%TT_ARGS" to="%CPPSELF.x(), %CPPSELF.y()"/>
            </insert-template>
        </inject-code>
    </add-function>

    <!--### Functions removed because they return references to Python imutable objects -->
    <modify-function signature="rx()" remove="all"/>
    <modify-function signature="ry()" remove="all"/>
    <!--### -->
  </value-type>
  <value-type name="QPointF">
    <add-function signature="__repr__" return-type="PyObject*">
        <inject-code class="target" position="beginning">
            <insert-template name="repr_code">
               <replace from="%REPR_FORMAT" to="%f, %f"/>
               <replace from="%REPR_ARGS" to="%CPPSELF.x(), %CPPSELF.y()"/>
             </insert-template>
        </inject-code>
    </add-function>

    <add-function signature="__reduce__" return-type="PyObject*">
        <inject-code class="target" position="beginning">
            <insert-template name="reduce_code">
              <replace from="%REDUCE_FORMAT" to="dd"/>
              <replace from="%REDUCE_ARGS" to="%CPPSELF.x(), %CPPSELF.y()"/>
            </insert-template>
        </inject-code>
    </add-function>

    <add-function signature="toTuple" return-type="PyObject*">
        <inject-code class="target" position="beginning">
            <insert-template name="to_tuple">
                <replace from="%TT_FORMAT" to="dd"/>
                <replace from="%TT_ARGS" to="%CPPSELF.x(), %CPPSELF.y()"/>
            </insert-template>
        </inject-code>
    </add-function>

    <!--### Functions removed because they return references to Python imutable objects -->
    <modify-function signature="rx()" remove="all"/>
    <modify-function signature="ry()" remove="all"/>
    <!--### -->
  </value-type>
  <value-type name="QRect" hash-function="PySide::hash">
    <add-function signature="__repr__" return-type="PyObject*">
        <inject-code class="target" position="beginning">
            <insert-template name="repr_code">
               <replace from="%REPR_FORMAT" to="%i, %i, %i, %i"/>
               <replace from="%REPR_ARGS" to="%CPPSELF.x(), %CPPSELF.y(), %CPPSELF.width(), %CPPSELF.height()"/>
             </insert-template>
        </inject-code>
    </add-function>
    <add-function signature="__reduce__" return-type="PyObject*">
        <inject-code class="target" position="beginning">
            <insert-template name="reduce_code">
              <replace from="%REDUCE_FORMAT" to="iiii"/>
              <replace from="%REDUCE_ARGS" to="%CPPSELF.x(), %CPPSELF.y(), %CPPSELF.width(), %CPPSELF.height()"/>
            </insert-template>
        </inject-code>
    </add-function>
    <inject-code class="native" position="beginning" file="../glue/qtcore.cpp" snippet="qrect"/>

    <modify-function signature="getCoords(int*,int*,int*,int*)const">
        <modify-argument index="return">
            <replace-type modified-type="PyObject"/>
        </modify-argument>
        <modify-argument index="1">
            <remove-argument />
        </modify-argument>
        <modify-argument index="2">
            <remove-argument />
        </modify-argument>
        <modify-argument index="3">
            <remove-argument />
        </modify-argument>
        <modify-argument index="4">
            <remove-argument />
        </modify-argument>
        <inject-code class="target">
            <insert-template name="fix_number*,number*,number*,number*">
                <replace from="$TYPE" to="int"/>
            </insert-template>
        </inject-code>
    </modify-function>
    <modify-function signature="getRect(int*,int*,int*,int*)const">
        <modify-argument index="return">
            <replace-type modified-type="PyObject"/>
        </modify-argument>
        <modify-argument index="1">
            <remove-argument />
        </modify-argument>
        <modify-argument index="2">
            <remove-argument />
        </modify-argument>
        <modify-argument index="3">
            <remove-argument />
        </modify-argument>
        <modify-argument index="4">
            <remove-argument />
        </modify-argument>
        <inject-code class="target">
            <insert-template name="fix_number*,number*,number*,number*">
                <replace from="$TYPE" to="int"/>
            </insert-template>
        </inject-code>
    </modify-function>
  </value-type>
  <value-type name="QRectF">
    <add-function signature="__repr__" return-type="PyObject*">
        <inject-code class="target" position="beginning">
            <insert-template name="repr_code">
               <replace from="%REPR_FORMAT" to="%f, %f, %f, %f"/>
               <replace from="%REPR_ARGS" to="%CPPSELF.x(), %CPPSELF.y(), %CPPSELF.width(), %CPPSELF.height()"/>
             </insert-template>
        </inject-code>
    </add-function>

   <!--
         FIXME These functions return qreal. Will convert to double (format
         string) mess things up in other architectures?
    -->
    <add-function signature="__reduce__" return-type="PyObject*">
        <inject-code class="target" position="beginning">
            <insert-template name="reduce_code">
              <replace from="%REDUCE_FORMAT" to="dddd"/>
              <replace from="%REDUCE_ARGS" to="%CPPSELF.x(), %CPPSELF.y(), %CPPSELF.width(), %CPPSELF.height()"/>
            </insert-template>
        </inject-code>
    </add-function>
    <modify-function signature="getCoords(qreal*,qreal*,qreal*,qreal*)const">
        <modify-argument index="return">
            <replace-type modified-type="PyObject"/>
        </modify-argument>
        <modify-argument index="1">
            <remove-argument />
        </modify-argument>
        <modify-argument index="2">
            <remove-argument />
        </modify-argument>
        <modify-argument index="3">
            <remove-argument />
        </modify-argument>
        <modify-argument index="4">
            <remove-argument />
        </modify-argument>
        <inject-code class="target">
            <insert-template name="fix_number*,number*,number*,number*">
                <replace from="$TYPE" to="qreal"/>
            </insert-template>
        </inject-code>
    </modify-function>
    <modify-function signature="getRect(qreal*,qreal*,qreal*,qreal*)const">
        <modify-argument index="return">
            <replace-type modified-type="PyObject"/>
        </modify-argument>
        <modify-argument index="1">
            <remove-argument />
        </modify-argument>
        <modify-argument index="2">
            <remove-argument />
        </modify-argument>
        <modify-argument index="3">
            <remove-argument />
        </modify-argument>
        <modify-argument index="4">
            <remove-argument />
        </modify-argument>
        <inject-code class="target">
            <insert-template name="fix_number*,number*,number*,number*">
                <replace from="$TYPE" to="qreal"/>
            </insert-template>
        </inject-code>
    </modify-function>
  </value-type>
  <value-type name="QSize" hash-function="PySide::hash">
    <add-function signature="__repr__" return-type="PyObject*">
        <inject-code class="target" position="beginning">
            <insert-template name="repr_code">
               <replace from="%REPR_FORMAT" to="%i, %i"/>
               <replace from="%REPR_ARGS" to="%CPPSELF.width(), %CPPSELF.height()"/>
             </insert-template>
        </inject-code>
    </add-function>

    <add-function signature="__reduce__" return-type="PyObject*">
        <inject-code class="target" position="beginning">
            <insert-template name="reduce_code">
              <replace from="%REDUCE_FORMAT" to="ii"/>
              <replace from="%REDUCE_ARGS" to="%CPPSELF.width(), %CPPSELF.height()"/>
            </insert-template>
        </inject-code>
    </add-function>
    <inject-code class="native" position="beginning" file="../glue/qtcore.cpp" snippet="qsize"/>

    <add-function signature="toTuple" return-type="PyObject*">
        <inject-code class="target" position="beginning">
            <insert-template name="to_tuple">
                <replace from="%TT_FORMAT" to="ii"/>
                <replace from="%TT_ARGS" to="%CPPSELF.width(), %CPPSELF.height()"/>
            </insert-template>
        </inject-code>
    </add-function>

    <!--### Functions removed because they return references to Python imutable objects -->
    <modify-function signature="rheight()" remove="all"/>
    <modify-function signature="rwidth()" remove="all"/>
    <!--### -->
  </value-type>
  <value-type name="QSizeF">
    <add-function signature="__repr__" return-type="PyObject*">
        <inject-code class="target" position="beginning">
            <insert-template name="repr_code">
               <replace from="%REPR_FORMAT" to="%f, %f"/>
               <replace from="%REPR_ARGS" to="%CPPSELF.width(), %CPPSELF.height()"/>
             </insert-template>
        </inject-code>
    </add-function>

    <add-function signature="__reduce__" return-type="PyObject*">
        <inject-code class="target" position="beginning">
            <insert-template name="reduce_code">
              <replace from="%REDUCE_FORMAT" to="dd"/>
              <replace from="%REDUCE_ARGS" to="%CPPSELF.width(), %CPPSELF.height()"/>
            </insert-template>
        </inject-code>
    </add-function>

    <add-function signature="toTuple" return-type="PyObject*">
        <inject-code class="target" position="beginning">
            <insert-template name="to_tuple">
                <replace from="%TT_FORMAT" to="dd"/>
                <replace from="%TT_ARGS" to="%CPPSELF.width(), %CPPSELF.height()"/>
            </insert-template>
        </inject-code>
    </add-function>

    <!--### Functions removed because they return references to Python imutable objects -->
    <modify-function signature="rheight()" remove="all"/>
    <modify-function signature="rwidth()" remove="all"/>
    <!--### -->
  </value-type>

  <value-type name="QTime" hash-function="PySide::hash">
    <inject-code class="native" position="beginning">
        <insert-template name="pydatetime_importandcheck_function">
            <replace from="$DATETIMETYPE" to="PyTime"/>
        </insert-template>
    </inject-code>
    <conversion-rule>
        <target-to-native>
            <add-conversion type="Py_None" file="../glue/qtcore.cpp" snippet="conversion-pynone"/>
            <add-conversion type="PyTime" check="PyDateTime_ImportAndCheck(%in)" file="../glue/qtcore.cpp" snippet="conversion-qtime-pytime"/>
        </target-to-native>
    </conversion-rule>

    <extra-includes>
      <include file-name="datetime.h" location="global"/>
    </extra-includes>

    <add-function signature="__repr__" return-type="PyObject*">
        <inject-code class="target" position="beginning">
            <insert-template name="repr_code">
               <replace from="%REPR_FORMAT" to="%i, %i, %i, %i"/>
               <replace from="%REPR_ARGS" to="%CPPSELF.hour(), %CPPSELF.minute(), %CPPSELF.second(), %CPPSELF.msec()"/>
             </insert-template>
        </inject-code>
    </add-function>
    <add-function signature="__reduce__" return-type="PyObject*">
        <inject-code class="target" position="beginning">
            <insert-template name="reduce_code">
              <replace from="%REDUCE_FORMAT" to="iiii"/>
              <replace from="%REDUCE_ARGS" to="%CPPSELF.hour(), %CPPSELF.minute(), %CPPSELF.second(), %CPPSELF.msec()"/>
            </insert-template>
        </inject-code>
    </add-function>
    <add-function signature="toPython()" return-type="PyObject">
        <inject-code class="target" position="beginning" file="../glue/qtcore.cpp" snippet="qtime-topython"/>
    </add-function>
  </value-type>
  <value-type name="QPersistentModelIndex" hash-function="qHash">
    <modify-function signature="internalPointer()const">
        <inject-code class="target" position="beginning">
            <insert-template name="return_internal_pointer" />
        </inject-code>
    </modify-function>
    <modify-function signature="operator const QModelIndex&amp;()const">
        <modify-argument index="return">
            <parent index="this" action="add"/>
        </modify-argument>
    </modify-function>
  </value-type>

  <value-type name="QTimeZone">
    <enum-type name="TimeType"/>
    <enum-type name="NameType"/>
    <value-type name="OffsetData"/>
  </value-type>

  <value-type name="QUuid">
    <enum-type name="StringFormat" since="5.11"/>
    <enum-type name="Variant"/>
    <enum-type name="Version"/>
    <add-function signature="__repr__" return-type="PyObject*">
        <inject-code class="target" position="beginning">
            <insert-template name="repr_code">
               <replace from="%REPR_FORMAT" to="'%s'"/>
               <replace from="%REPR_ARGS" to="qPrintable(%CPPSELF.toString())"/>
             </insert-template>
        </inject-code>
    </add-function>
    <add-function signature="__reduce__" return-type="PyObject*">
        <inject-code class="target" position="beginning">
            <insert-template name="reduce_code">
              <replace from="%REDUCE_FORMAT" to="s"/>
              <replace from="%REDUCE_ARGS" to="qPrintable(%CPPSELF.toString())"/>
            </insert-template>
        </inject-code>
    </add-function>
  </value-type>

  <value-type name="QMimeType" since="5.0"/>
  <object-type name="QMimeDatabase" since="5.0">
    <enum-type name="MatchMode"/>
  </object-type>

  <value-type name="QLocale">
    <enum-type name="Country"/>
    <enum-type name="DataSizeFormat" flags="DataSizeFormats" since="5.10"/>
    <enum-type name="FloatingPointPrecisionOption" since="5.7"/>
    <enum-type name="FormatType"/>
    <enum-type name="Language"/>
    <enum-type name="MeasurementSystem"/>
    <enum-type name="NumberOption" flags="NumberOptions"/>
    <enum-type name="Script" since="4.8" revision="4800"/>
    <enum-type name="CurrencySymbolFormat" since="4.8" revision="4800"/>
    <enum-type name="QuotationStyle" since="4.8" revision="4800"/>
    <!--### All those C++ number types have the same representation in Python -->
    <modify-function signature="toString(qulonglong)const" remove="all"/>
    <modify-function signature="toString(ushort)const" remove="all"/>
    <modify-function signature="toString(unsigned int)const" remove="all"/>
    <!--### -->
    <extra-includes>
      <include file-name="QDate" location="global"/>
    </extra-includes>
    <modify-function signature="toTime(QString,QLocale::FormatType)const">
        <modify-argument index="2">
            <rename to="format"/>
        </modify-argument>
    </modify-function>
    <modify-function signature="toDate(QString,QLocale::FormatType)const">
        <modify-argument index="2">
            <rename to="format"/>
        </modify-argument>
    </modify-function>
    <modify-function signature="toUInt(QString,bool*)const">
        <modify-argument index="2">
            <remove-argument />
            <remove-default-expression />
        </modify-argument>
        <modify-argument index="return">
            <replace-type modified-type="(int, bool ok)"/>
        </modify-argument>
        <inject-code class="target" position="beginning">
            <insert-template name="fix_args,bool*"/>
        </inject-code>
    </modify-function>
    <modify-function signature="toULongLong(QString,bool*)const">
        <modify-argument index="2">
            <remove-argument />
            <remove-default-expression />
        </modify-argument>
        <modify-argument index="return">
            <replace-type modified-type="(int, bool ok)"/>
        </modify-argument>
        <inject-code class="target" position="beginning">
            <insert-template name="fix_args,bool*"/>
        </inject-code>
    </modify-function>
    <modify-function signature="toDouble(QString,bool*)const">
        <modify-argument index="2">
            <remove-argument />
            <remove-default-expression />
        </modify-argument>
        <modify-argument index="return">
            <replace-type modified-type="(float, bool ok)"/>
        </modify-argument>
        <inject-code class="target" position="beginning">
            <insert-template name="fix_args,bool*"/>
        </inject-code>
    </modify-function>
    <modify-function signature="toFloat(QString,bool*)const">
        <modify-argument index="2">
            <remove-argument />
            <remove-default-expression />
        </modify-argument>
        <modify-argument index="return">
            <replace-type modified-type="(float, bool ok)"/>
        </modify-argument>
        <inject-code class="target" position="beginning">
            <insert-template name="fix_args,bool*"/>
        </inject-code>
    </modify-function>
    <modify-function signature="toInt(QString,bool*)const">
        <modify-argument index="2">
            <remove-argument />
        </modify-argument>
        <modify-argument index="return">
            <replace-type modified-type="(int, bool ok)"/>
        </modify-argument>
        <inject-code class="target" position="beginning">
            <insert-template name="fix_args,bool*"/>
        </inject-code>
    </modify-function>
    <modify-function signature="toLongLong(QString,bool*)const">
        <modify-argument index="2">
            <remove-argument />
        </modify-argument>
        <modify-argument index="return">
            <replace-type modified-type="(int, bool ok)"/>
        </modify-argument>
        <inject-code class="target" position="beginning">
            <insert-template name="fix_args,bool*"/>
        </inject-code>
    </modify-function>
    <modify-function signature="toShort(QString,bool*)const">
        <modify-argument index="2">
            <remove-argument />
        </modify-argument>
        <modify-argument index="return">
            <replace-type modified-type="(int, bool ok)"/>
        </modify-argument>
        <inject-code class="target" position="beginning">
            <insert-template name="fix_args,bool*"/>
        </inject-code>
    </modify-function>
    <modify-function signature="toUShort(QString,bool*)const">
        <modify-argument index="2">
            <remove-argument />
        </modify-argument>
        <modify-argument index="return">
            <replace-type modified-type="(int, bool ok)"/>
        </modify-argument>
        <inject-code class="target" position="beginning">
            <insert-template name="fix_args,bool*"/>
        </inject-code>
    </modify-function>
  </value-type>
  <value-type name="QBitArray" hash-function="qHash" >
    <add-function signature="__len__">
        <inject-code class="target" position="beginning" file="../glue/qtcore.cpp" snippet="qbitarray-len"/>
    </add-function>
    <add-function signature="__getitem__">
        <inject-code class="target" position="beginning" file="../glue/qtcore.cpp" snippet="qbitarray-getitem"/>
    </add-function>
    <add-function signature="__setitem__">
        <inject-code class="target" position="beginning" file="../glue/qtcore.cpp" snippet="qbitarray-setitem"/>
    </add-function>
  </value-type>
  <object-type name="QLockFile">
      <enum-type name="LockError"/>
      <modify-function signature="isLocked()const" allow-thread="yes"/>
      <modify-function signature="lock()" allow-thread="yes"/>
      <modify-function signature="removeStaleLockFile()" allow-thread="yes"/>
      <modify-function signature="tryLock(int)" allow-thread="yes"/>
      <modify-function signature="unlock()" allow-thread="yes"/>
  </object-type>
  <object-type name="QMessageAuthenticationCode"/>
  <object-type name="QSignalBlocker"/>
  <value-type name="QStorageInfo"/>
  <!-- QReadWriteLock does not have a copy ctor! -->
  <object-type name="QReadWriteLock">
    <enum-type name="RecursionMode"/>
    <modify-function signature="lockForRead()" allow-thread="yes"/>
    <modify-function signature="tryLockForRead(int)" allow-thread="yes"/>
    <modify-function signature="lockForWrite()" allow-thread="yes"/>
    <modify-function signature="tryLockForWrite(int)" allow-thread="yes"/>
  </object-type>
  <object-type name="QReadLocker">
    <modify-function signature="QReadLocker(QReadWriteLock*)">
        <modify-argument index="1">
            <reference-count action="set"/>
        </modify-argument>
    </modify-function>
    <modify-function signature="relock()" allow-thread="yes"/>
    <add-function signature="__enter__()"/>
    <add-function signature="__exit__(PyObject*,PyObject*,PyObject*)">
        <inject-code file="../glue/qtcore.cpp" snippet="unlock"/>
    </add-function>
  </object-type>
  <object-type name="QWriteLocker">
    <modify-function signature="QWriteLocker(QReadWriteLock*)">
        <modify-argument index="1">
            <reference-count action="set"/>
        </modify-argument>
    </modify-function>
    <modify-function signature="relock()" allow-thread="yes"/>
    <add-function signature="__enter__()"/>
    <add-function signature="__exit__(PyObject*,PyObject*,PyObject*)">
        <inject-code file="../glue/qtcore.cpp" snippet="unlock"/>
    </add-function>
  </object-type>
  <object-type name="QDirIterator">
    <enum-type name="IteratorFlag" flags="IteratorFlags"/>
  </object-type>
  <object-type name="QThread">
    <inject-code file="../glue/qtcore.cpp" class="native" position="beginning" snippet="qthread_pthread_cleanup"/>
    <enum-type name="Priority"/>
    <modify-function signature="currentThreadId()" remove="all"/>
    <modify-function signature="run()" allow-thread="yes">
        <inject-code file="../glue/qtcore.cpp" class="native" position="beginning"
                     snippet="qthread_pthread_cleanup_install"/>
        <inject-code file="../glue/qtcore.cpp" class="native" position="end"
                     snippet="qthread_pthread_cleanup_uninstall"/>
    </modify-function>
    <modify-function signature="exec()" rename="exec_" allow-thread="yes"/>
    <modify-function signature="msleep(unsigned long)" allow-thread="yes"/>
    <modify-function signature="sleep(unsigned long)" allow-thread="yes"/>
    <modify-function signature="usleep(unsigned long)" allow-thread="yes"/>
    <modify-function signature="wait(QDeadlineTimer)" allow-thread="yes"/>
    <modify-function signature="wait(unsigned long)" allow-thread="yes"/>
    <modify-function signature="yieldCurrentThread()" allow-thread="yes"/>
    <modify-function signature="start(QThread::Priority)" allow-thread="yes">
      <modify-argument index="1">
        <rename to="priority"/>
      </modify-argument>
    </modify-function>
    <modify-function signature="exit(int)" allow-thread="yes"/>
  </object-type>

  <object-type name="QAbstractItemModel">
    <enum-type name="CheckIndexOption" flags="CheckIndexOptions" since="5.11"/>
    <enum-type name="LayoutChangeHint"/>
     <!-- This function was replaced by a added function -->
    <modify-function signature="createIndex(int,int,const void*)const" remove="all"/>
    <!-- This function is the same as createIndex(int, int, int)const -->
    <modify-function signature="createIndex(int,int,quintptr)const">
        <modify-argument index="3">
            <replace-default-expression with="0"/>
        </modify-argument>
    </modify-function>
    <add-function signature="createIndex(int,int,PyObject*)const" return-type="QModelIndex">
        <modify-argument index="1">
            <rename to="row"/>
        </modify-argument>
        <modify-argument index="2">
            <rename to="column"/>
        </modify-argument>
        <modify-argument index="3">
            <rename to="ptr"/>
        </modify-argument>
        <inject-code class="target" position="beginning" file="../glue/qtcore.cpp" snippet="qabstractitemmodel-createindex"/>
        <inject-documentation mode="append" format="target">
            Creates a model index for the given row and column with the internal pointer ptr.
            When using a QSortFilterProxyModel, its indexes have their own internal pointer.
            It is not advisable to access this internal pointer outside of the model.
            Use the data() function instead.
            This function provides a consistent interface that model subclasses must use to create model indexes.

            .. warning:: Because of some Qt/Python itegration rules, the ptr argument do not get the reference
                incremented during the QModelIndex life time. So it is necessary to keep the object used
                on ptr argument alive during the whole process.
                Do not destroy the object if you are not sure about that.
        </inject-documentation>
    </add-function>
    <inject-code class="target" position="end" file="../glue/qtcore.cpp" snippet="qabstractitemmodel"/>
    <modify-function signature="mimeData(QModelIndexList)const">
      <modify-argument index="return">
        <define-ownership class="native" owner="c++"/>
        <define-ownership class="target" owner="default"/>
      </modify-argument>
    </modify-function>
    <modify-function signature="data(const QModelIndex&amp;,int)const">
      <modify-argument index="return">
        <define-ownership class="native" owner="c++"/>
      </modify-argument>
    </modify-function>
    <modify-function signature="dataChanged(const QModelIndex&amp;,const QModelIndex&amp;,const QVector&lt;int&gt;&amp;)" allow-thread="yes"/>
    <modify-function signature="layoutAboutToBeChanged(const QList&lt;QPersistentModelIndex&gt;&amp;,QAbstractItemModel::LayoutChangeHint)" allow-thread="yes"/>
    <modify-function signature="layoutChanged(const QList&lt;QPersistentModelIndex&gt;&amp;,QAbstractItemModel::LayoutChangeHint)" allow-thread="yes"/>
    <modify-function signature="beginResetModel()" allow-thread="yes"/>
    <modify-function signature="endResetModel()" allow-thread="yes"/>
  </object-type>
  <value-type name="QItemSelection">
    <include file-name="QList" location="global"/>
  </value-type>

  <object-type name="QItemSelectionModel">
    <extra-includes>
        <include file-name="QItemSelection" location="global"/>
    </extra-includes>
    <enum-type name="SelectionFlag" flags="SelectionFlags"/>
  </object-type>

  <value-type name="QItemSelectionRange">
  </value-type>
  <object-type name="QAbstractProxyModel" polymorphic-id-expression="qobject_cast&lt;QAbstractProxyModel*&gt;(%1)">
    <extra-includes>
      <include file-name="QItemSelection" location="global"/>
      <include file-name="QStringList" location="global"/>
      <include file-name="QSize" location="global"/>
    </extra-includes>
  </object-type>
  <object-type name="QConcatenateTablesProxyModel" since="5.13"/>
  <object-type name="QSortFilterProxyModel">
    <extra-includes>
      <include file-name="QItemSelection" location="global"/>
      <include file-name="QStringList" location="global"/>
      <include file-name="QSize" location="global"/>
    </extra-includes>
    <modify-function signature="setSourceModel(QAbstractItemModel*)">
      <modify-argument index="1">
        <reference-count action="set"/>
      </modify-argument>
    </modify-function>
  </object-type>
  <object-type name="QIdentityProxyModel"/>
  <object-type name="QTransposeProxyModel" since="5.13"/>
  <!-- QObject is created manually -->
  <object-type name="QObject">
    <extra-includes>
      <include file-name="QThread" location="global"/>
      <include file-name="QCoreApplication" location="global"/>
      <include file-name="signalmanager.h" location="local"/>
    </extra-includes>
    <modify-function signature="metaObject()const">
      <inject-code class="target" position="beginning" file="../glue/qtcore.cpp" snippet="qobject-metaobject"/>
      <modify-argument index="return">
        <reference-count action="set"/>
      </modify-argument>
    </modify-function>

    <modify-function signature="deleteLater()">
      <modify-argument index="this">
        <define-ownership owner="c++"/>
      </modify-argument>
    </modify-function>
    <!-- Invalidate-after-use stuff -->
    <modify-function signature="childEvent(QChildEvent*)">
        <modify-argument index="1" invalidate-after-use="yes"/>
    </modify-function>
    <modify-function signature="customEvent(QEvent*)">
        <modify-argument index="1" invalidate-after-use="yes"/>
    </modify-function>
    <modify-function signature="event(QEvent*)">
        <modify-argument index="1" invalidate-after-use="yes"/>
    </modify-function>
    <modify-function signature="eventFilter(QObject*,QEvent*)">
        <modify-argument index="2" invalidate-after-use="yes"/>
    </modify-function>
    <modify-function signature="timerEvent(QTimerEvent*)">
        <modify-argument index="1" invalidate-after-use="yes"/>
    </modify-function>
    <!-- End of Invalidate-after-use fix -->
    <modify-function signature="parent()const">
      <modify-argument index="this">
        <parent index="return" action="add"/>
      </modify-argument>
      <modify-argument index="return">
        <define-ownership class="target" owner="default"/>
      </modify-argument>
    </modify-function>
    <modify-function signature="setParent(QObject*)">
      <modify-argument index="this">
        <parent index="1" action="add"/>
      </modify-argument>
    </modify-function>
    <modify-function signature="connect(const QObject*,const char*,const char*,Qt::ConnectionType)const">
        <modify-argument index="4">
            <rename to="type"/>
        </modify-argument>
        <inject-code class="target" position="beginning" file="../glue/qtcore.cpp" snippet="qobject-connect-1"/>
    </modify-function>
    <!-- static version -->
    <modify-function signature="connect(const QObject*,QMetaMethod,const QObject*,QMetaMethod,Qt::ConnectionType)">
        <modify-argument index="5">
            <rename to="type"/>
        </modify-argument>
        <inject-code class="target" position="beginning" file="../glue/qtcore.cpp" snippet="qobject-connect-2"/>
    </modify-function>
    <modify-function signature="connect(const QObject*,const char*,const QObject*,const char*,Qt::ConnectionType)">
        <modify-argument index="5">
            <rename to="type"/>
        </modify-argument>
        <inject-code class="target" position="beginning" file="../glue/qtcore.cpp" snippet="qobject-connect-3"/>
    </modify-function>
    <inject-code class="native" position="beginning" file="../glue/qtcore.cpp" snippet="qobject-connect"/>
    <add-function signature="connect(const QObject*,const char*,PyCallable*,Qt::ConnectionType)" return-type="bool" static="yes">
        <modify-argument index="4">
            <rename to="type"/>
            <replace-default-expression with="Qt::AutoConnection"/>
        </modify-argument>
        <inject-code class="target" position="beginning" file="../glue/qtcore.cpp" snippet="qobject-connect-4"/>
    </add-function>
    <!-- static version -->
    <add-function signature="connect(const char*,PyCallable*,Qt::ConnectionType)" return-type="bool">
        <modify-argument index="3">
            <rename to="type"/>
            <replace-default-expression with="Qt::AutoConnection"/>
        </modify-argument>
        <inject-code class="target" position="beginning" file="../glue/qtcore.cpp" snippet="qobject-connect-5"/>
    </add-function>
    <add-function signature="connect(const char*,const QObject*,const char*,Qt::ConnectionType)" return-type="bool">
        <modify-argument index="4">
            <rename to="type"/>
            <replace-default-expression with="Qt::AutoConnection"/>
        </modify-argument>
        <inject-code class="target" position="beginning" file="../glue/qtcore.cpp" snippet="qobject-connect-6"/>
    </add-function>

    <add-function signature="emit(const char*,...)" return-type="bool">
        <inject-code class="target" position="beginning" file="../glue/qtcore.cpp" snippet="qobject-emit"/>
    </add-function>
    <add-function signature="disconnect(const char*,PyCallable*)" return-type="bool">
         <inject-code class="target" position="beginning" file="../glue/qtcore.cpp" snippet="qobject-disconnect-1"/>
    </add-function>
    <add-function signature="disconnect(const QObject*,const char*,PyCallable*)" return-type="bool" static="yes">
         <inject-code class="target" position="beginning" file="../glue/qtcore.cpp" snippet="qobject-disconnect-2"/>
    </add-function>


    <inject-code class="native" file="../glue/qtcore.cpp" snippet="qobject-findchild-1"/>
    <add-function signature="findChild(PyTypeObject*,const QString&amp;)" return-type="PyObject*">
        <inject-documentation format="target" mode="append">
        To find the child of a certain QObject, the first argument of this function should be the child's type, and the second the name of the child:

        ::

            ...
            parent = QWidget()
            ...
            # The first argument must be the child type
            child1 = parent.findChild(QPushButton, "child_button")
            child2 = parent.findChild(QWidget, "child_widget")

        </inject-documentation>
        <inject-code class="target" position="beginning" file="../glue/qtcore.cpp" snippet="qobject-findchild-2"/>
      <modify-argument index="return">
        <parent index="this" action="add"/>
      </modify-argument>
      <modify-argument index="2">
          <replace-default-expression with="QString()"/>
      </modify-argument>
    </add-function>
    <add-function signature="findChildren(PyTypeObject*,const QString&amp;)" return-type="PySequence*" >
        <inject-documentation format="target" mode="append">
        Like the method *findChild*, the first parameter should be the child's type.
        </inject-documentation>
        <inject-code class="target" position="beginning" file="../glue/qtcore.cpp" snippet="qobject-findchildren"/>
        <modify-argument index="return">
            <parent index="this" action="add"/>
        </modify-argument>
        <modify-argument index="2">
            <replace-default-expression with="QString()"/>
        </modify-argument>
    </add-function>
    <add-function signature="findChildren(PyTypeObject*,const QRegularExpression&amp;)" return-type="PySequence*" >
        <inject-code class="target" position="beginning" file="../glue/qtcore.cpp" snippet="qobject-findchildren"/>
        <modify-argument index="return">
            <parent index="this" action="add"/>
        </modify-argument>
    </add-function>

    <add-function signature="tr(const char*,const char*,int)" return-type="QString">
        <modify-argument index="2">
          <replace-default-expression with="0"/>
        </modify-argument>
        <modify-argument index="3">
          <replace-default-expression with="-1"/>
        </modify-argument>

        <inject-code class="target" position="beginning" file="../glue/qtcore.cpp" snippet="qobject-tr"/>
    </add-function>

   <modify-function signature="receivers(const char*)const">
     <inject-code class="target" position="beginning" file="../glue/qtcore.cpp" snippet="qobject-receivers"/>
   </modify-function>

   <modify-function signature="destroyed(QObject*)" allow-thread="yes">
     <modify-argument index="1">
       <rename to="object"/>
     </modify-argument>
   </modify-function>

   <modify-function signature="sender()const" allow-thread="yes">
      <modify-argument index="return">
         <define-ownership owner="default"/>
      </modify-argument>
  </modify-function>

   <!-- This is not supported due the lack of information durring the call with no arguments,  this can cause a memory leak -->
   <modify-function signature="disconnect(const char*,const QObject*,const char*)const">
       <modify-argument index="1">
           <remove-default-expression />
       </modify-argument>
       <modify-argument index="2">
           <remove-default-expression />
       </modify-argument>
       <modify-argument index="3">
           <remove-default-expression />
       </modify-argument>
   </modify-function>
  </object-type>
  <object-type name="QAbstractListModel" polymorphic-id-expression="qobject_cast&lt;QAbstractListModel*&gt;(%1)">
    <extra-includes>
      <include file-name="QStringList" location="global"/>
      <include file-name="QSize" location="global"/>
    </extra-includes>
  </object-type>
  <value-type name="QUrlQuery" since="5.0"/>
  <value-type name="QUrl" hash-function="PySide::hash">
    <!-- Qt5: lots of changes -->
    <enum-type name="ComponentFormattingOption" flags="ComponentFormattingOptions,FormattingOptions"/>
    <!-- note: above duplication of attribute is not by default XML compliant! -->
    <enum-type name="UrlFormattingOption"/>
    <enum-type name="UserInputResolutionOption" flags="UserInputResolutionOptions"/>
    <enum-type name="ParsingMode"/>
    <extra-includes>
      <include file-name="QStringList" location="global"/>
    </extra-includes>
    <add-function signature="__repr__" return-type="PyObject*">
        <inject-code class="target" position="beginning">
            <insert-template name="repr_code">
               <replace from="%REPR_FORMAT" to="'%s'"/>
               <replace from="%REPR_ARGS" to="qPrintable(%CPPSELF.toString())"/>
             </insert-template>
        </inject-code>
    </add-function>

    <add-function signature="__reduce__" return-type="PyObject*">
        <inject-code class="target" position="beginning">
            <insert-template name="reduce_code">
              <replace from="%REDUCE_FORMAT" to="s"/>
              <replace from="%REDUCE_ARGS" to="qPrintable(%CPPSELF.toString())"/>
            </insert-template>
        </inject-code>
    </add-function>
  </value-type>
  <value-type name="QRegularExpression">
    <enum-type name="WildcardConversionOption" flags="WildcardConversionOptions" since="6.0"/>
    <enum-type name="MatchOption" flags="MatchOptions"/>
    <enum-type name="MatchType"/>
    <enum-type name="PatternOption" flags="PatternOptions"/>
  </value-type>
  <value-type name="QRegularExpressionMatch"/>
  <value-type name="QRegularExpressionMatchIterator"/>

  <value-type name="QFileInfo">
    <extra-includes>
      <include file-name="QDateTime" location="global"/>
      <include file-name="QDir" location="global"/>
    </extra-includes>
    <add-function signature="__reduce__" return-type="PyObject*">
        <inject-code class="target" position="beginning">
            <insert-template name="reduce_code">
              <replace from="%REDUCE_FORMAT" to="s"/>
              <replace from="%REDUCE_ARGS" to="qPrintable(%CPPSELF.filePath())"/>
            </insert-template>
        </inject-code>
    </add-function>
  </value-type>
  <value-type name="QByteArray" hash-function="qHash">
    <enum-type name="Base64Option" flags="Base64Options" since="5.2"/>
    <enum-type name="Base64DecodingStatus" since="5.15"/>
    <value-type name="FromBase64Result" since="5.15"/>
    <conversion-rule>
        <target-to-native>
            <add-conversion type="Py_None" file="../glue/qtcore.cpp" snippet="conversion-pynone"/>
            <add-conversion type="PyBytes" file="../glue/qtcore.cpp" snippet="conversion-qbytearray-pybytes"/>
            <add-conversion type="PyByteArray" file="../glue/qtcore.cpp" snippet="conversion-qbytearray-pybytearray"/>
            <add-conversion type="PyString" check="Shiboken::String::check(%in) &amp;&amp; !PyUnicode_Check(%in)" file="../glue/qtcore.cpp" snippet="conversion-qbytearray-pystring"/>
        </target-to-native>
    </conversion-rule>

    <extra-includes>
      <!-- qt5: this is a pre-defined macro <include file-name="QNoImplicitBoolCast" location="global"/> -->
    </extra-includes>

    <!-- ### These overloads must be removed accept strings with \x00 in their contents -->
    <modify-function signature="append(const char*,int)" remove="all"/>
    <modify-function signature="append(const char*)" remove="all"/>
    <modify-function signature="contains(const char*)const" remove="all"/>
    <modify-function signature="count(const char*)const" remove="all"/>
    <modify-function signature="endsWith(const char*)const" remove="all"/>
    <modify-function signature="indexOf(const char*,int)const" remove="all"/>
    <modify-function signature="indexOf(char,int)const" remove="all"/>
    <modify-function signature="insert(int,const char*)" remove="all"/>
    <modify-function signature="insert(int,char)" remove="all"/>
    <modify-function signature="insert(int,const char*,int)" since="4.6" remove="all"/>
    <modify-function signature="lastIndexOf(const char*,int)const" remove="all"/>
    <modify-function signature="lastIndexOf(char,int)const" remove="all"/>
    <modify-function signature="prepend(const char*)" remove="all"/>
    <modify-function signature="prepend(const char*,int)" since="4.6" remove="all"/>
    <modify-function signature="replace(QByteArray,const char*)" remove="all"/>
    <modify-function signature="replace(const char*,int,const char*,int)" remove="all"/>
    <modify-function signature="replace(const char*,QByteArray)" remove="all"/>
    <modify-function signature="replace(const char*,const char*)" remove="all"/>
    <modify-function signature="replace(int,int,const char*)" remove="all"/>
    <modify-function signature="replace(int,int,const char*,int)" since="4.6" remove="all"/>
    <modify-function signature="replace(char,const char*)" remove="all"/>
    <modify-function signature="startsWith(const char*)const" remove="all"/>
    <modify-function signature="operator==(const char*,QByteArray)" remove="all"/>
    <modify-function signature="operator==(QByteArray,const char*)" remove="all"/>
    <modify-function signature="operator>(const char*,QByteArray)" remove="all"/>
    <modify-function signature="operator>(QByteArray,const char*)" remove="all"/>
    <modify-function signature="operator>=(const char*,QByteArray)" remove="all"/>
    <modify-function signature="operator>=(QByteArray,const char*)" remove="all"/>
    <modify-function signature="operator&lt;(const char*,QByteArray)" remove="all"/>
    <modify-function signature="operator&lt;=(const char*,QByteArray)" remove="all"/>
    <modify-function signature="operator&lt;=(QByteArray,const char*)" remove="all"/>
    <modify-function signature="operator!=(const char*,QByteArray)" remove="all"/>
    <modify-function signature="operator!=(QByteArray,const char*)" remove="all"/>
    <modify-function signature="operator+=(const char*)" remove="all"/>
    <modify-function signature="operator+(QByteArray,const char*)" remove="all"/>
    <modify-function signature="operator+(const char*,QByteArray)" remove="all"/>
    <modify-function signature="operator+(QByteArray,const char*)" remove="all"/>
    <add-function signature="operator+(PyBytes,QByteArray)">
        <inject-code file="../glue/qtcore.cpp" snippet="qbytearray-operatorplus-1"/>
    </add-function>
    <add-function signature="operator+(PyByteArray, QByteArray)" return-type="QByteArray">
        <inject-code file="../glue/qtcore.cpp" snippet="qbytearray-operatorplus-2"/>
    </add-function>
    <add-function signature="operator+(PyByteArray)" return-type="QByteArray">
        <inject-code file="../glue/qtcore.cpp" snippet="qbytearray-operatorplus-3"/>
    </add-function>
    <add-function signature="operator+=(PyByteArray)" return-type="QByteArray">
        <inject-code file="../glue/qtcore.cpp" snippet="qbytearray-operatorplusequal"/>
    </add-function>
    <add-function signature="operator==(PyUnicode)">
        <inject-code file="../glue/qtcore.cpp" snippet="qbytearray-operatorequalequal"/>
    </add-function>
    <add-function signature="operator!=(PyUnicode)">
        <inject-code file="../glue/qtcore.cpp" snippet="qbytearray-operatornotequal"/>
    </add-function>
    <add-function signature="operator&gt;(PyUnicode)">
        <inject-code file="../glue/qtcore.cpp" snippet="qbytearray-operatorgreater"/>
    </add-function>
    <add-function signature="operator&gt;=(PyUnicode)">
        <inject-code file="../glue/qtcore.cpp" snippet="qbytearray-operatorgreaterequal"/>
    </add-function>
    <add-function signature="operator&lt;(PyUnicode)">
        <inject-code file="../glue/qtcore.cpp" snippet="qbytearray-operatorlower"/>
    </add-function>
    <add-function signature="operator&lt;=(PyUnicode)">
        <inject-code file="../glue/qtcore.cpp" snippet="qbytearray-operatorlowerequal"/>
    </add-function>
    <!-- ### -->

    <add-function signature="__repr__" return-type="PyObject*">
        <inject-code class="target" position="beginning" file="../glue/qtcore.cpp" snippet="qbytearray-repr"/>
    </add-function>

    <add-function signature="__reduce__" return-type="PyObject*">
        <inject-code class="target" position="beginning">
            <insert-template name="reduce_code">
                <replace from="%REDUCE_FORMAT" to="N"/>
                <replace from="%REDUCE_ARGS" to="PyBytes_FromStringAndSize(%CPPSELF.constData(), %CPPSELF.size())"/>
            </insert-template>
        </inject-code>
    </add-function>
    <modify-function signature="QByteArray(const char*,int)">
        <!-- Keep \x00 bytes passed in python strings -->
        <inject-code class="target" position="beginning" file="../glue/qtcore.cpp" snippet="qbytearray-1"/>
    </modify-function>
    <add-function signature="QByteArray(PyByteArray)">
         <inject-code class="target" position="beginning" file="../glue/qtcore.cpp" snippet="qbytearray-2"/>
    </add-function>
    <add-function signature="QByteArray(PyBytes)">
        <inject-code class="target" position="beginning" file="../glue/qtcore.cpp" snippet="qbytearray-3"/>
    </add-function>
    <!-- buffer protocol -->
    <inject-code class="native" position="beginning" file="../glue/qtcore.cpp" snippet="qbytearray-bufferprotocol"/>
    <inject-code class="target" position="end" file="../glue/qtcore.cpp" snippet="qbytearray-py3"/>

   <modify-function signature="data()">
       <inject-code class="target" position="beginning" file="../glue/qtcore.cpp" snippet="qbytearray-data"/>
   </modify-function>

    <!-- removed functions -->
    <!--### Functions removed because they return STL-like iterators -->
    <modify-function signature="begin()" remove="all"/>
    <modify-function signature="begin()const" remove="all"/>
    <modify-function signature="constBegin()const" remove="all"/>
    <modify-function signature="constData()const" remove="all"/>
    <modify-function signature="constEnd()const" remove="all"/>
    <modify-function signature="end()" remove="all"/>
    <modify-function signature="end()const" remove="all"/>
    <!--### -->

    <!--### Functions removed because they provide useless overloads from Python point of view -->
    <modify-function signature="number(uint,int)" remove="all"/>
    <modify-function signature="number(qulonglong,int)" remove="all"/>
    <modify-function signature="operator+=(const char*)" remove="all"/>
    <modify-function signature="operator+(char,QByteArray)" remove="all"/>
    <modify-function signature="operator==(const char*,QByteArray)" remove="all"/>
    <modify-function signature="operator!=(const char*,QByteArray)" remove="all"/>
    <modify-function signature="operator&lt;(const char*,QByteArray)" remove="all"/>
    <modify-function signature="operator&lt;=(const char*,QByteArray)" remove="all"/>
    <modify-function signature="operator>(const char*,QByteArray)" remove="all"/>
    <modify-function signature="operator>=(const char*,QByteArray)" remove="all"/>
    <modify-function signature="operator[](int)const" remove="all"/>
<<<<<<< HEAD
    <!-- Those types have the same representation in Python, an overload would be useless. -->
=======
    <modify-function signature="operator[](uint)const" remove="all"/>
    <!-- Those types have the same representation in Python, an overload
         would be useless and cause overflow errors. -->
>>>>>>> 14728a7f
    <modify-function signature="setNum(uint,int)" remove="all"/>
    <modify-function signature="setNum(ushort,int)" remove="all"/>
    <modify-function signature="setNum(float,char,int)" remove="all"/>
    <modify-function signature="setNum(short,int)" remove="all"/>
    <modify-function signature="setNum(qulonglong,int)" remove="all"/>
    <modify-function signature="number(uint,int)" remove="all"/>
    <modify-function signature="number(ushort,int)" remove="all"/>
    <modify-function signature="number(float,char,int)" remove="all"/>
    <modify-function signature="number(short,int)" remove="all"/>
    <modify-function signature="number(qulonglong,int)" remove="all"/>

    <!--### -->

    <modify-function signature="operator const char*()const" remove="all"/>
    <modify-function signature="operator const void*()const" remove="all"/>

    <!--### STL compatibility functions not supported by PySide -->
    <modify-function signature="push_back(char)" remove="all"/>
    <modify-function signature="push_back(const QByteArray&amp;)" remove="all"/>
    <modify-function signature="push_back(const char*)" remove="all"/>
    <modify-function signature="push_front(char)" remove="all"/>
    <modify-function signature="push_front(const QByteArray&amp;)" remove="all"/>
    <modify-function signature="push_front(const char*)" remove="all"/>
    <!--### -->

    <modify-function signature="toLong(bool*,int)const">
      <modify-argument index="1">
        <remove-argument/>
      </modify-argument>
      <inject-code class="target" position="beginning">
        <insert-template name="fix_bool*,arg"/>
      </inject-code>
    </modify-function>
    <modify-function signature="toLongLong(bool*,int)const">
      <modify-argument index="1">
        <remove-argument/>
      </modify-argument>
      <inject-code class="target" position="beginning">
        <insert-template name="fix_bool*,arg"/>
      </inject-code>
    </modify-function>
    <modify-function signature="toShort(bool*,int)const">
      <modify-argument index="1">
        <remove-argument/>
      </modify-argument>
      <inject-code class="target" position="beginning">
        <insert-template name="fix_bool*,arg"/>
      </inject-code>
    </modify-function>
    <modify-function signature="toUInt(bool*,int)const">
      <modify-argument index="1">
        <remove-argument/>
      </modify-argument>
      <inject-code class="target" position="beginning">
        <insert-template name="fix_bool*,arg"/>
      </inject-code>
    </modify-function>
    <modify-function signature="toULong(bool*,int)const">
      <modify-argument index="1">
        <remove-argument/>
      </modify-argument>
      <inject-code class="target" position="beginning">
        <insert-template name="fix_bool*,arg"/>
      </inject-code>
    </modify-function>
    <modify-function signature="toULongLong(bool*,int)const">
      <modify-argument index="1">
        <remove-argument/>
      </modify-argument>
      <inject-code class="target" position="beginning">
        <insert-template name="fix_bool*,arg"/>
      </inject-code>
    </modify-function>
    <modify-function signature="toInt(bool*,int)const">
      <modify-argument index="1">
        <remove-argument/>
      </modify-argument>
      <inject-code class="target" position="beginning">
        <insert-template name="fix_bool*,arg"/>
      </inject-code>
    </modify-function>
    <modify-function signature="toUShort(bool*,int)const">
      <modify-argument index="1">
        <remove-argument/>
      </modify-argument>
      <inject-code class="target" position="beginning">
        <insert-template name="fix_bool*,arg"/>
      </inject-code>
    </modify-function>
    <!-- QByteArray(const char *) do the job of this constructor -->
    <modify-function signature="QByteArray(const char*,int)" remove="all"/>
    <modify-function signature="fromRawData(const char*,int)">
        <modify-argument index="1">
            <replace-type modified-type="PyBytes"/>
        </modify-argument>
        <modify-argument index="2">
            <remove-argument />
        </modify-argument>
        <inject-code class="target" file="../glue/qtcore.cpp" snippet="qbytearray-fromrawdata"/>
    </modify-function>
    <modify-function signature="toDouble(bool*)const">
      <modify-argument index="1">
        <remove-argument/>
      </modify-argument>
      <inject-code class="target" position="beginning">
        <insert-template name="fix_bool*"/>
      </inject-code>
    </modify-function>
    <modify-function signature="toFloat(bool*)const">
      <modify-argument index="1">
        <remove-argument/>
      </modify-argument>
      <inject-code class="target" position="beginning">
        <insert-template name="fix_bool*"/>
      </inject-code>
    </modify-function>
    <add-function signature="__str__" return-type="PyObject*">
        <inject-code class="target" position="beginning" file="../glue/qtcore.cpp" snippet="qbytearray-str"/>
    </add-function>
    <add-function signature="__len__">
        <inject-code class="target" position="beginning" file="../glue/qtcore.cpp" snippet="qbytearray-len"/>
    </add-function>
    <add-function signature="__getitem__">
        <inject-code class="target" position="beginning" file="../glue/qtcore.cpp" snippet="qbytearray-getitem"/>
    </add-function>
    <add-function signature="__mgetitem__">
        <inject-code class="target" position="beginning" file="../glue/qtcore.cpp" snippet="qbytearray-mgetitem"/>
    </add-function>
    <add-function signature="__setitem__">
        <inject-code class="target" position="beginning" file="../glue/qtcore.cpp" snippet="qbytearray-setitem"/>
    </add-function>
    <add-function signature="__msetitem__">
        <inject-code class="target" position="beginning" file="../glue/qtcore.cpp" snippet="qbytearray-msetitem"/>
    </add-function>
  </value-type>
  <value-type name="QTextBoundaryFinder">
    <enum-type name="BoundaryReason" flags="BoundaryReasons"/>
    <enum-type name="BoundaryType"/>
    <!-- There's no QChar in PySide -->
    <modify-function signature="QTextBoundaryFinder(QTextBoundaryFinder::BoundaryType,const QChar*,int,unsigned char*,int)" remove="all"/>
  </value-type>
  <object-type name="QXmlStreamEntityResolver"/>

  <!-- Qt5: had to move QAbstractEventDispatcher into os-specific files because of Windows -->
  <object-type name="QAbstractNativeEventFilter">
    <!-- see QWidget::nativeEvent(), QWindow::nativeEvent() -->
    <modify-function signature="nativeEventFilter(const QByteArray&amp;,void*,qintptr*)">
      <modify-argument index="3">
        <remove-argument/>
        <conversion-rule class="native">
            <insert-template name="return_native_eventfilter_conversion_variables"/>
        </conversion-rule>
      </modify-argument>
      <modify-argument index="return">
        <replace-type modified-type="PyObject"/>
        <conversion-rule class="native">
            <insert-template name="return_native_eventfilter_conversion"/>
        </conversion-rule>
      </modify-argument>
      <inject-code position="end">
          <insert-template name="return_native_eventfilter"/>
      </inject-code>
    </modify-function>
  </object-type>

  <object-type name="QEventLoop">
      <enum-type name="ProcessEventsFlag" flags="ProcessEventsFlags"/>
      <modify-function signature="exec(QFlags&lt;QEventLoop::ProcessEventsFlag>)" rename="exec_" allow-thread="yes"/>
      <modify-function signature="processEvents(QFlags&lt;QEventLoop::ProcessEventsFlag>)" allow-thread="yes"/>
      <modify-function signature="processEvents(QFlags&lt;QEventLoop::ProcessEventsFlag>,int)" allow-thread="yes"/>
  </object-type>
  <object-type name="QFileDevice" since="5.0">
    <enum-type name="FileError"/>
    <enum-type name="FileTime" since="5.10"/>
    <enum-type name="MemoryMapFlags"/>
    <enum-type name="Permission" flags="Permissions"/>
    <enum-type name="FileHandleFlag" flags="FileHandleFlags"/>
    <extra-includes>
      <!-- Qt5: private <include file-name="QAbstractFileEngine" location="global"/> -->
    </extra-includes>
    <modify-function signature="unmap(uchar*)">
        <modify-argument index="1">
            <replace-type modified-type="PyBuffer"/>
        </modify-argument>
        <inject-code file="../glue/qtcore.cpp" snippet="qfiledevice-unmap"/>
    </modify-function>
    <modify-function signature="map(qint64,qint64,QFileDevice::MemoryMapFlags)">
        <modify-argument index="return">
            <replace-type modified-type="PyObject"/>
        </modify-argument>
        <inject-code file="../glue/qtcore.cpp" snippet="qfiledevice-map"/>
    </modify-function>
    <modify-function signature="flush()" allow-thread="yes"/>
  </object-type>
  <object-type name="QFile">
    <modify-function signature="open(QFlags&lt;QIODevice::OpenModeFlag&gt;)" allow-thread="yes"/>
    <modify-function signature="open(int,QFlags&lt;QIODevice::OpenModeFlag&gt;,QFlags&lt;QFileDevice::FileHandleFlag&gt;)" allow-thread="yes"/>
    <modify-function signature="copy(const QString&amp;)" allow-thread="yes"/>
    <modify-function signature="copy(const QString&amp;,const QString&amp;)" allow-thread="yes"/>
    <modify-function signature="link(const QString&amp;)" allow-thread="yes"/>
    <modify-function signature="link(const QString&amp;,const QString&amp;)" allow-thread="yes"/>
    <modify-function signature="remove()" allow-thread="yes"/>
    <modify-function signature="remove(const QString&amp;)" allow-thread="yes"/>
    <modify-function signature="rename(const QString&amp;)" allow-thread="yes"/>
    <modify-function signature="rename(const QString&amp;,const QString&amp;)" allow-thread="yes"/>
  </object-type>
  <object-type name="QSaveFile"/>
  <object-type name="QFileSelector"/>

  <object-type name="QIODevice">
    <enum-type name="OpenModeFlag" flags="OpenMode"/>
    <modify-function signature="open(QFlags&lt;QIODevice::OpenModeFlag>)" allow-thread="yes"/>
    <modify-function signature="close()" allow-thread="yes"/>
    <modify-function signature="seek(qint64)" allow-thread="yes"/>
    <modify-function signature="readAll()" allow-thread="yes"/>
    <modify-function signature="peek(qint64)" allow-thread="yes"/>
    <modify-function signature="write(const QByteArray&amp;)" allow-thread="yes"/>
    <modify-function signature="waitForReadyRead(int)" allow-thread="yes"/>
    <modify-function signature="waitForBytesWritten(int)" allow-thread="yes"/>
    <!-- ### peek(qint64) do the job -->
    <modify-function signature="peek(char*,qint64)" remove="all"/>
    <!-- ### read(qint64) do the job -->
    <modify-function signature="read(char*,qint64)" remove="all"/>
    <!-- ### readLine(qint64) do the job -->
    <modify-function signature="readLine(char*,qint64)" remove="all"/>
    <!-- ### write(str) do the job -->
    <modify-function signature="write(const char*,qint64)" remove="all"/>
    <modify-function signature="write(const char*)" remove="all"/>
    <modify-function signature="getChar(char*)">
        <modify-argument index="1">
            <remove-argument />
            <remove-default-expression />
        </modify-argument>
        <inject-code class="target" position="beginning">
            <insert-template name="fix_char*"/>
        </inject-code>
    </modify-function>
    <modify-function signature="readData(char*,qint64)">
        <inject-code class="target" file="../glue/qtcore.cpp" snippet="qiodevice-readData"/>
        <modify-argument index="1">
            <remove-argument />
        </modify-argument>
        <modify-argument index="return">
            <replace-type modified-type="PyObject"/>
        </modify-argument>
        <inject-code class="native" position="end" file="../glue/qtcore.cpp" snippet="return-readData"/>
    </modify-function>
    <modify-function signature="readLineData(char*,qint64)">
        <inject-code class="target" file="../glue/qtcore.cpp" snippet="qiodevice-readData"/>
        <modify-argument index="1">
            <remove-argument />
        </modify-argument>
        <modify-argument index="return">
            <replace-type modified-type="PyObject"/>
        </modify-argument>
        <inject-code class="native" position="end" file="../glue/qtcore.cpp" snippet="return-readData"/>
    </modify-function>
  </object-type>
  <object-type name="QCryptographicHash">
    <enum-type name="Algorithm"/>
    <modify-function signature="addData(const char*,qsizetype)">
        <modify-argument index="2">
            <remove-argument />
        </modify-argument>
        <inject-code file="../glue/qtcore.cpp" snippet="qcryptographichash-adddata"/>
    </modify-function>
  </object-type>
  <value-type name="QOperatingSystemVersion" since="5.9">
      <enum-type name="OSType"/>
  </value-type>
  <object-type name="QLibraryInfo">
    <enum-type name="LibraryLocation"/>
    <modify-function signature="build()">
        <inject-code class="target" position="end" file="../glue/qtcore.cpp" snippet="qlibraryinfo_build"/>
    </modify-function>
  </object-type>
  <object-type name="QMutexLocker" copyable="no">
    <!-- PYSIDE-1271: Creating locking capable objects inside sections that
    contain allow-thread, require the classes to also allow having threads.
    The lack of the option here, was generating a deadlock when running a
    QMutexLocker inside a QThread::run.
    The reason of having this change is due to the new way of handling the GIL
    in the Qt calls on the whole PySide2 module, that started on 5.14.2-->
    <modify-function signature="QMutexLocker(QBasicMutex*)" allow-thread="yes">
        <modify-argument index="1">
            <reference-count action="set" variable-name="mutex()const0"/>
        </modify-argument>
    </modify-function>
    <modify-function signature="relock()" allow-thread="yes"/>
    <modify-function signature="mutex()const">
      <modify-argument index="return">
        <reference-count action="set"/>
      </modify-argument>
    </modify-function>
    <add-function signature="__enter__()"/>
    <add-function signature="__exit__(PyObject*,PyObject*,PyObject*)">
        <inject-code file="../glue/qtcore.cpp" snippet="unlock"/>
    </add-function>
  </object-type>

  <!-- Qt5 addition -->
  <object-type name="QBasicMutex">
    <modify-function signature="lock()" allow-thread="yes"/>
    <modify-function signature="tryLock()" allow-thread="yes"/>
  </object-type>

  <object-type name="QMutex">
    <enum-type name="RecursionMode"/>
    <modify-function signature="lock()" allow-thread="yes"/>
    <modify-function signature="tryLock(int)" allow-thread="yes"/>
  </object-type>
  <object-type name="QRecursiveMutex" since="5.14"/>
  <object-type name="QRandomGenerator" since="5.10">
      <modify-function signature="global()" rename="global_"/>
      <modify-function signature="operator()()" remove="all"/>
      <modify-function signature="generate(quint32*,quint32*)" remove="all"/>
  </object-type>
  <object-type name="QRandomGenerator64" since="5.10">
      <modify-function signature="global()" rename="global_"/>
      <modify-function signature="operator()()" remove="all"/>
  </object-type>
  <object-type name="QSemaphore">
    <modify-function signature="acquire(int)" allow-thread="yes"/>
    <modify-function signature="tryAcquire(int,int)" allow-thread="yes"/>
  </object-type>
  <object-type name="QSemaphoreReleaser" since="5.10"/>

  <value-type name="QSocketDescriptor" since="5.15">
    <inject-code class="native" position="beginning" file="../glue/qtcore.cpp" snippet="qsocketdescriptor"/>
  </value-type>
  <object-type name="QSocketNotifier">
    <enum-type name="Type"/>
    <add-function signature="QSocketNotifier(PyObject*, QSocketNotifier::Type, QObject*)">
      <modify-argument index="3">
        <replace-default-expression with="0"/>
        <rename to="parent"/>
      </modify-argument>
      <inject-code file="../glue/qtcore.cpp" snippet="qsocketnotifier"/>
    </add-function>
  </object-type>

  <object-type name="QTemporaryFile">
    <extra-includes>
      <!-- Qt5: private <include file-name="QAbstractFileEngine" location="global"/> -->
    </extra-includes>
    <modify-function signature="createNativeFile(QFile&amp;)" allow-thread="yes"/>
    <modify-function signature="createNativeFile(const QString&amp;)" allow-thread="yes"/>
    <modify-function signature="open()" allow-thread="yes"/>
  </object-type>
  <object-type name="QTemporaryDir"/>
  <object-type name="QMimeData">
    <extra-includes>
      <include file-name="QStringList" location="global"/>
      <include file-name="QUrl" location="global"/>
    </extra-includes>
  </object-type>
  <object-type name="QTimeLine">
    <enum-type name="CurveShape"/>
    <enum-type name="Direction"/>
    <enum-type name="State"/>
  </object-type>
  <object-type name="QTranslator">
    <modify-function signature="load(const uchar*,int,QString)" allow-thread="yes">
        <modify-argument index="1">
            <replace-type modified-type="PyBuffer"/>
        </modify-argument>
        <modify-argument index="2">
            <remove-argument />
        </modify-argument>
        <inject-code file="../glue/qtcore.cpp" snippet="qtranslator-load"/>
    </modify-function>
  </object-type>
  <object-type name="QWaitCondition">
    <modify-function signature="wait(QMutex*,QDeadlineTimer)" allow-thread="yes"/>
    <modify-function signature="wait(QMutex*,unsigned long)" allow-thread="yes"/>
    <modify-function signature="wait(QReadWriteLock*,QDeadlineTimer)" allow-thread="yes"/>
    <modify-function signature="wait(QReadWriteLock*,unsigned long)" allow-thread="yes"/>
  </object-type>
  <object-type name="QFileSystemWatcher">
    <extra-includes>
      <include file-name="QStringList" location="global"/>
    </extra-includes>
  </object-type>
  <object-type name="QBuffer">
    <!-- ### setData(QByteArray) do the job -->
    <modify-function signature="setData(const char*,int)" remove="all"/>
    <!-- Disambiguate from Qt3DRender/qbuffer.h -->
    <include file-name="QtCore/qbuffer.h" location="global"/>
  </object-type>
  <object-type name="QTimer">
    <modify-function signature="singleShot(int,const QObject*,const char*)">
      <inject-code class="target" position="beginning" file="../glue/qtcore.cpp" snippet="qtimer-singleshot-1"/>
    </modify-function>
    <add-function signature="singleShot(int,PyCallable*)" static="yes">
        <inject-code class="target" position="beginning" file="../glue/qtcore.cpp" snippet="qtimer-singleshot-2"/>
    </add-function>
  </object-type>
  <object-type name="QProcess">
    <enum-type name="ExitStatus"/>
    <enum-type name="InputChannelMode"/>
    <enum-type name="ProcessChannel"/>
    <enum-type name="ProcessChannelMode"/>
    <enum-type name="ProcessError"/>
    <enum-type name="ProcessState"/>

    <modify-function signature="waitForStarted(int)" allow-thread="yes"/>
    <modify-function signature="waitForBytesWritten(int)" allow-thread="yes"/>
    <modify-function signature="waitForFinished(int)" allow-thread="yes"/>
    <modify-function signature="readAllStandardOutput()" allow-thread="yes"/>
    <modify-function signature="readAllStandardError()" allow-thread="yes"/>
    <modify-function signature="execute(QString,QStringList)" allow-thread="yes"/>
    <modify-function signature="startDetached(QString,QStringList,QString,qint64*)">
        <modify-argument index="4">
            <remove-argument />
        </modify-argument>
        <modify-argument index="return">
            <replace-type modified-type="(retval, pid)"/>
        </modify-argument>
        <inject-code class="target" position="beginning" file="../glue/qtcore.cpp" snippet="qprocess-startdetached"/>
    </modify-function>
    <!-- Function removed because on windows it returns a win32 specific structure -->
    <modify-function signature="pid()const" remove="all"/>
    <add-function signature="pid()" return-type="long">
        <inject-code file="../glue/qtcore.cpp" snippet="qprocess-pid"/>
    </add-function>
  </object-type>
  <object-type name="QSignalMapper"/>

  <object-type name="QCollatorSortKey" since="5.2"/>
  <object-type name="QCollator" since="5.2"/>

  <object-type name="QCommandLineOption" since="5.2">
    <enum-type name="Flag" flags="Flags" since="5.8"/>
  </object-type>
  <object-type name="QCommandLineParser" since="5.2">
    <enum-type name="OptionsAfterPositionalArgumentsMode" since="5.6"/>
    <enum-type name="SingleDashWordOptionMode"/>
  </object-type>

  <object-type name="QCoreApplication">
    <!--Qt5: gone <enum-type name="Encoding"/> -->
    <enum-type identified-by-value="ApplicationFlags" since="4.8" revision="4800"/>
    <extra-includes>
      <include file-name="QStringList" location="global"/>
      <include file-name="QTranslator" location="global"/>
    </extra-includes>
    <!-- constructor documentation -->
    <inject-documentation format="target" mode="append">
.. class:: QCoreApplication(args)

    Constructs a Qt kernel application. Kernel applications are applications
    without a graphical user interface. These type of applications are used
    at the console or as server processes.

    The *args* argument is processed by the application, and made available
    in a more convenient form by the :meth:`~QCoreApplication.arguments()`
    method.
    </inject-documentation>
    <add-function signature="QCoreApplication(QStringList)">
        <inject-code file="../glue/qtcore.cpp" snippet="qcoreapplication-1"/>
    </add-function>
    <add-function signature="QCoreApplication()">
        <inject-code file="../glue/qtcore.cpp" snippet="qcoreapplication-2"/>
    </add-function>
    <!-- Addition for qApp.
         To be fixed: This function deletes a little too much ATM that is missing later
         when creating a new qApp. -->
    <add-function signature="shutdown()">
      <inject-code class="target" position="beginning" file="../glue/qtcore.cpp" snippet="moduleshutdown"/>
    </add-function>

    <!-- blocking functions -->
    <modify-function signature="processEvents(QFlags&lt;QEventLoop::ProcessEventsFlag&gt;,int)" allow-thread="yes"/>
    <modify-function signature="processEvents(QFlags&lt;QEventLoop::ProcessEventsFlag&gt;)" allow-thread="yes"/>
    <modify-function signature="flush()" allow-thread="yes"/>
    <modify-function signature="sendEvent(QObject*,QEvent*)" allow-thread="yes"/>
    <modify-function signature="sendPostedEvents(QObject*,int)" allow-thread="yes"/>
    <modify-function signature="instance()">
      <inject-code class="target" file="../glue/qtcore.cpp" snippet="qcoreapplication-instance"/>
    </modify-function>

    <modify-function signature="exec()" rename="exec_" allow-thread="yes"/>
    <modify-function signature="notify(QObject*,QEvent*)" allow-thread="yes">
      <modify-argument index="2" invalidate-after-use="yes"/>
    </modify-function>
    <modify-function signature="QCoreApplication(int &amp;,char **,int)" access="private"/>
    <inject-code class="native" position="beginning" file="../glue/qtcore.cpp" snippet="qcoreapplication-init"/>
    <modify-function signature="postEvent(QObject*,QEvent*,int)">
      <modify-argument index="2">
        <define-ownership owner="c++"/>
      </modify-argument>
    </modify-function>
  </object-type>
  <object-type name="QSettings">
    <enum-type name="Format"/>
    <enum-type name="Scope"/>
    <enum-type name="Status"/>
    <extra-includes>
      <include file-name="QStringList" location="global"/>
    </extra-includes>
    <!--### Obsolete in 4.3-->
    <modify-function signature="setSystemIniPath(const QString&amp;)" remove="all"/>
    <modify-function signature="setUserIniPath(const QString&amp;)" remove="all"/>
    <!-- PYSIDE-1010:
    We remove the original implementation of value() to include the optional parameter -->
    <modify-function signature="value(const QString&amp;,const QVariant&amp;)const" remove="all"/>
    <add-function signature="value(const QString&amp;, const QVariant&amp; @defaultValue@ = 0, PyObject* @type@ = 0)" return-type="PyObject*">
      <inject-code class="target" position="beginning" file="../glue/qtcore.cpp" snippet="qsettings-value"/>
    </add-function>
  </object-type>
  <object-type name="QEvent"  polymorphic-id-expression="%1-&gt;type() == QEvent::None">
    <enum-type name="Type"/>
  </object-type>
  <object-type name="QChildEvent" polymorphic-id-expression="%1-&gt;type() == QEvent::ChildAdded || %1-&gt;type() == QEvent::ChildPolished || %1-&gt;type() == QEvent::ChildRemoved">
    <modify-function signature="child()const">
      <modify-argument index="return">
         <define-ownership class="target" owner="default"/>
      </modify-argument>
    </modify-function>
  </object-type>
  <object-type name="QTimerEvent" polymorphic-id-expression="%1-&gt;type() == QEvent::Timer"/>
  <object-type name="QDynamicPropertyChangeEvent" polymorphic-id-expression="%1-&gt;type() == QEvent::DynamicPropertyChange"/>


  <object-type name="QDataStream" stream="yes">
    <enum-type name="FloatingPointPrecision" since="4.6"/>
    <enum-type name="Status"/>
    <enum-type name="Version"/>
    <enum-type name="ByteOrder"/>
    <extra-includes>
      <include file-name="QtCore/QtCore" location="global"/>
    </extra-includes>

    <!-- ### Replaced by write<TYPE> methods -->
    <modify-function signature="operator&gt;&gt;(qint8&amp;)" remove="all"/>
    <modify-function signature="operator&gt;&gt;(bool&amp;)" remove="all"/>
    <modify-function signature="operator&gt;&gt;(quint8&amp;)" remove="all"/>
    <modify-function signature="operator&gt;&gt;(qint16&amp;)" remove="all"/>
    <modify-function signature="operator&gt;&gt;(quint16&amp;)" remove="all"/>
    <modify-function signature="operator&gt;&gt;(qint32&amp;)" remove="all"/>
    <modify-function signature="operator&gt;&gt;(quint32&amp;)" remove="all"/>
    <modify-function signature="operator&gt;&gt;(qint64&amp;)" remove="all"/>
    <modify-function signature="operator&gt;&gt;(quint64&amp;)" remove="all"/>
    <modify-function signature="operator&gt;&gt;(float&amp;)" remove="all"/>
    <modify-function signature="operator&gt;&gt;(double&amp;)" remove="all"/>
    <modify-function signature="operator&gt;&gt;(char*&amp;)" remove="all"/>
    <!-- ### -->

    <!-- ### Replaced by read<TYPE> methods -->
    <modify-function signature="operator&lt;&lt;(qint8)" remove="all"/>
    <modify-function signature="operator&lt;&lt;(bool)" remove="all"/>
    <modify-function signature="operator&lt;&lt;(quint8)" remove="all"/>
    <modify-function signature="operator&lt;&lt;(qint16)" remove="all"/>
    <modify-function signature="operator&lt;&lt;(quint16)" remove="all"/>
    <modify-function signature="operator&lt;&lt;(qint32)" remove="all"/>
    <modify-function signature="operator&lt;&lt;(quint32)" remove="all"/>
    <modify-function signature="operator&lt;&lt;(qint64)" remove="all"/>
    <modify-function signature="operator&lt;&lt;(quint64)" remove="all"/>
    <modify-function signature="operator&lt;&lt;(float)" remove="all"/>
    <modify-function signature="operator&lt;&lt;(double)" remove="all"/>
    <modify-function signature="operator&lt;&lt;(const char*)" remove="all"/>
    <!-- ### -->
    <add-function signature="operator&lt;&lt;(const QString&amp;)">
        <inject-code class="target" position="end" file="../glue/qtcore.cpp" snippet="stream-write-method"/>
    </add-function>
    <add-function signature="writeQString(const QString&amp;)">
        <inject-code class="target" position="end" file="../glue/qtcore.cpp" snippet="stream-write-method"/>
    </add-function>
    <add-function signature="readQString()" return-type="QString">
        <inject-code class="target" position="end" file="../glue/qtcore.cpp" snippet="stream-read-method"/>
    </add-function>
    <add-function signature="writeQChar(const QChar&amp;)">
        <inject-code class="target" position="end" file="../glue/qtcore.cpp" snippet="stream-write-method"/>
    </add-function>
    <add-function signature="readQChar()" return-type="QChar">
        <inject-code class="target" position="end" file="../glue/qtcore.cpp" snippet="stream-read-method"/>
    </add-function>
    <add-function signature="writeQStringList(const QStringList&amp;)">
        <inject-code class="target" position="end" file="../glue/qtcore.cpp" snippet="stream-write-method"/>
    </add-function>
    <add-function signature="readQStringList()" return-type="QStringList">
        <inject-code class="target" position="end" file="../glue/qtcore.cpp" snippet="stream-read-method"/>
    </add-function>
    <add-function signature="writeQVariant(const QVariant&amp;)">
        <inject-code class="target" position="end" file="../glue/qtcore.cpp" snippet="stream-write-method"/>
    </add-function>
    <add-function signature="readQVariant()" return-type="QVariant">
        <inject-code class="target" position="end" file="../glue/qtcore.cpp" snippet="stream-read-method"/>
    </add-function>
    <modify-function signature="readRawData(char*,int)">
        <modify-argument index="1">
            <remove-argument />
        </modify-argument>
        <inject-code class="target" file="../glue/qtcore.cpp" snippet="qdatastream-readrawdata"/>
    </modify-function>
    <modify-function signature="writeRawData(const char*,int)">
        <modify-argument index="2">
            <remove-argument />
        </modify-argument>
        <inject-code class="target" file="../glue/qtcore.cpp" snippet="qdatastream-writerawdata"/>
    </modify-function>

    <!-- Extra functions for primitive type handling -->
    <add-function signature="readBool()" return-type="bool">
        <inject-code class="target" position="end" file="../glue/qtcore.cpp" snippet="stream-read-method"/>
    </add-function>
    <add-function signature="readInt8()" return-type="qint8">
        <inject-code class="target" position="end" file="../glue/qtcore.cpp" snippet="stream-read-method"/>
    </add-function>
    <add-function signature="readUInt8()" return-type="quint8">
        <inject-code class="target" position="end" file="../glue/qtcore.cpp" snippet="stream-read-method"/>
    </add-function>
    <add-function signature="readUInt16()" return-type="quint16">
        <inject-code class="target" position="end" file="../glue/qtcore.cpp" snippet="stream-read-method"/>
    </add-function>
    <add-function signature="readInt16()" return-type="qint16">
        <inject-code class="target" position="end" file="../glue/qtcore.cpp" snippet="stream-read-method"/>
    </add-function>
    <add-function signature="readInt32()" return-type="qint32">
        <inject-code class="target" position="end" file="../glue/qtcore.cpp" snippet="stream-read-method"/>
    </add-function>
    <add-function signature="readUInt32()" return-type="quint32">
        <inject-code class="target" position="end" file="../glue/qtcore.cpp" snippet="stream-read-method"/>
    </add-function>
    <add-function signature="readInt64()" return-type="qint64">
        <inject-code class="target" position="end" file="../glue/qtcore.cpp" snippet="stream-read-method"/>
    </add-function>
    <add-function signature="readUInt64()" return-type="quint64">
        <inject-code class="target" position="end" file="../glue/qtcore.cpp" snippet="stream-read-method"/>
    </add-function>
    <add-function signature="readFloat()" return-type="float">
        <inject-code class="target" position="end" file="../glue/qtcore.cpp" snippet="stream-read-method"/>
    </add-function>
    <add-function signature="readDouble()" return-type="qreal">
        <inject-code class="target" position="end" file="../glue/qtcore.cpp" snippet="stream-read-method"/>
    </add-function>
    <add-function signature="readString()" return-type="QString">
        <inject-code class="target" position="end" file="../glue/qtcore.cpp" snippet="stream-read-method"/>
    </add-function>

    <add-function signature="writeBool(bool)">
        <inject-code class="target" position="end" file="../glue/qtcore.cpp" snippet="stream-write-method"/>
    </add-function>
    <add-function signature="writeInt8(qint8)">
        <inject-code class="target" position="end" file="../glue/qtcore.cpp" snippet="stream-write-method"/>
    </add-function>
    <add-function signature="writeUInt8(quint8)">
        <inject-code class="target" position="end" file="../glue/qtcore.cpp" snippet="stream-write-method"/>
    </add-function>
    <add-function signature="writeUInt16(quint16)">
        <inject-code class="target" position="end" file="../glue/qtcore.cpp" snippet="stream-write-method"/>
    </add-function>
    <add-function signature="writeInt16(qint16)">
        <inject-code class="target" position="end" file="../glue/qtcore.cpp" snippet="stream-write-method"/>
    </add-function>
    <add-function signature="writeInt32(qint32)">
        <inject-code class="target" position="end" file="../glue/qtcore.cpp" snippet="stream-write-method"/>
    </add-function>
    <add-function signature="writeUInt32(quint32)">
        <inject-code class="target" position="end" file="../glue/qtcore.cpp" snippet="stream-write-method"/>
    </add-function>
    <add-function signature="writeInt64(qint64)">
        <inject-code class="target" position="end" file="../glue/qtcore.cpp" snippet="stream-write-method"/>
    </add-function>
    <add-function signature="writeUInt64(quint64)">
        <inject-code class="target" position="end" file="../glue/qtcore.cpp" snippet="stream-write-method"/>
    </add-function>
    <add-function signature="writeFloat(float)">
        <inject-code class="target" position="end" file="../glue/qtcore.cpp" snippet="stream-write-method"/>
    </add-function>
    <add-function signature="writeDouble(qreal)">
        <inject-code class="target" position="end" file="../glue/qtcore.cpp" snippet="stream-write-method"/>
    </add-function>
    <add-function signature="writeString(QString)">
        <inject-code class="target" position="end" file="../glue/qtcore.cpp" snippet="stream-write-method"/>
    </add-function>

    <!-- ### deprecated method -->
    <modify-function signature="readBytes(char*&amp;,uint&amp;)" remove="all"/>
    <modify-function signature="writeBytes(const char*,uint)" remove="all"/>
  </object-type>

  <value-type name="QTextStreamManipulator" default-constructor="QTextStreamManipulator(0, 0)">
    <modify-function signature="exec(QTextStream &amp;)" rename="exec_"/>
  </value-type>
  <object-type name="QTextStream" stream="yes">
    <enum-type name="FieldAlignment"/>
    <enum-type name="NumberFlag" flags="NumberFlags"/>
    <enum-type name="RealNumberNotation"/>
    <enum-type name="Status"/>
    <!-- Removed because it expect QString to be mutable -->
    <modify-function signature="QTextStream(QString*,QFlags&lt;QIODevice::OpenModeFlag&gt;)" remove="all"/>
    <!-- Qt5.5: Removed because it expect QString to be mutable -->
    <modify-function signature="readLineInto(QString*,qint64)" since="5.5" remove="all"/>
    <!-- Removed because we use the non-const version -->
    <modify-function signature="QTextStream(const QByteArray&amp;,QFlags&lt;QIODevice::OpenModeFlag&gt;)" remove="all"/>

    <!-- Removed because it expect QString to be mutable -->
    <modify-function signature="setString(QString*,QFlags&lt;QIODevice::OpenModeFlag&gt;)" remove="all"/>

    <modify-function signature="operator&lt;&lt;(const void*)" remove="all"/>
    <modify-function signature="operator&lt;&lt;(float)" remove="all"/>
    <modify-function signature="operator&lt;&lt;(qlonglong)" remove="all"/>
    <modify-function signature="operator&lt;&lt;(qulonglong)" remove="all"/>
    <modify-function signature="operator&lt;&lt;(short)" remove="all"/>
    <modify-function signature="operator&lt;&lt;(int)" remove="all"/>
    <modify-function signature="operator&lt;&lt;(unsigned int)" remove="all"/>
    <modify-function signature="operator&lt;&lt;(unsigned short)" remove="all"/>
    <modify-function signature="operator&lt;&lt;(const char*)" remove="all"/>

    <modify-function signature="operator&gt;&gt;(char*)" remove="all"/>
    <modify-function signature="operator&gt;&gt;(char&amp;)" remove="all"/>
    <modify-function signature="operator&gt;&gt;(float&amp;)" remove="all"/>
    <modify-function signature="operator&gt;&gt;(double&amp;)" remove="all"/>
    <modify-function signature="operator&gt;&gt;(qlonglong&amp;)" remove="all"/>
    <modify-function signature="operator&gt;&gt;(qulonglong&amp;)" remove="all"/>
    <modify-function signature="operator&gt;&gt;(long&amp;)" remove="all"/>
    <modify-function signature="operator&gt;&gt;(int&amp;)" remove="all"/>
    <modify-function signature="operator&gt;&gt;(short&amp;)" remove="all"/>
    <modify-function signature="operator&gt;&gt;(unsigned long&amp;)" remove="all"/>
    <modify-function signature="operator&gt;&gt;(unsigned int&amp;)" remove="all"/>
    <modify-function signature="operator&gt;&gt;(unsigned short&amp;)" remove="all"/>
    <!-- Removed because it expect QChar to be mutable -->
    <modify-function signature="operator&gt;&gt;(QChar&amp;)" remove="all"/>
    <!-- Removed because it expect QString to be mutable -->
    <modify-function signature="operator&gt;&gt;(QString&amp;)" remove="all"/>

    <modify-function signature="string()const">
      <inject-code class="target" position="end" file="../glue/qtcore.cpp" snippet="return-qstring-ref"/>
    </modify-function>

    <modify-function signature="flush()" allow-thread="yes"/>
    <modify-function signature="read(qint64)" allow-thread="yes"/>
    <modify-function signature="readLine(qint64)" allow-thread="yes"/>
    <modify-function signature="readAll()" allow-thread="yes"/>
  </object-type>
  <object-type name="QStandardPaths" since="5.0">
    <enum-type name="StandardLocation"/>
    <enum-type name="LocateOption" flags="LocateOptions"/>
  </object-type>
  <object-type name="QSystemSemaphore">
    <enum-type name="AccessMode"/>
    <enum-type name="SystemSemaphoreError"/>
  </object-type>

  <object-type name="QThreadPool">
    <modify-function signature="clear()" allow-thread="yes"/>
    <modify-function signature="activeThreadCount()const" allow-thread="yes"/>
    <modify-function signature="releaseThread()" allow-thread="yes"/>
    <modify-function signature="reserveThread()" allow-thread="yes"/>
    <modify-function signature="setMaxThreadCount(int)" allow-thread="yes"/>
    <modify-function signature="waitForDone(int)" allow-thread="yes"/>
    <modify-function signature="start(QRunnable*,int)" allow-thread="yes">
      <modify-argument index="1">
        <parent index="this" action="add"/>
      </modify-argument>
    </modify-function>
    <modify-function signature="tryStart(QRunnable*)" allow-thread="yes">
      <modify-argument index="1">
        <parent index="this" action="add"/>
      </modify-argument>
    </modify-function>
    <modify-function signature="tryTake(QRunnable*)" allow-thread="yes"/>

    <modify-function signature="globalInstance()" >
      <inject-code class="target" position="end" file="../glue/qtcore.cpp" snippet="releaseownership"/>
    </modify-function>
  </object-type>
  <value-type name="QXmlStreamAttribute"/>
  <value-type name="QXmlStreamAttributes">
    <modify-function signature="push_back(QXmlStreamAttribute)" remove="all"/>
    <modify-function signature="pop_back()" remove="all"/>
    <modify-function signature="push_front(QXmlStreamAttribute)" remove="all"/>
    <modify-function signature="pop_front()" remove="all"/>
    <modify-function signature="toList()const" remove="all"/>
    <modify-function signature="fromList(const QList&lt;QXmlStreamAttribute&gt; &amp;)" remove="all"/>
    <modify-function signature="operator+=(QVector&lt;QXmlStreamAttribute&gt;)" remove="all"/>
  </value-type>
  <value-type name="QXmlStreamNamespaceDeclaration"/>
  <value-type name="QXmlStreamNotationDeclaration"/>
  <value-type name="QXmlStreamEntityDeclaration"/>
  <object-type name="QXmlStreamReader">
    <enum-type name="Error"/>
    <enum-type name="TokenType"/>
    <enum-type name="ReadElementTextBehaviour" since="4.6"/>
  </object-type>
  <object-type name="QXmlStreamWriter">
    <!-- Removed because it expect QString to be mutable -->
    <modify-function signature="QXmlStreamWriter(QString*)" remove="all"/>
  </object-type>
  <value-type name="QModelIndex" hash-function="qHash">
    <modify-function signature="internalPointer()const">
        <inject-code class="target" position="beginning">
            <insert-template name="return_internal_pointer" />
        </inject-code>
    </modify-function>
    <modify-function signature="model()const">
      <modify-argument index="return">
        <define-ownership class="target" owner="default"/>
      </modify-argument>
    </modify-function>
  </value-type>

  <value-type name="QGenericArgument">
    <include file-name="qobjectdefs.h" location="global"/>
  </value-type>

  <value-type name="QGenericReturnArgument">
    <include file-name="qobjectdefs.h" location="global"/>
  </value-type>

  <object-type name="QMessageLogContext" since="5.14"/>

  <object-type name="QMessageLogContext" since="5.9" until="5.13.2">
    <modify-function signature="copy(const QMessageLogContext &amp;)" remove="all"/>
  </object-type>

  <value-type name="QMetaMethod">
    <enum-type name="Access"/>
    <enum-type name="MethodType"/>
    <!-- This isn't part of Qt public API -->
    <modify-function signature="attributes()const" remove="all"/>
    <modify-function signature="getParameterTypes(int*)const" remove="all"/>
  </value-type>
  <object-type name="QMetaObject">
    <enum-type name="Call"/>
    <include file-name="qobjectdefs.h" location="global"/>
    <!-- This isn't part of Qt public API -->
    <modify-function signature="connect(const QObject*,int,const QObject*,int,int,int*)" remove="all"/>
      <object-type name="Connection">
        <include file-name="qobjectdefs.h" location="global"/>
      </object-type>
    <modify-function signature="^invokeMethod\(" allow-thread="yes"/>
  </object-type>
  <value-type name="QMetaProperty" >
    <!-- This isn't part of Qt public API -->
    <modify-function signature="enclosingMetaObject()const" remove="all"/>
  </value-type>
  <value-type name="QMetaClassInfo">
    <!-- This isn't part of Qt public API -->
    <modify-function signature="enclosingMetaObject()const" remove="all"/>
  </value-type>

  <value-type name="QMetaEnum">
    <modify-function signature="keyToValue(const char*,bool*)const">
        <modify-argument index="2">
            <remove-argument />
        </modify-argument>
        <modify-argument index="return">
            <replace-type modified-type="PyTuple"/>
        </modify-argument>
        <inject-code class="target" position="beginning">
            <insert-template name="fix_args,bool*"/>
        </inject-code>
    </modify-function>
    <modify-function signature="keysToValue(const char*,bool*)const">
        <modify-argument index="2">
            <remove-argument />
        </modify-argument>
        <modify-argument index="return">
            <replace-type modified-type="PyTuple"/>
        </modify-argument>
        <inject-code class="target" position="beginning">
            <insert-template name="fix_args,bool*"/>
        </inject-code>
    </modify-function>
    <!-- This isn't part of Qt public API -->
    <modify-function signature="enclosingMetaObject()const" remove="all"/>
  </value-type>

  <!-- From Qt4.6 -->
  <object-type name="QAbstractAnimation" since="4.6">
    <enum-type name="DeletionPolicy"/>
    <enum-type name="Direction"/>
    <enum-type name="State"/>
  </object-type>

  <object-type name="QAbstractState" since="4.6">
    <modify-function signature="machine()const">
        <modify-argument index="this">
            <parent index="return" action="add"/>
        </modify-argument>
    </modify-function>
  </object-type>

  <object-type name="QAbstractTransition" since="4.6">
    <enum-type name="TransitionType" since="5.5"/>

    <modify-function signature="QAbstractTransition(QState*)">
      <modify-argument index="1">
        <parent index="this" action="add"/>
      </modify-argument>
    </modify-function>

    <modify-function signature="addAnimation(QAbstractAnimation*)">
      <modify-argument index="1">
        <reference-count action="add"/>
      </modify-argument>
    </modify-function>

    <modify-function signature="removeAnimation(QAbstractAnimation*)">
      <modify-argument index="1">
        <reference-count action="remove"/>
      </modify-argument>
    </modify-function>

    <modify-function signature="setTargetState(QAbstractState*)">
      <modify-argument index="1">
        <reference-count action="set"/>
      </modify-argument>
    </modify-function>

    <modify-function signature="targetState()const">
      <modify-argument index="return">
        <reference-count action="set" variable-name="setTargetState(QAbstractState*)1"/>
      </modify-argument>
    </modify-function>

    <modify-function signature="targetStates()const">
      <modify-argument index="return">
        <reference-count action="set" variable-name="setTargetState(QAbstractState*)1"/>
      </modify-argument>
    </modify-function>

    <modify-function signature="setTargetStates(QList&lt;QAbstractState*&gt;)">
      <modify-argument index="1">
        <reference-count action="set" variable-name="setTargetState(QAbstractState*)1"/>
      </modify-argument>
    </modify-function>

  </object-type>

  <object-type name="QAnimationGroup" since="4.6">
    <modify-function signature="addAnimation(QAbstractAnimation*)">
      <modify-argument index="1">
        <parent index="this" action="add"/>
      </modify-argument>
    </modify-function>

    <modify-function signature="insertAnimation(int,QAbstractAnimation*)">
      <modify-argument index="2">
        <parent index="this" action="add"/>
      </modify-argument>
    </modify-function>

    <modify-function signature="removeAnimation(QAbstractAnimation*)">
      <modify-argument index="1">
        <parent index="this" action="remove"/>
      </modify-argument>
    </modify-function>

    <modify-function signature="takeAnimation(int)">
      <modify-argument index="return">
        <parent index="this" action="remove"/>
      </modify-argument>
    </modify-function>

    <modify-function signature="clear()" >
        <inject-code class="target" position="beginning" file="../glue/qtcore.cpp" snippet="qanimationgroup-clear"/>
    </modify-function>
  </object-type>

  <!-- We will use inject code to implement the function below -->
  <rejection class="QEasingCurve" function-name="setCustomType"/>
  <rejection class="QEasingCurve" function-name="customType"/>
  <value-type name="QEasingCurve" since="4.6">
    <extra-includes>
      <include file-name="pysideweakref.h" location="global"/>
      <include file-name="glue/qeasingcurve_glue.h" location="local"/>
    </extra-includes>
    <inject-code file="../glue/qtcore.cpp" snippet="qeasingcurve"/>
    <enum-type name="Type"/>
    <add-function signature="setCustomType(PyObject*)">
      <inject-code file="../glue/qtcore.cpp" snippet="qeasingcurve-setcustomtype"/>
    </add-function>
    <add-function signature="customType()" return-type="PyObject">
      <inject-code file="../glue/qtcore.cpp" snippet="qeasingcurve-customtype"/>
    </add-function>
  </value-type>

  <value-type name="QJsonArray">
    <extra-includes>
      <include file-name="QStringList" location="global"/>
    </extra-includes>
  </value-type>

  <value-type name="QJsonDocument">
    <enum-type name="DataValidation"/>
    <enum-type name="JsonFormat"/>
  </value-type>

  <rejection class="QJsonDocument" field-name="BinaryFormatTag"/>

  <value-type name="QJsonParseError">
    <enum-type name="ParseError"/>
  </value-type>

  <value-type name="QJsonValue">
    <enum-type name="Type"/>
    <extra-includes>
      <include file-name="QVariant" location="global"/>
      <include file-name="QJsonArray" location="global"/>
      <include file-name="QJsonObject" location="global"/>
    </extra-includes>
  </value-type>

  <object-type name="QEventTransition" since="4.6">
    <modify-function signature="QEventTransition(QState*)">
      <modify-argument index="1">
        <parent index="this" action="add"/>
      </modify-argument>
    </modify-function>

    <modify-function signature="QEventTransition(QObject*,QEvent::Type,QState*)">
      <modify-argument index="3">
        <parent index="this" action="add"/>
      </modify-argument>
    </modify-function>

  </object-type>

  <object-type name="QFinalState" since="4.6"/>

  <object-type name="QHistoryState" since="4.6">
    <enum-type name="HistoryType"/>
    <modify-documentation xpath='description/code'>
        &lt;code>machine = QStateMachine()

s1 = QState()
s11 = QState(s1)
s12 = QState(s1)

s1h = QHistoryState(s1)
s1h.setDefaultState(s11)

machine.addState(s1)

s2 = QState()
machine.addState(s2)

button = QPushButton()
# Clicking the button will cause the state machine to enter the child state
# that s1 was in the last time s1 was exited, or the history state's default
# state if s1 has never been entered.
s1.addTransition(button.clicked, s1h)&lt;/code>
    </modify-documentation>
  </object-type>

  <value-type name="QMargins" since="4.6"/>
  <value-type name="QMarginsF" since="5.3"/>

  <object-type name="QParallelAnimationGroup" since="4.6"/>

  <object-type name="QPauseAnimation" since="4.6"/>

  <value-type name="QProcessEnvironment" since="4.6"/>

  <object-type name="QPropertyAnimation" since="4.6"/>

  <object-type name="QSequentialAnimationGroup" since="4.6"/>

  <object-type name="QSignalTransition" since="4.6">
    <add-function signature="QSignalTransition(PyObject*,QState*)" return-type="QSignalTransition*">
        <modify-argument index="2">
            <replace-default-expression with="0"/>
        </modify-argument>
        <inject-code file="../glue/qtcore.cpp" snippet="qsignaltransition"/>
    </add-function>
  </object-type>

  <object-type name="QState" since="4.6">
    <enum-type name="ChildMode"/>
    <enum-type name="RestorePolicy"/>
    <modify-function signature="addTransition(QAbstractTransition*)">
      <modify-argument index="1">
        <parent index="this" action="add"/>
      </modify-argument>
    </modify-function>

    <modify-function signature="addTransition(const QObject*,const char*,QAbstractState*)">
      <modify-argument index="return">
        <parent index="this" action="add"/>
      </modify-argument>
      <inject-code class="target" position="beginning" file="../glue/qtcore.cpp" snippet="qstate-addtransition-1"/>
    </modify-function>
    <modify-function signature="addTransition(QAbstractState*)">
      <modify-argument index="1">
        <parent index="this" action="add"/>
      </modify-argument>
    </modify-function>

    <!-- FIXME: the proper signature for this added function would be something like
         addTransition(PySide2.QtCore.Signal, QAbstractState*)
         but that depends on bug #362. -->
    <add-function signature="addTransition(PyObject*,QAbstractState*)" return-type="QSignalTransition*">
      <modify-argument index="return">
        <parent index="this" action="add"/>
      </modify-argument>
      <inject-code class="target" position="beginning" file="../glue/qtcore.cpp" snippet="qstate-addtransition-2"/>
    </add-function>

    <modify-function signature="removeTransition(QAbstractTransition*)">
      <modify-argument index="1">
        <parent index="this" action="remove"/>
      </modify-argument>
    </modify-function>
  </object-type>

  <object-type name="QStateMachine" since="4.6">
    <enum-type name="Error"/>
    <enum-type name="EventPriority"/>

    <value-type name="SignalEvent" since="4.6"/>
    <value-type name="WrappedEvent" since="4.6"/>

    <modify-function signature="addState(QAbstractState*)">
      <modify-argument index="1">
        <parent index="this" action="add"/>
      </modify-argument>
    </modify-function>
    <modify-function signature="removeState(QAbstractState*)">
      <modify-argument index="1">
        <parent index="this" action="remove"/>
      </modify-argument>
    </modify-function>

    <add-function signature="configuration()" return-type="list of QAbstractState" >
        <inject-code class="target" position="beginning" file="../glue/qtcore.cpp" snippet="qstatemachine-configuration"/>
    </add-function>

    <!-- Replaced by a added function -->
    <modify-function signature="defaultAnimations()const" remove="all"/>
    <add-function signature="defaultAnimations()" return-type="list of QAbstractAnimation" >
        <inject-code class="target" position="beginning" file="../glue/qtcore.cpp" snippet="qstatemachine-defaultanimations"/>
    </add-function>
  </object-type>

  <object-type name="QVariantAnimation" since="4.6"/>

  <value-type name="QVersionNumber" since="5.6">
    <modify-function signature="fromString(const QString &amp;,int*)">
      <modify-argument index="2">
        <remove-argument/>
      </modify-argument>
    </modify-function>
  </value-type>

  <!-- From Qt4.6 ^^^ -->

  <add-function signature="SIGNAL(const char*)" return-type="str">
    <inject-code class="target" position="beginning" file="../glue/qtcore.cpp" snippet="qt-signal"/>
  </add-function>

  <add-function signature="SLOT(const char*)" return-type="str">
    <inject-code class="target" position="beginning" file="../glue/qtcore.cpp" snippet="qt-slot"/>
  </add-function>

  <add-function signature="QT_TR_NOOP(PyObject)" return-type="PyObject*">
    <inject-code class="target" position="beginning">
      <insert-template name="return_argument"><replace from="#" to="1"/></insert-template>
    </inject-code>
  </add-function>
  <add-function signature="QT_TR_NOOP_UTF8(PyObject)" return-type="PyObject*">
    <inject-code class="target" position="beginning">
      <insert-template name="return_argument"><replace from="#" to="1"/></insert-template>
    </inject-code>
  </add-function>
  <add-function signature="QT_TRANSLATE_NOOP(PyObject,PyObject)" return-type="PyObject*">
    <inject-code class="target" position="beginning">
      <insert-template name="return_argument"><replace from="#" to="2"/></insert-template>
    </inject-code>
  </add-function>
  <add-function signature="QT_TRANSLATE_NOOP3(PyObject,PyObject,PyObject)" return-type="PyObject*">
    <inject-code class="target" position="beginning">
      <insert-template name="return_argument"><replace from="#" to="2"/></insert-template>
    </inject-code>
  </add-function>
  <add-function signature="QT_TRANSLATE_NOOP_UTF8(PyObject)" return-type="PyObject*">
    <inject-code class="target" position="beginning">
      <insert-template name="return_argument"><replace from="#" to="1"/></insert-template>
    </inject-code>
  </add-function>

  <inject-code class="native" position="beginning" file="../glue/qtcore.cpp" snippet="qt-registerresourcedata"/>
  <add-function signature="qRegisterResourceData(int,PyBytes,PyBytes,PyBytes)" return-type="bool">
    <inject-code class="target" position="beginning" file="../glue/qtcore.cpp" snippet="qt-qregisterresourcedata"/>
  </add-function>
  <add-function signature="qUnregisterResourceData(int,PyBytes,PyBytes,PyBytes)" return-type="bool">
    <inject-code class="target" position="beginning" file="../glue/qtcore.cpp" snippet="qt-qunregisterresourcedata"/>
  </add-function>

  <object-type name="QFactoryInterface"/>
  <object-type name="QRunnable"/>

  <object-type name="QPluginLoader"/>
  <object-type name="QStringListModel"/>

  <suppress-warning text="Unable to decide type of property: 'QLibrary::LoadHints' in class 'QPluginLoader'"/>
  <suppress-warning text="enum '_ISalnum' does not have a type entry or is not an enum"/>
  <suppress-warning text="enum 'Qt::Initialization' does not have a type entry or is not an enum"/>
  <suppress-warning text="visibility of function '*' modified in class '*'"/>
  <suppress-warning text="hiding of function '*' in class '*'"/>
  <suppress-warning text="namespace '*' does not have a type entry"/>
  <suppress-warning text="Shadowing: QObject::parent()const and QAbstractItemModel::parent() const"/>
  <suppress-warning text="namespace '*' for enum 'QtMsgType' is not declared"/>
  <suppress-warning text="horribly broken type 'imaxdiv_t'"/>
  <suppress-warning text="horribly broken type '__off64_t'"/>
  <suppress-warning text="horribly broken type 'div_t'"/>
  <suppress-warning text="horribly broken type 'fd_set*'"/>
  <suppress-warning text="horribly broken type 'ldiv_t'"/>
  <suppress-warning text="horribly broken type 'lldiv_t'"/>
  <suppress-warning text="signal '*' in class '*' is overloaded."/>
  <suppress-warning text="enum 'enum_3' does not have a type entry or is not an enum"/>
  <suppress-warning text="Shadowing: QFile::fileName() const and QTemporaryFile::fileName() const"/>
  <suppress-warning text="unhandled enum value: ~0u in Qt::GestureType"/>
  <suppress-warning text="unhandled enum value: (sizeof(void*)&lt;&lt;3) in QSysInfo::Sizes"/>
  <suppress-warning text="unmatched enum ~0u"/>
  <suppress-warning text="unmatched enum (sizeof(void*)&lt;&lt;3)"/>
  <suppress-warning text="^signature 'setCustomType(float)' for function modification in 'QEasingCurve' not found.*$"/>
  <suppress-warning text="enum 'enum_4' does not have a type entry or is not an enum"/>
  <suppress-warning text="enum 'enum_5' does not have a type entry or is not an enum"/>
  <suppress-warning text="enum 'FP_NORMAL' does not have a type entry or is not an enum"/>
  <suppress-warning text="Shadowing: *"/>
  <!-- QCborStreamReader: Suppress warnings about 32/64bit signatures not found depending on qsizetype -->
  <suppress-warning text="^signature 'readStringChunk\(char.*in 'QCborStreamReader' not found.*$"/>

  <!-- this enum is defined on Qt global header but only used in QtGui module -->
  <suppress-warning text="enum 'PM_MessageBoxHeight' does not have a type entry or is not an enum"/>

  <!-- this function only exists on Windows -->
  <suppress-warning text="^signature 'winEventFilter(MSG*,long*)' for function modification in 'QCoreApplication' not found.*"/>

  <!-- this is necessary to avoid warning on other modules -->
  <suppress-warning text="^signature 'operator*(QByteArray,const char*)' for function modification in 'QByteArray' not found.*"/>
  <suppress-warning text="^signature 'operator+(QByteArray,QString)' for function modification in 'QByteArray' not found.*"/>

  <!-- This enum is intenaly used -->
  <suppress-warning text="enum 'PM_CbaIconHeight' does not have a type entry or is not an enum"/>

  <!-- TODO: this need be removed -->
  <suppress-warning text="^skipping function '.*', unmatched return type '.*$"/>
  <suppress-warning text="^skipping function '.*', unmatched type '.*$"/>

  <suppress-warning text="enum 'q_static_assert_result39' does not have a type entry or is not an enum"/>
  <suppress-warning text="horribly broken type ''"/>
  <suppress-warning text="Pure virtual method 'QTextCodec::convertFromUnicode(const QChar*,int,QTextCodec::ConverterState*)const' must be implement but was completely removed on type system."/>

  <!-- Qt5.5: No idea how to get rid of the following five enums, which are moved elsewhere since 5.5: -->
  <suppress-warning text="enum 'QLocale::MeasurementSystem' is specified in typesystem, but not declared"/>
  <suppress-warning text="enum 'QState::RestorePolicy' is specified in typesystem, but not declared"/>
  <!-- <suppress-warning text="enum 'QLocale::FormatType' is specified in typesystem, but not declared"/> -->
  <suppress-warning text="enum 'QAbstractAnimation::DeletionPolicy' is specified in typesystem, but not declared"/>
  <!-- <suppress-warning text="enum 'QAbstractAnimation::State' is specified in typesystem, but not declared"/> -->
  <!-- Qt5.5: we also suppress these warnings, instead of adding wrong enums -->
  <suppress-warning text="enum 'InterfaceType' does not have a type entry or is not an enum"/>
  <suppress-warning text="enum 'TextBoundaryType' does not have a type entry or is not an enum"/>
  <suppress-warning text="enum 'RelationFlag' does not have a type entry or is not an enum"/>
  <suppress-warning text="enum 'Role' does not have a type entry or is not an enum"/>

  <!-- Anonymous enum in qtbase/src/corelib/global/qtypeinfo.h -->
  <suppress-warning text="Anonymous enum (Q_COMPLEX_TYPE, ... , Q_RELOCATABLE_TYPE) does not have a type entry"/>

  <!-- Another anonymous enum / value pair in in qtbase/src/corelib/kernel/qcoreapplication.h -->
  <suppress-warning text="no matching enum 'QT_VERSION'"/>
  <suppress-warning text="unhandled enum value: QT_VERSION in QCoreApplication::ApplicationFlags from header 'qcoreapplication.h'"/>
  <suppress-warning text="unmatched enum QT_VERSION from header 'qcoreapplication.h'"/>

  <suppress-warning text="skipping field 'QSysInfo::WindowsVersion' with unmatched type 'const QSysInfo::WinVersion'"/>
  <suppress-warning text="template baseclass 'QListSpecialMethods&lt;T&gt;' of 'QList' is not known"/>


</typesystem><|MERGE_RESOLUTION|>--- conflicted
+++ resolved
@@ -1929,13 +1929,9 @@
     <modify-function signature="operator>(const char*,QByteArray)" remove="all"/>
     <modify-function signature="operator>=(const char*,QByteArray)" remove="all"/>
     <modify-function signature="operator[](int)const" remove="all"/>
-<<<<<<< HEAD
-    <!-- Those types have the same representation in Python, an overload would be useless. -->
-=======
     <modify-function signature="operator[](uint)const" remove="all"/>
     <!-- Those types have the same representation in Python, an overload
          would be useless and cause overflow errors. -->
->>>>>>> 14728a7f
     <modify-function signature="setNum(uint,int)" remove="all"/>
     <modify-function signature="setNum(ushort,int)" remove="all"/>
     <modify-function signature="setNum(float,char,int)" remove="all"/>
