--- conflicted
+++ resolved
@@ -198,11 +198,7 @@
         </object-type>
         <object-type name="QShaderData"/>
         <object-type name="QShaderProgram">
-<<<<<<< HEAD
-            <enum-type name="Format" since="6.0"/>
-=======
             <enum-type name="Format"/>
->>>>>>> 85bb24c3
             <enum-type name="ShaderType"/>
             <enum-type name="Status"/>
         </object-type>
