--- conflicted
+++ resolved
@@ -256,8 +256,6 @@
         "PySide2.QtCore.unsigned int": int, # 5.9 Ubuntu
         "PySide2.QtCore.long long": int, # 5.9, MSVC 15
         "QGenericArgument(nullptr)": QGenericArgument(None), # 5.10
-<<<<<<< HEAD
-=======
         "QModelIndex()": Invalid("PySide2.QtCore.QModelIndex"), # repr is btw. very wrong, fix it?!
         "QGenericArgument((0))": None, # 5.6, RHEL 6.6. Is that ok?
         "QGenericArgument()": None,
@@ -284,8 +282,7 @@
         "zero(unsigned int)": 0,
         "zero(PySide2.QtCore.QPoint)": Default("PySide2.QtCore.QPoint"),
         "zero(unsigned char)": 0,
-        "zero(PySide2.QtCore.QEvent.Type)": None,
->>>>>>> 2490c343
+        "zero(PySide2.QtCore.QEvent.Type)": None
     })
     try:
         type_map.update({
