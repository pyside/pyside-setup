<?xml version="1.0" encoding="UTF-8"?>
<!--
/****************************************************************************
**
** Copyright (C) 2016 The Qt Company Ltd.
** Contact: https://www.qt.io/licensing/
**
** This file is part of Qt for Python.
**
** $QT_BEGIN_LICENSE:LGPL$
** Commercial License Usage
** Licensees holding valid commercial Qt licenses may use this file in
** accordance with the commercial license agreement provided with the
** Software or, alternatively, in accordance with the terms contained in
** a written agreement between you and The Qt Company. For licensing terms
** and conditions see https://www.qt.io/terms-conditions. For further
** information use the contact form at https://www.qt.io/contact-us.
**
** GNU Lesser General Public License Usage
** Alternatively, this file may be used under the terms of the GNU Lesser
** General Public License version 3 as published by the Free Software
** Foundation and appearing in the file LICENSE.LGPL3 included in the
** packaging of this file. Please review the following information to
** ensure the GNU Lesser General Public License version 3 requirements
** will be met: https://www.gnu.org/licenses/lgpl-3.0.html.
**
** GNU General Public License Usage
** Alternatively, this file may be used under the terms of the GNU
** General Public License version 2.0 or (at your option) the GNU General
** Public license version 3 or any later version approved by the KDE Free
** Qt Foundation. The licenses are as published by the Free Software
** Foundation and appearing in the file LICENSE.GPL2 and LICENSE.GPL3
** included in the packaging of this file. Please review the following
** information to ensure the GNU General Public License requirements will
** be met: https://www.gnu.org/licenses/gpl-2.0.html and
** https://www.gnu.org/licenses/gpl-3.0.html.
**
** $QT_END_LICENSE$
**
****************************************************************************/
-->
<typesystem package="PySide2.QtQml">
    <load-typesystem name="QtCore/typesystem_core.xml" generate="no"/>
    <load-typesystem name="QtNetwork/typesystem_network.xml" generate="no"/>
    <load-typesystem name="QtGui/typesystem_gui.xml" generate="no"/>

    <inject-code class="target" position="declaration">
    // Volatile Bool Ptr type definition.

    typedef struct {
        PyObject_HEAD
        volatile bool flag;
    } QtQml_VolatileBoolObject;
    </inject-code>

    <inject-code class="native" position="beginning">
    #include "pysideqmlregistertype.h"
    </inject-code>

    <!-- This is to inform the generator that the VolatileBool python type exists -->
    <custom-type name="VolatileBool"/>
    <primitive-type name="bool volatile" target-lang-api-name="VolatileBool">
        <!-- No conversion rules are specified here, because the generator does not handle
             pointer to primitive types without function adjustment.
             See commit ff0b861b59b41387e771d9cd565e13de8b2750d1 or search for changePStr
             in generator tests folder. -->
    </primitive-type>

    <enum-type name="QQmlModuleImportSpecialVersions" since="6.0"/>

    <!-- For qmlEngine(const QObject*), qmlContext(const QObject*) in qqml.h -->
    <namespace-type name="QtQml"/>

    <!-- expose QQmlIncubationController::incubateWhile() (see
         QtQml_VolatileBoolTypeF/pysideqmlregistertype.h) -->
    <namespace-type name="std" generate="no">
        <value-type name="atomic" generate="no"/>
    </namespace-type>

    <add-function signature="qmlRegisterType(PyTypeObject,const char*,int,int,const char*)" return-type="int">
        <inject-code class="target" file="../glue/qtqml.cpp" snippet="qmlregistertype"/>
    </add-function>

    <add-function signature="qmlRegisterSingletonType(PyTypeObject,const char*,int,int,const char*,PyObject*)" return-type="int">
      <inject-code class="target" file="../glue/qtqml.cpp" snippet="qmlregistersingletontype_qobject_callback"/>
    </add-function>

    <add-function signature="qmlRegisterSingletonType(PyTypeObject,const char*,int,int,const char*)" return-type="int">
      <inject-code class="target" file="../glue/qtqml.cpp" snippet="qmlregistersingletontype_qobject_nocallback"/>
    </add-function>

    <add-function signature="qmlRegisterSingletonType(const char*,int,int,const char*,PyObject*)" return-type="int">
      <inject-code class="target" file="../glue/qtqml.cpp" snippet="qmlregistersingletontype_qjsvalue"/>
    </add-function>

    <add-function signature="qmlRegisterUncreatableType(PyTypeObject,const char*,int,int,const char*,const char*)" return-type="int">
        <inject-code class="target" file="../glue/qtqml.cpp" snippet="qmlregisteruncreatabletype"/>
    </add-function>

    <enum-type identified-by-value="QML_HAS_ATTACHED_PROPERTIES">
        <extra-includes>
            <include file-name="QtQml" location="global"/>
        </extra-includes>
    </enum-type>

    <inject-code class="target" position="end" file="../glue/qtqml.cpp" snippet="init"/>

    <object-type name="QJSEngine">
        <enum-type name="Extension" flags="Extensions" since="5.6"/>
        <enum-type name="ObjectOwnership" since="6.0"/>
        <add-function signature="toScriptValue(const QVariant&amp;)" return-type="QJSValue">
            <inject-code class="target" position="end" file="../glue/qtqml.cpp" snippet="qjsengine-toscriptvalue"/>
        </add-function>
    </object-type>
    <value-type name="QJSValue">
        <enum-type name="ErrorType" since="5.12"/>
        <enum-type name="SpecialValue"/>
    </value-type>
    <object-type name="QJSValueIterator"/>
    <object-type name="QQmlAbstractUrlInterceptor">
        <enum-type name="DataType"/>
    </object-type>
    <object-type name="QQmlApplicationEngine"/>
    <object-type name="QQmlComponent">
        <enum-type name="CompilationMode"/>
        <enum-type name="Status"/>
        <modify-function signature="QQmlComponent(QObject*)" allow-thread="yes"/>
        <modify-function signature="QQmlComponent(QQmlEngine*,QObject*)" allow-thread="yes"/>
        <modify-function signature="QQmlComponent(QQmlEngine*,QString,QObject*)" allow-thread="yes"/>
        <modify-function signature="QQmlComponent(QQmlEngine*,QString,QQmlComponent::CompilationMode,QObject*)" allow-thread="yes"/>
        <modify-function signature="QQmlComponent(QQmlEngine*,QUrl,QObject*)" allow-thread="yes"/>
        <modify-function signature="QQmlComponent(QQmlEngine*,QUrl,QQmlComponent::CompilationMode,QObject*)" allow-thread="yes"/>
    </object-type>
    <object-type name="QQmlContext"/>
    <value-type name="QQmlError"/>
    <object-type name="QQmlDebuggingEnabler">
        <enum-type name="StartMode"/>
    </object-type>
    <object-type name="QQmlEngine">
        <modify-function signature="addImageProvider(const QString&amp;,QQmlImageProviderBase*)">
          <modify-argument index="2">
            <define-ownership owner="c++"/>
          </modify-argument>
        </modify-function>
    </object-type>
    <object-type name="QQmlExpression">
        <modify-function signature="evaluate(bool*)" allow-thread="yes">
            <modify-argument index="1">
                <remove-argument />
            </modify-argument>
            <modify-argument index="return">
                <replace-type modified-type="PyTuple"/>
            </modify-argument>
            <inject-code class="target" position="beginning">
                <insert-template name="fix_bool*"/>
            </inject-code>
        </modify-function>
    </object-type>
    <interface-type name="QQmlTypesExtensionInterface"/>
    <interface-type name="QQmlExtensionInterface"/>
    <object-type name="QQmlExtensionPlugin"/>
    <!-- Possible qRegisterMetaType issues ? -->
    <object-type name="QQmlFile">
        <enum-type name="Status"/>
    </object-type>
    <object-type name="QQmlFileSelector"/>
    <object-type name="QQmlImageProviderBase">
        <enum-type name="Flag" flags="Flags"/>
        <enum-type name="ImageType"/>
    </object-type>
    <object-type name="QQmlIncubator">
        <enum-type name="IncubationMode"/>
        <enum-type name="Status"/>
    </object-type>
    <object-type name="QQmlIncubationController">
<<<<<<< HEAD
        <modify-function signature="incubateWhile(std::atomic&lt;bool&gt;*,int)" allow-thread="yes">
=======
        <extra-includes>
            <include file-name="pysideqmlregistertype.h" location="local"/>
        </extra-includes>
        <modify-function signature="incubateWhile(volatile bool*,int)" allow-thread="yes">
>>>>>>> 38814354
            <modify-argument index="1">
                     The replace type is needed to use the VolatileBool_Check macro instead of
                     a template conversion function with "volatile bool" as argument.
                <replace-type modified-type="VolatileBool"/>
                <conversion-rule class="native">
                    auto volatileBool = reinterpret_cast&lt;QtQml_VolatileBoolObject *&gt;(%PYARG_1);
                    std::atomic&lt;bool&gt; *%out = volatileBool->flag;
                </conversion-rule>
            </modify-argument>
        </modify-function>
    </object-type>

    <!-- TODO: QQmlListProperty is a template class, and thus should probably be treated like a
    container-type tag, which implies custom code for conversion. Not sure there's a use case to
    allow instantiating or deriving from the class though, given that a separate custom ListProperty
    type is provided by the module. Plus meta type registration would have to be taken into account
    for the QML parts.
    <value-type name="QQmlListProperty"/>-->
    <value-type name="QQmlListReference"/>
    <interface-type name="QQmlParserStatus"/>
    <value-type name="QQmlProperty">
        <enum-type name="PropertyTypeCategory"/>
        <enum-type name="Type"/>
    </value-type>
    <object-type name="QQmlPropertyMap"/>
    <object-type name="QQmlPropertyValueSource"/>
    <value-type name="QQmlScriptString">
        <modify-function signature="numberLiteral(bool*)const" allow-thread="yes">
            <modify-argument index="1">
                <remove-argument />
            </modify-argument>
            <modify-argument index="return">
                <replace-type modified-type="PyTuple"/>
            </modify-argument>
            <inject-code class="target" position="beginning">
                <insert-template name="fix_bool*"/>
            </inject-code>
        </modify-function>
        <modify-function signature="booleanLiteral(bool*)const" allow-thread="yes">
            <modify-argument index="1">
                <remove-argument />
            </modify-argument>
            <modify-argument index="return">
                <replace-type modified-type="PyTuple"/>
            </modify-argument>
            <inject-code class="target" position="beginning">
                <insert-template name="fix_bool*"/>
            </inject-code>
        </modify-function>
    </value-type>
    <object-type name="QQmlNetworkAccessManagerFactory">
      <modify-function signature="create(QObject*)">
        <modify-argument index="return">
          <define-ownership class="native" owner="c++"/>
        </modify-argument>
      </modify-function>
    </object-type>
    <!-- Suppress anonymous enum warning -->
    <suppress-warning text="Anonymous enum (QmlCurrentSingletonTypeRegistrationVersion) does not have a type entry"/>
</typesystem><|MERGE_RESOLUTION|>--- conflicted
+++ resolved
@@ -45,11 +45,14 @@
     <load-typesystem name="QtGui/typesystem_gui.xml" generate="no"/>
 
     <inject-code class="target" position="declaration">
-    // Volatile Bool Ptr type definition.
+    // Volatile Bool Ptr type definition for QQmlIncubationController::incubateWhile(std::atomic&lt;bool&gt; *, int)
+    #include &lt;atomic&gt;
+
+    using AtomicBool = std::atomic&lt;bool&gt;;
 
     typedef struct {
         PyObject_HEAD
-        volatile bool flag;
+        AtomicBool *flag;
     } QtQml_VolatileBoolObject;
     </inject-code>
 
@@ -173,14 +176,10 @@
         <enum-type name="Status"/>
     </object-type>
     <object-type name="QQmlIncubationController">
-<<<<<<< HEAD
-        <modify-function signature="incubateWhile(std::atomic&lt;bool&gt;*,int)" allow-thread="yes">
-=======
         <extra-includes>
             <include file-name="pysideqmlregistertype.h" location="local"/>
         </extra-includes>
-        <modify-function signature="incubateWhile(volatile bool*,int)" allow-thread="yes">
->>>>>>> 38814354
+        <modify-function signature="incubateWhile(std::atomic&lt;bool&gt;*,int)" allow-thread="yes">
             <modify-argument index="1">
                      The replace type is needed to use the VolatileBool_Check macro instead of
                      a template conversion function with "volatile bool" as argument.
