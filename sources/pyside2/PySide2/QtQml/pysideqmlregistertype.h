--- conflicted
+++ resolved
@@ -41,8 +41,6 @@
 #define PYSIDEQMLREGISTERTYPE_H
 
 #include <sbkpython.h>
-
-#include <atomic>
 
 struct SbkObjectType;
 
@@ -88,18 +86,6 @@
 
 }
 
-// Volatile Bool Ptr type definition for QQmlIncubationController::incubateWhile(std::atomic<bool> *, int)
-
-using AtomicBool = std::atomic<bool>;
-
-<<<<<<< HEAD
-typedef struct {
-    PyObject_HEAD
-    AtomicBool *flag;
-} QtQml_VolatileBoolObject;
-
-=======
->>>>>>> 38814354
 PyAPI_FUNC(PyTypeObject *) QtQml_VolatileBoolTypeF(void);
 
 #define VolatileBool_Check(op) (Py_TYPE(op) == QtQml_VolatileBoolTypeF())
