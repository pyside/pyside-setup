macro(make_path varname)
   # accepts any number of path variables
   string(REPLACE ";" "${PATH_SEP}" ${varname} "${ARGN}")
endmacro()

macro(unmake_path varname)
   string(REPLACE "${PATH_SEP}" ";" ${varname} "${ARGN}")
endmacro()

macro(create_pyside_module
      module_name
      module_include_dir
      module_libraries
      module_deps
      module_typesystem_path
      module_sources
      module_static_sources)
    string(TOLOWER ${module_name} _module)
    string(REGEX REPLACE ^qt "" _module ${_module})
    if(${ARGC} GREATER 7)
        set (typesystem_name ${ARGV7})
    else()
        set (typesystem_name "")
    endif()
    if(${ARGC} GREATER 8)
        string(REPLACE ";" "\\;" dropped_entries "${${ARGV8}}")
    else()
        set (dropped_entries "")
    endif()

    if (NOT EXISTS ${typesystem_name})
        set(typesystem_path ${CMAKE_CURRENT_SOURCE_DIR}/typesystem_${_module}.xml)
    else()
        set(typesystem_path ${typesystem_name})
    endif()

    # check for class files that were commented away.
    if(DEFINED ${module_sources}_skipped_files)
        if(DEFINED PYTHON3_EXECUTABLE)
            set(_python_interpreter "${PYTHON3_EXECUTABLE}")
        else()
            set(_python_interpreter "${PYTHON_EXECUTABLE}")
        endif()
        if(NOT _python_interpreter)
            message(FATAL_ERROR "*** we need a python interpreter for postprocessing!")
        endif()
        set(_python_postprocessor "${_python_interpreter}" "${CMAKE_CURRENT_BINARY_DIR}/filter_init.py")
    else()
        set(_python_postprocessor "")
    endif()

    # Create typesystem XML dependencies list, so that whenever they change, shiboken is invoked
    # automatically.
    # First add the main file.
    set(total_type_system_files ${typesystem_path})

    get_filename_component(typesystem_root "${CMAKE_CURRENT_SOURCE_DIR}" DIRECTORY)

    set(deps ${module_name} ${${module_deps}})
    foreach(dep ${deps})
        set(glob_expression "${typesystem_root}/${dep}/*.xml")
        file(GLOB type_system_files ${glob_expression})
        set(total_type_system_files ${total_type_system_files} ${type_system_files})
    endforeach(dep)

    # Remove any possible duplicates.
    list(REMOVE_DUPLICATES total_type_system_files)

    # Contains include directories to pass to shiboken's preprocessor.
    set(shiboken_include_dirs ${pyside2_SOURCE_DIR}${PATH_SEP}${QT_INCLUDE_DIR})
    set(shiboken_framework_include_dirs_option "")
    if(CMAKE_HOST_APPLE)
        set(shiboken_framework_include_dirs "${QT_FRAMEWORK_INCLUDE_DIR}")
        make_path(shiboken_framework_include_dirs ${shiboken_framework_include_dirs})
        set(shiboken_framework_include_dirs_option "--framework-include-paths=${shiboken_framework_include_dirs}")
    endif()

    # Transform the path separators into something shiboken understands.
    make_path(shiboken_include_dirs ${shiboken_include_dirs})

    get_filename_component(pyside_binary_dir ${CMAKE_CURRENT_BINARY_DIR} DIRECTORY)

    add_custom_command(OUTPUT ${${module_sources}}
                        COMMAND "${SHIBOKEN_BINARY}" ${GENERATOR_EXTRA_FLAGS}
                        "${pyside2_BINARY_DIR}/${module_name}_global.h"
                        --include-paths=${shiboken_include_dirs}
                        ${shiboken_framework_include_dirs_option}
                        --typesystem-paths=${pyside_binary_dir}${PATH_SEP}${pyside2_SOURCE_DIR}${PATH_SEP}${${module_typesystem_path}}
                        --output-directory=${CMAKE_CURRENT_BINARY_DIR}
                        --license-file=${CMAKE_CURRENT_SOURCE_DIR}/../licensecomment.txt
                        ${typesystem_path}
                        --api-version=${SUPPORTED_QT_VERSION}
                        --drop-type-entries="${dropped_entries}"
                        COMMAND ${_python_postprocessor}
                        DEPENDS ${total_type_system_files}
                        WORKING_DIRECTORY ${CMAKE_CURRENT_SOURCE_DIR}
                        COMMENT "Running generator for ${module_name}...")

    include_directories(${module_name} ${${module_include_dir}} ${pyside2_SOURCE_DIR})
    add_library(${module_name} MODULE ${${module_sources}} ${${module_static_sources}})
    set_target_properties(${module_name} PROPERTIES
                          PREFIX ""
                          OUTPUT_NAME "${module_name}${PYTHON_EXTENSION_SUFFIX}"
                          LIBRARY_OUTPUT_DIRECTORY ${pyside2_BINARY_DIR})
    if(WIN32)
        set_target_properties(${module_name} PROPERTIES SUFFIX ".pyd")
        # Sanitize windows.h as pulled by gl.h to prevent clashes with QAbstract3dAxis::min(), etc.
        set(CMAKE_CXX_FLAGS "${CMAKE_CXX_FLAGS} -DNOMINMAX")
    endif()

    target_link_libraries(${module_name} ${${module_libraries}})
    if(${module_deps})
        add_dependencies(${module_name} ${${module_deps}})
    endif()

    # install
    install(TARGETS ${module_name} LIBRARY DESTINATION ${PYTHON_SITE_PACKAGES}/PySide2)
    string(TOLOWER ${module_name} lower_module_name)
    install(FILES ${CMAKE_CURRENT_BINARY_DIR}/PySide2/${module_name}/pyside2_${lower_module_name}_python.h
            DESTINATION include/PySide2${pyside2_SUFFIX}/${module_name}/)
    file(GLOB typesystem_files ${CMAKE_CURRENT_SOURCE_DIR}/typesystem_*.xml ${typesystem_path})

#   Copy typesystem files and remove module names from the <load-typesystem> element
#   so that it works in a flat directory:
#   <load-typesystem name="QtWidgets/typesystem_widgets.xml" ... ->
#   <load-typesystem name="typesystem_widgets.xml"
    foreach(typesystem_file ${typesystem_files})
        get_filename_component(typesystem_file_name "${typesystem_file}" NAME)
        file(READ "${typesystem_file}" typesystemXml)
        string(REGEX REPLACE "<load-typesystem name=\"[^/\"]+/" "<load-typesystem name=\"" typesystemXml "${typesystemXml}")
        set (typesystem_target_file "${CMAKE_CURRENT_BINARY_DIR}/PySide2/typesystems/${typesystem_file_name}")
        file(WRITE "${typesystem_target_file}" "${typesystemXml}")
        install(FILES "${typesystem_target_file}" DESTINATION share/PySide2${pyside2_SUFFIX}/typesystems)
    endforeach()
endmacro()

#macro(check_qt_class_with_namespace module namespace class optional_source_files dropped_entries [namespace] [module])
macro(check_qt_class module class optional_source_files dropped_entries)
    if (${ARGC} GREATER 4)
        set (namespace ${ARGV4})
        string(TOLOWER ${namespace} _namespace)
    else ()
        set (namespace "")
    endif ()
    if (${ARGC} GREATER 5)
        set (include_file ${ARGV5})
    else ()
        set (include_file ${class})
    endif ()
    string(TOLOWER ${class} _class)
    # Remove the "Qt" prefix.
    string(SUBSTRING ${module} 2 -1 _module_no_qt_prefix)
    if (_namespace)
        set(_cppfile ${CMAKE_CURRENT_BINARY_DIR}/PySide2/${module}/${_namespace}_${_class}_wrapper.cpp)
    else ()
        set(_cppfile ${CMAKE_CURRENT_BINARY_DIR}/PySide2/${module}/${_class}_wrapper.cpp)
    endif ()
    if (DEFINED PYSIDE_${class})
        if (PYSIDE_${class})
            list(APPEND ${optional_source_files} ${_cppfile})
        else()
            list(APPEND ${dropped_entries} PySide2.${module}.${class})
        endif()
    else()
        if (NOT ${namespace} STREQUAL "" )
            set (NAMESPACE_USE "using namespace ${namespace};")
        else ()
            set (NAMESPACE_USE "")
        endif ()
        set(SRC_FILE ${CMAKE_BINARY_DIR}${CMAKE_FILES_DIRECTORY}/CMakeTmp/test${class}.cxx)
        file(WRITE ${SRC_FILE}
             "#include <${include_file}>\n"
             "${NAMESPACE_USE}\n"
             "int main() { sizeof(${class}); }\n"
        )

<<<<<<< HEAD
        # Force usage of the C++11 standard. CMAKE_CXX_STANDARD does not work with try_compile
        # but the issue has a fix in CMake 3.9. Thus we use a terrible workaround, we pass the C++
        # standard flag the way CheckCXXSourceCompiles.cmake does it.
        set(CUSTOM_CPP_STANDARD ${CMAKE_CXX11_EXTENSION_COMPILE_OPTION})
=======
        # Because Qt is built with -fPIC (by default), the compile tests also have to have that.
        get_property(ADDITIONAL_FLAGS TARGET Qt5::Core PROPERTY INTERFACE_COMPILE_OPTIONS)

        # Don't add version tagging, because for some reason linker fails with:
        # (.qtversion[qt_version_tag]+0x0): undefined reference to `qt_version_tag'
        set(ADDITIONAL_FLAGS "${ADDITIONAL_FLAGS} -DQT_NO_VERSION_TAGGING")
>>>>>>> a18e81dd

        try_compile(Q_WORKS ${CMAKE_BINARY_DIR}
                    ${SRC_FILE}
                    CMAKE_FLAGS
                        "-DINCLUDE_DIRECTORIES=${QT_INCLUDE_DIR};${Qt5${_module_no_qt_prefix}_INCLUDE_DIRS}"
<<<<<<< HEAD
                        "-DCOMPILE_DEFINITIONS:STRING=${CUSTOM_CPP_STANDARD}"
=======
                        "-DCOMPILE_DEFINITIONS:STRING=${ADDITIONAL_FLAGS}"
>>>>>>> a18e81dd
                    OUTPUT_VARIABLE OUTPUT)
        file(APPEND ${CMAKE_BINARY_DIR}${CMAKE_FILES_DIRECTORY}/CMakeCheckQtClassTest.log ${OUTPUT})

        set("PYSIDE_${class}" ${Q_WORKS} CACHE STRING "Has ${class} class been found?")
        if(Q_WORKS)
            message(STATUS "Checking for ${class} in ${module} -- found")
            list(APPEND ${optional_source_files} ${_cppfile})
        else()
            message(STATUS "Checking for ${class} in ${module} -- not found")
            list(APPEND ${dropped_entries} PySide2.${module}.${class})
        endif()
    endif()
endmacro()


# Only add subdirectory if the associated Qt module is found.
# As a side effect, this macro now also defines the variable ${name}_GEN_DIR
# and must be called for every subproject.
macro(HAS_QT_MODULE var name)
    if (NOT DISABLE_${name} AND ${var})
        # we keep the PySide name here because this is compiled into shiboken
        set(${name}_GEN_DIR ${CMAKE_CURRENT_BINARY_DIR}/${name}/PySide2/${name}
            CACHE INTERNAL "dir with generated source" FORCE)
        add_subdirectory(${name})
    else()
        # Used on documentation to skip modules
        set("if_${name}" "<!--" PARENT_SCOPE)
        set("end_${name}" "-->" PARENT_SCOPE)
    endif()
endmacro()
<|MERGE_RESOLUTION|>--- conflicted
+++ resolved
@@ -174,29 +174,22 @@
              "int main() { sizeof(${class}); }\n"
         )
 
-<<<<<<< HEAD
+        # Because Qt is built with -fPIC (by default), the compile tests also have to have that.
+        get_property(ADDITIONAL_FLAGS TARGET Qt5::Core PROPERTY INTERFACE_COMPILE_OPTIONS)
+
+        # Don't add version tagging, because for some reason linker fails with:
+        # (.qtversion[qt_version_tag]+0x0): undefined reference to `qt_version_tag'
         # Force usage of the C++11 standard. CMAKE_CXX_STANDARD does not work with try_compile
         # but the issue has a fix in CMake 3.9. Thus we use a terrible workaround, we pass the C++
         # standard flag the way CheckCXXSourceCompiles.cmake does it.
-        set(CUSTOM_CPP_STANDARD ${CMAKE_CXX11_EXTENSION_COMPILE_OPTION})
-=======
-        # Because Qt is built with -fPIC (by default), the compile tests also have to have that.
-        get_property(ADDITIONAL_FLAGS TARGET Qt5::Core PROPERTY INTERFACE_COMPILE_OPTIONS)
-
-        # Don't add version tagging, because for some reason linker fails with:
-        # (.qtversion[qt_version_tag]+0x0): undefined reference to `qt_version_tag'
-        set(ADDITIONAL_FLAGS "${ADDITIONAL_FLAGS} -DQT_NO_VERSION_TAGGING")
->>>>>>> a18e81dd
+
+        set(ADDITIONAL_FLAGS "${ADDITIONAL_FLAGS} -DQT_NO_VERSION_TAGGING ${CMAKE_CXX11_EXTENSION_COMPILE_OPTION}")
 
         try_compile(Q_WORKS ${CMAKE_BINARY_DIR}
                     ${SRC_FILE}
                     CMAKE_FLAGS
                         "-DINCLUDE_DIRECTORIES=${QT_INCLUDE_DIR};${Qt5${_module_no_qt_prefix}_INCLUDE_DIRS}"
-<<<<<<< HEAD
-                        "-DCOMPILE_DEFINITIONS:STRING=${CUSTOM_CPP_STANDARD}"
-=======
                         "-DCOMPILE_DEFINITIONS:STRING=${ADDITIONAL_FLAGS}"
->>>>>>> a18e81dd
                     OUTPUT_VARIABLE OUTPUT)
         file(APPEND ${CMAKE_BINARY_DIR}${CMAKE_FILES_DIRECTORY}/CMakeCheckQtClassTest.log ${OUTPUT})
 
