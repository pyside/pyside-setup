--- conflicted
+++ resolved
@@ -5949,18 +5949,6 @@
         s << Qt::endl;
     }
 
-<<<<<<< HEAD
-    s << "#if defined _WIN32 || defined __CYGWIN__\n";
-    s << "    #define SBK_EXPORT_MODULE __declspec(dllexport)\n";
-    s << "#elif __GNUC__ >= 4\n";
-    s << "    #define SBK_EXPORT_MODULE __attribute__ ((visibility(\"default\")))\n";
-    s << "#else\n";
-    s << "    #define SBK_EXPORT_MODULE\n";
-    s << "#endif\n\n";
-
-=======
-    s << "#ifdef IS_PY3K\n";
->>>>>>> 80f8731e
     s << "static struct PyModuleDef moduledef = {\n";
     s << "    /* m_base     */ PyModuleDef_HEAD_INIT,\n";
     s << "    /* m_name     */ \"" << moduleName() << "\",\n";
