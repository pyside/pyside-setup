/****************************************************************************
**
** Copyright (C) 2016 The Qt Company Ltd.
** Contact: https://www.qt.io/licensing/
**
** This file is part of Qt for Python.
**
** $QT_BEGIN_LICENSE:GPL-EXCEPT$
** Commercial License Usage
** Licensees holding valid commercial Qt licenses may use this file in
** accordance with the commercial license agreement provided with the
** Software or, alternatively, in accordance with the terms contained in
** a written agreement between you and The Qt Company. For licensing terms
** and conditions see https://www.qt.io/terms-conditions. For further
** information use the contact form at https://www.qt.io/contact-us.
**
** GNU General Public License Usage
** Alternatively, this file may be used under the terms of the GNU
** General Public License version 3 as published by the Free Software
** Foundation with exceptions as appearing in the file LICENSE.GPL3-EXCEPT
** included in the packaging of this file. Please review the following
** information to ensure the GNU General Public License requirements will
** be met: https://www.gnu.org/licenses/gpl-3.0.html.
**
** $QT_END_LICENSE$
**
****************************************************************************/

#include <memory>

#include "cppgenerator.h"
#include "fileout.h"
#include "overloaddata.h"
#include <abstractmetalang.h>
#include <messages.h>
#include <reporthandler.h>
#include <typedatabase.h>

#include <QtCore/QDir>
#include <QtCore/QMetaObject>
#include <QtCore/QRegularExpression>
#include <QtCore/QTextStream>
#include <QtCore/QDebug>
#include <QMetaType>

#include <algorithm>

#include <algorithm>

static const char CPP_ARG0[] = "cppArg0";

QHash<QString, QString> CppGenerator::m_nbFuncs = QHash<QString, QString>();
QHash<QString, QString> CppGenerator::m_sqFuncs = QHash<QString, QString>();
QHash<QString, QString> CppGenerator::m_mpFuncs = QHash<QString, QString>();
QString CppGenerator::m_currentErrorCode(QLatin1String("{}"));

static const char typeNameFunc[] = R"CPP(
template <class T>
static const char *typeNameOf(const T &t)
{
    const char *typeName =  typeid(t).name();
    auto size = std::strlen(typeName);
#if defined(Q_CC_MSVC) // MSVC: "class QPaintDevice * __ptr64"
    if (auto lastStar = strchr(typeName, '*')) {
        // MSVC: "class QPaintDevice * __ptr64"
        while (*--lastStar == ' ') {
        }
        size = lastStar - typeName + 1;
    }
#else // g++, Clang: "QPaintDevice *" -> "P12QPaintDevice"
    if (size > 2 && typeName[0] == 'P' && std::isdigit(typeName[1])) {
        ++typeName;
        --size;
    }
#endif
    char *result = new char[size + 1];
    result[size] = '\0';
    memcpy(result, typeName, size);
    return result;
}
)CPP";

// utility functions
inline AbstractMetaType *getTypeWithoutContainer(AbstractMetaType *arg)
{
    if (arg && arg->typeEntry()->isContainer()) {
        AbstractMetaTypeList lst = arg->instantiations();
        // only support containers with 1 type
        if (lst.size() == 1)
            return lst[0];
    }
    return arg;
}

// A helper for writing C++ return statements for either void ("return;")
// or some return value ("return value;")
class returnStatement
{
public:
    explicit returnStatement(QString s) : m_returnValue(std::move(s)) {}

    friend QTextStream &operator<<(QTextStream &s, const returnStatement &r);

private:
    const QString m_returnValue;
};

QTextStream &operator<<(QTextStream &s, const returnStatement &r)
{
    s << "return";
    if (!r.m_returnValue.isEmpty())
        s << ' ' << r.m_returnValue;
    s << ';';
    return s;
}

CppGenerator::CppGenerator()
{
    // Number protocol structure members names
    m_nbFuncs.insert(QLatin1String("__add__"), QLatin1String("nb_add"));
    m_nbFuncs.insert(QLatin1String("__sub__"), QLatin1String("nb_subtract"));
    m_nbFuncs.insert(QLatin1String("__mul__"), QLatin1String("nb_multiply"));
    m_nbFuncs.insert(QLatin1String("__div__"), QLatin1String("nb_divide"));
    m_nbFuncs.insert(QLatin1String("__mod__"), QLatin1String("nb_remainder"));
    m_nbFuncs.insert(QLatin1String("__neg__"), QLatin1String("nb_negative"));
    m_nbFuncs.insert(QLatin1String("__pos__"), QLatin1String("nb_positive"));
    m_nbFuncs.insert(QLatin1String("__invert__"), QLatin1String("nb_invert"));
    m_nbFuncs.insert(QLatin1String("__lshift__"), QLatin1String("nb_lshift"));
    m_nbFuncs.insert(QLatin1String("__rshift__"), QLatin1String("nb_rshift"));
    m_nbFuncs.insert(QLatin1String("__and__"), QLatin1String("nb_and"));
    m_nbFuncs.insert(QLatin1String("__xor__"), QLatin1String("nb_xor"));
    m_nbFuncs.insert(QLatin1String("__or__"), QLatin1String("nb_or"));
    m_nbFuncs.insert(QLatin1String("__iadd__"), QLatin1String("nb_inplace_add"));
    m_nbFuncs.insert(QLatin1String("__isub__"), QLatin1String("nb_inplace_subtract"));
    m_nbFuncs.insert(QLatin1String("__imul__"), QLatin1String("nb_inplace_multiply"));
    m_nbFuncs.insert(QLatin1String("__idiv__"), QLatin1String("nb_inplace_divide"));
    m_nbFuncs.insert(QLatin1String("__imod__"), QLatin1String("nb_inplace_remainder"));
    m_nbFuncs.insert(QLatin1String("__ilshift__"), QLatin1String("nb_inplace_lshift"));
    m_nbFuncs.insert(QLatin1String("__irshift__"), QLatin1String("nb_inplace_rshift"));
    m_nbFuncs.insert(QLatin1String("__iand__"), QLatin1String("nb_inplace_and"));
    m_nbFuncs.insert(QLatin1String("__ixor__"), QLatin1String("nb_inplace_xor"));
    m_nbFuncs.insert(QLatin1String("__ior__"), QLatin1String("nb_inplace_or"));
    m_nbFuncs.insert(QLatin1String("bool"), QLatin1String("nb_nonzero"));

    // sequence protocol functions
    m_sequenceProtocol.insert(QLatin1String("__len__"),
                              {QLatin1String("PyObject *self"),
                               QLatin1String("Py_ssize_t")});
    m_sequenceProtocol.insert(QLatin1String("__getitem__"),
                              {QLatin1String("PyObject *self, Py_ssize_t _i"),
                               QLatin1String("PyObject*")});
    m_sequenceProtocol.insert(QLatin1String("__setitem__"),
                              {QLatin1String("PyObject *self, Py_ssize_t _i, PyObject *_value"),
                               QLatin1String("int")});
    m_sequenceProtocol.insert(QLatin1String("__getslice__"),
                              {QLatin1String("PyObject *self, Py_ssize_t _i1, Py_ssize_t _i2"),
                               QLatin1String("PyObject*")});
    m_sequenceProtocol.insert(QLatin1String("__setslice__"),
                              {QLatin1String("PyObject *self, Py_ssize_t _i1, Py_ssize_t _i2, PyObject *_value"),
                               QLatin1String("int")});
    m_sequenceProtocol.insert(QLatin1String("__contains__"),
                              {QLatin1String("PyObject *self, PyObject *_value"),
                               QLatin1String("int")});
    m_sequenceProtocol.insert(QLatin1String("__concat__"),
                              {QLatin1String("PyObject *self, PyObject *_other"),
                               QLatin1String("PyObject*")});

    // Sequence protocol structure members names
    m_sqFuncs.insert(QLatin1String("__concat__"), QLatin1String("sq_concat"));
    m_sqFuncs.insert(QLatin1String("__contains__"), QLatin1String("sq_contains"));
    m_sqFuncs.insert(QLatin1String("__getitem__"), QLatin1String("sq_item"));
    m_sqFuncs.insert(QLatin1String("__getslice__"), QLatin1String("sq_slice"));
    m_sqFuncs.insert(QLatin1String("__len__"), QLatin1String("sq_length"));
    m_sqFuncs.insert(QLatin1String("__setitem__"), QLatin1String("sq_ass_item"));
    m_sqFuncs.insert(QLatin1String("__setslice__"), QLatin1String("sq_ass_slice"));

    // mapping protocol function
    m_mappingProtocol.insert(QLatin1String("__mlen__"),
                             {QLatin1String("PyObject *self"),
                              QLatin1String("Py_ssize_t")});
    m_mappingProtocol.insert(QLatin1String("__mgetitem__"),
                             {QLatin1String("PyObject *self, PyObject *_key"),
                              QLatin1String("PyObject*")});
    m_mappingProtocol.insert(QLatin1String("__msetitem__"),
                             {QLatin1String("PyObject *self, PyObject *_key, PyObject *_value"),
                              QLatin1String("int")});

    // Sequence protocol structure members names
    m_mpFuncs.insert(QLatin1String("__mlen__"), QLatin1String("mp_length"));
    m_mpFuncs.insert(QLatin1String("__mgetitem__"), QLatin1String("mp_subscript"));
    m_mpFuncs.insert(QLatin1String("__msetitem__"), QLatin1String("mp_ass_subscript"));
}

QString CppGenerator::fileNameSuffix() const
{
    return QLatin1String("_wrapper.cpp");
}

QString CppGenerator::fileNameForContext(GeneratorContext &context) const
{
    const AbstractMetaClass *metaClass = context.metaClass();
    if (!context.forSmartPointer()) {
        QString fileNameBase = metaClass->qualifiedCppName().toLower();
        fileNameBase.replace(QLatin1String("::"), QLatin1String("_"));
        return fileNameBase + fileNameSuffix();
    }
    const AbstractMetaType *smartPointerType = context.preciseType();
    QString fileNameBase = getFileNameBaseForSmartPointer(smartPointerType, metaClass);
    return fileNameBase + fileNameSuffix();
}

QVector<AbstractMetaFunctionList> CppGenerator::filterGroupedOperatorFunctions(const AbstractMetaClass *metaClass,
                                                                               uint queryIn)
{
    // ( func_name, num_args ) => func_list
    QMap<QPair<QString, int>, AbstractMetaFunctionList> results;
    const AbstractMetaClass::OperatorQueryOptions query(queryIn);
    const AbstractMetaFunctionList &funcs = metaClass->operatorOverloads(query);
    for (AbstractMetaFunction *func : funcs) {
        if (func->isModifiedRemoved()
            || func->usesRValueReferences()
            || func->name() == QLatin1String("operator[]")
            || func->name() == QLatin1String("operator->")
            || func->name() == QLatin1String("operator!")) {
            continue;
        }
        int args;
        if (func->isComparisonOperator()) {
            args = -1;
        } else {
            args = func->arguments().size();
        }
        QPair<QString, int > op(func->name(), args);
        results[op].append(func);
    }
    QVector<AbstractMetaFunctionList> result;
    result.reserve(results.size());
    for (auto it = results.cbegin(), end = results.cend(); it != end; ++it)
        result.append(it.value());
    return result;
}

const AbstractMetaFunction *CppGenerator::boolCast(const AbstractMetaClass *metaClass) const
{
    if (!useIsNullAsNbNonZero())
        return nullptr;
    // TODO: This could be configurable someday
    const AbstractMetaFunction *func = metaClass->findFunction(QLatin1String("isNull"));
    if (!func || !func->type() || !func->type()->typeEntry()->isPrimitive() || !func->isPublic())
        return nullptr;
    auto pte = static_cast<const PrimitiveTypeEntry *>(func->type()->typeEntry());
    while (pte->referencedTypeEntry())
        pte = pte->referencedTypeEntry();
    return func && func->isConstant() && pte->name() == QLatin1String("bool")
        && func->arguments().isEmpty() ? func : nullptr;
}

using FunctionGroupMap = QMap<QString, AbstractMetaFunctionList>;

// Prevent ELF symbol qt_version_tag from being generated into the source
static const char includeQDebug[] =
"#ifndef QT_NO_VERSION_TAGGING\n"
"#  define QT_NO_VERSION_TAGGING\n"
"#endif\n"
"#include <QDebug>\n";

static QString chopType(QString s)
{
    if (s.endsWith(QLatin1String("_Type")))
        s.chop(5);
    else if (s.endsWith(QLatin1String("_TypeF()")))
        s.chop(8);
    return s;
}

// Helper for field setters: Check for "const QWidget *" (settable field),
// but not "int *const" (read-only field).
static bool isPointerToConst(const AbstractMetaType *t)
{
    const AbstractMetaType::Indirections &indirections = t->indirectionsV();
    return t->isConstant() && !indirections.isEmpty()
        && indirections.constLast() != Indirection::ConstPointer;
}

static inline bool canGenerateFieldSetter(const AbstractMetaField *field)
{
    const AbstractMetaType *type = field->type();
    return !type->isConstant() || isPointerToConst(type);
}

/*!
    Function used to write the class generated binding code on the buffer
    \param s the output buffer
    \param metaClass the pointer to metaclass information
*/
void CppGenerator::generateClass(QTextStream &s, GeneratorContext &classContext)
{
    AbstractMetaClass *metaClass = classContext.metaClass();
    if (ReportHandler::isDebug(ReportHandler::SparseDebug))
        qCDebug(lcShiboken) << "Generating wrapper implementation for " << metaClass->fullName();

    // write license comment
    s << licenseComment() << Qt::endl;

    if (!avoidProtectedHack() && !metaClass->isNamespace() && !metaClass->hasPrivateDestructor()) {
        s << "//workaround to access protected functions\n";
        s << "#define protected public\n\n";
    }

    // headers
    s << "// default includes\n";
    s << "#include <shiboken.h>\n";
    if (usePySideExtensions()) {
        s << includeQDebug;
        s << "#include <pysidesignal.h>\n"
            << "#include <pysideproperty.h>\n"
            << "#include <pyside.h>\n"
            << "#include <destroylistener.h>\n"
            << "#include <qapp_macro.h>\n\n"
            << "QT_WARNING_DISABLE_DEPRECATED\n\n";
     }

    s << "#include <typeinfo>\n";
    if (usePySideExtensions() && metaClass->isQObject()) {
        s << "#include <signalmanager.h>\n";
        s << "#include <pysidemetafunction.h>\n";
    }

    // The multiple inheritance initialization function
    // needs the 'set' class from C++ STL.
    if (getMultipleInheritingClass(metaClass) != nullptr)
        s << "#include <algorithm>\n#include <set>\n";
    if (metaClass->generateExceptionHandling())
        s << "#include <exception>\n";

    s << "\n// module include\n" << "#include \"" << getModuleHeaderFileName() << "\"\n";

    QString headerfile = fileNameForContext(classContext);
    headerfile.replace(QLatin1String(".cpp"), QLatin1String(".h"));
    s << "\n// main header\n" << "#include \"" << headerfile << "\"\n";

    s << Qt::endl << "// inner classes\n";
    const AbstractMetaClassList &innerClasses = metaClass->innerClasses();
    for (AbstractMetaClass *innerClass : innerClasses) {
        GeneratorContext innerClassContext(innerClass);
        if (shouldGenerate(innerClass) && !innerClass->typeEntry()->isSmartPointer()) {
            QString headerfile = fileNameForContext(innerClassContext);
            headerfile.replace(QLatin1String(".cpp"), QLatin1String(".h"));
            s << "#include \"" << headerfile << "\"\n";
        }
    }

    AbstractMetaEnumList classEnums = metaClass->enums();
    for (AbstractMetaClass *innerClass : innerClasses)
        lookForEnumsInClassesNotToBeGenerated(classEnums, innerClass);

    //Extra includes
    s << "\n// Extra includes\n";
    QVector<Include> includes = metaClass->typeEntry()->extraIncludes();
    for (AbstractMetaEnum *cppEnum : qAsConst(classEnums))
        includes.append(cppEnum->typeEntry()->extraIncludes());
    std::sort(includes.begin(), includes.end());
    for (const Include &inc : qAsConst(includes))
        s << inc.toString() << Qt::endl;
    s << Qt::endl;

    s << "\n#include <cctype>\n#include <cstring>\n";

    if (metaClass->typeEntry()->typeFlags() & ComplexTypeEntry::Deprecated)
        s << "#Deprecated\n";

    // Use class base namespace
    {
        const AbstractMetaClass *context = metaClass->enclosingClass();
        while (context) {
            if (context->isNamespace() && !context->enclosingClass()) {
                s << "using namespace " << context->qualifiedCppName() << ";\n";
                break;
            }
            context = context->enclosingClass();
        }
    }

    s << Qt::endl << Qt::endl << typeNameFunc << Qt::endl;

    // Create string literal for smart pointer getter method.
    if (classContext.forSmartPointer()) {
        const auto *typeEntry =
                static_cast<const SmartPointerTypeEntry *>(classContext.preciseType()
                                                           ->typeEntry());
        QString rawGetter = typeEntry->getter();
        s << "static const char * " << SMART_POINTER_GETTER << " = \"" << rawGetter << "\";";
    }

    // class inject-code native/beginning
    if (!metaClass->typeEntry()->codeSnips().isEmpty()) {
        writeCodeSnips(s, metaClass->typeEntry()->codeSnips(), TypeSystem::CodeSnipPositionBeginning, TypeSystem::NativeCode, metaClass);
        s << Qt::endl;
    }

    // python conversion rules
    if (metaClass->typeEntry()->hasTargetConversionRule()) {
        s << "// Python Conversion\n";
        s << metaClass->typeEntry()->conversionRule() << Qt::endl;
    }

    if (shouldGenerateCppWrapper(metaClass)) {
        s << "// Native ---------------------------------------------------------\n\n";

        if (avoidProtectedHack() && usePySideExtensions()) {
            s << "void " << wrapperName(metaClass) << "::pysideInitQtMetaTypes()\n{\n";
            Indentation indent(INDENT);
            writeInitQtMetaTypeFunctionBody(s, classContext);
            s << "}\n\n";
        }

        const AbstractMetaFunctionList &funcs = filterFunctions(metaClass);
        for (const AbstractMetaFunction *func : funcs) {
            const bool notAbstract = !func->isAbstract();
            if ((func->isPrivate() && notAbstract && !visibilityModifiedToPrivate(func))
                || (func->isModifiedRemoved() && notAbstract))
                continue;
            if (func->functionType() == AbstractMetaFunction::ConstructorFunction && !func->isUserAdded()) {
                writeConstructorNative(s, func);
            } else if ((!avoidProtectedHack() || !metaClass->hasPrivateDestructor())
                     && ((func->isVirtual() || func->isAbstract())
                         && (func->attributes() & AbstractMetaAttributes::FinalCppMethod) == 0)) {
                writeVirtualMethodNative(s, func);
            }
        }

        if (!avoidProtectedHack() || !metaClass->hasPrivateDestructor()) {
            if (usePySideExtensions() && metaClass->isQObject())
                writeMetaObjectMethod(s, metaClass);
            writeDestructorNative(s, metaClass);
        }
    }

    Indentation indentation(INDENT);

    QString methodsDefinitions;
    QTextStream md(&methodsDefinitions);
    QString singleMethodDefinitions;
    QTextStream smd(&singleMethodDefinitions);
    QString signaturesString;
    QTextStream signatureStream(&signaturesString);

    s << "\n// Target ---------------------------------------------------------\n\n"
        << "extern \"C\" {\n";
    const auto &functionGroups = getFunctionGroups(metaClass);
    for (auto it = functionGroups.cbegin(), end = functionGroups.cend(); it != end; ++it) {
        AbstractMetaFunctionList overloads;
        QSet<QString> seenSignatures;
        bool staticEncountered = false;
        for (AbstractMetaFunction *func : it.value()) {
            if (!func->isAssignmentOperator()
                && !func->usesRValueReferences()
                && !func->isCastOperator()
                && !func->isModifiedRemoved()
                && (!func->isPrivate() || func->functionType() == AbstractMetaFunction::EmptyFunction)
                && func->ownerClass() == func->implementingClass()
                && (func->name() != QLatin1String("qt_metacall"))) {
                // PYSIDE-331: Inheritance works correctly when there are disjoint functions.
                // But when a function is both in a class and inherited in a subclass,
                // then we need to search through all subclasses and collect the new signatures.
                overloads << getFunctionAndInheritedOverloads(func, &seenSignatures);
                if (func->isStatic())
                    staticEncountered = true;
            }
        }
        // PYSIDE-886: If the method does not have any static overloads declared
        // in the class in question, remove all inherited static methods as setting
        // METH_STATIC in that case can cause crashes for the instance methods.
        // Manifested as crash when calling QPlainTextEdit::find() (clash with
        // static QWidget::find(WId)).
        if (!staticEncountered) {
            for (int i = overloads.size() - 1; i >= 0; --i) {
                if (overloads.at(i)->isStatic())
                    delete overloads.takeAt(i);
            }
        }

        if (overloads.isEmpty())
            continue;

        const AbstractMetaFunction *rfunc = overloads.constFirst();
        if (m_sequenceProtocol.contains(rfunc->name()) || m_mappingProtocol.contains(rfunc->name()))
            continue;

        if (rfunc->isConstructor()) {
            // @TODO: Implement constructor support for smart pointers, so that they can be
            // instantiated in python code.
            if (classContext.forSmartPointer())
                continue;
            writeConstructorWrapper(s, overloads, classContext);
            writeSignatureInfo(signatureStream, overloads);
        }
        // call operators
        else if (rfunc->name() == QLatin1String("operator()")) {
            writeMethodWrapper(s, overloads, classContext);
            writeSignatureInfo(signatureStream, overloads);
        }
        else if (!rfunc->isOperatorOverload()) {

            if (classContext.forSmartPointer()) {
                const auto *smartPointerTypeEntry =
                        static_cast<const SmartPointerTypeEntry *>(
                            classContext.preciseType()->typeEntry());

                if (smartPointerTypeEntry->getter() == rfunc->name()) {
                    // Replace the return type of the raw pointer getter method with the actual
                    // return type.
                    QString innerTypeName =
                            classContext.preciseType()->getSmartPointerInnerType()->cppSignature();
                    QString pointerToInnerTypeName = innerTypeName + QLatin1Char('*');
                    // @TODO: This possibly leaks, but there are a bunch of other places where this
                    // is done, so this will be fixed in bulk with all the other cases, because the
                    // ownership of the pointers is not clear at the moment.
                    AbstractMetaType *pointerToInnerType =
                            buildAbstractMetaTypeFromString(pointerToInnerTypeName);

                    AbstractMetaFunction *mutableRfunc = overloads.constFirst();
                    mutableRfunc->replaceType(pointerToInnerType);
                } else if (smartPointerTypeEntry->refCountMethodName().isEmpty()
                           || smartPointerTypeEntry->refCountMethodName() != rfunc->name()) {
                    // Skip all public methods of the smart pointer except for the raw getter and
                    // the ref count method.
                    continue;
                }
            }

            writeMethodWrapper(s, overloads, classContext);
            writeSignatureInfo(signatureStream, overloads);
            if (OverloadData::hasStaticAndInstanceFunctions(overloads)) {
                QString methDefName = cpythonMethodDefinitionName(rfunc);
                smd << "static PyMethodDef " << methDefName << " = {\n";
                smd << INDENT;
                writeMethodDefinitionEntry(smd, overloads);
                smd << "\n};\n\n";
            }
            writeMethodDefinition(md, overloads);
        }
    }

    const QString className = chopType(cpythonTypeName(metaClass));

    if (metaClass->typeEntry()->isValue() || metaClass->typeEntry()->isSmartPointer()) {
        writeCopyFunction(s, classContext);
        signatureStream << fullPythonClassName(metaClass) << ".__copy__()\n";
    }

    // Write single method definitions
    s << singleMethodDefinitions;

    // Write methods definition
    s << "static PyMethodDef " << className << "_methods[] = {\n";
    s << methodsDefinitions << Qt::endl;
    if (metaClass->typeEntry()->isValue() || metaClass->typeEntry()->isSmartPointer()) {
        s << INDENT << "{\"__copy__\", reinterpret_cast<PyCFunction>(" << className << "___copy__)"
            << ", METH_NOARGS},\n";
    }
    s << INDENT << '{' << NULL_PTR << ", " << NULL_PTR << "} // Sentinel\n";
    s << "};\n\n";

    // Write tp_getattro function
    if ((usePySideExtensions() && metaClass->qualifiedCppName() == QLatin1String("QObject"))) {
        writeGetattroFunction(s, classContext);
        s << Qt::endl;
        writeSetattroFunction(s, classContext);
        s << Qt::endl;
    } else {
        if (classNeedsGetattroFunction(metaClass)) {
            writeGetattroFunction(s, classContext);
            s << Qt::endl;
        }
        if (classNeedsSetattroFunction(metaClass)) {
            writeSetattroFunction(s, classContext);
            s << Qt::endl;
        }
    }

    if (const AbstractMetaFunction *f = boolCast(metaClass)) {
        ErrorCode errorCode(-1);
        s << "static int " << cpythonBaseName(metaClass) << "___nb_bool(PyObject *self)\n"
            << "{\n";
        writeCppSelfDefinition(s, classContext);
        if (f->allowThread()) {
            s << INDENT << "int result;\n";
            s << INDENT << BEGIN_ALLOW_THREADS << Qt::endl;
            s << INDENT << "result = !" << CPP_SELF_VAR << "->isNull();\n";
            s << INDENT << END_ALLOW_THREADS << Qt::endl;
            s << INDENT << "return result;\n";
        } else {
            s << INDENT << "return !" << CPP_SELF_VAR << "->isNull();\n";
        }
        s << "}\n\n";
    }

    if (supportsNumberProtocol(metaClass) && !metaClass->typeEntry()->isSmartPointer()) {
        const QVector<AbstractMetaFunctionList> opOverloads = filterGroupedOperatorFunctions(
                metaClass,
                AbstractMetaClass::ArithmeticOp
                | AbstractMetaClass::LogicalOp
                | AbstractMetaClass::BitwiseOp);

        for (const AbstractMetaFunctionList &allOverloads : opOverloads) {
            AbstractMetaFunctionList overloads;
            for (AbstractMetaFunction *func : allOverloads) {
                if (!func->isModifiedRemoved()
                    && !func->isPrivate()
                    && (func->ownerClass() == func->implementingClass() || func->isAbstract()))
                    overloads.append(func);
            }

            if (overloads.isEmpty())
                continue;

            writeMethodWrapper(s, overloads, classContext);
            writeSignatureInfo(signatureStream, overloads);
        }
    }

    if (supportsSequenceProtocol(metaClass)) {
        writeSequenceMethods(s, metaClass, classContext);
    }

    if (supportsMappingProtocol(metaClass)) {
        writeMappingMethods(s, metaClass, classContext);
    }

    if (!metaClass->isNamespace() && metaClass->hasComparisonOperatorOverload()) {
        s << "// Rich comparison\n";
        writeRichCompareFunction(s, classContext);
    }

    if (shouldGenerateGetSetList(metaClass) && !classContext.forSmartPointer()) {
        const AbstractMetaFieldList &fields = metaClass->fields();
        for (const AbstractMetaField *metaField : fields) {
            if (metaField->isStatic())
                continue;
            writeGetterFunction(s, metaField, classContext);
            if (canGenerateFieldSetter(metaField))
                writeSetterFunction(s, metaField, classContext);
            s << Qt::endl;
        }

        s << "// Getters and Setters for " << metaClass->name() << Qt::endl;
        s << "static PyGetSetDef " << cpythonGettersSettersDefinitionName(metaClass) << "[] = {\n";
        for (const AbstractMetaField *metaField : fields) {
            if (metaField->isStatic())
                continue;

            s << INDENT << "{const_cast<char *>(\"" << metaField->name() << "\"), ";
            s << cpythonGetterFunctionName(metaField) << ", ";
            if (canGenerateFieldSetter(metaField))
                s << cpythonSetterFunctionName(metaField);
            else
                s << NULL_PTR;
            s << "},\n";
        }
        s << INDENT << '{' << NULL_PTR << "} // Sentinel\n";
        s << "};\n\n";
    }

    s << "} // extern \"C\"\n\n";

    if (!metaClass->typeEntry()->hashFunction().isEmpty())
        writeHashFunction(s, classContext);

    // Write tp_traverse and tp_clear functions.
    writeTpTraverseFunction(s, metaClass);
    writeTpClearFunction(s, metaClass);

    writeClassDefinition(s, metaClass, classContext);
    s << Qt::endl;

    if (metaClass->isPolymorphic() && metaClass->baseClass())
        writeTypeDiscoveryFunction(s, metaClass);


    for (AbstractMetaEnum *cppEnum : qAsConst(classEnums)) {
        if (cppEnum->isAnonymous() || cppEnum->isPrivate())
            continue;

        bool hasFlags = cppEnum->typeEntry()->flags();
        if (hasFlags) {
            writeFlagsMethods(s, cppEnum);
            writeFlagsNumberMethodsDefinition(s, cppEnum);
            s << Qt::endl;
        }
    }
    s << Qt::endl;

    writeConverterFunctions(s, metaClass, classContext);
    writeClassRegister(s, metaClass, classContext, signatureStream);

    // class inject-code native/end
    if (!metaClass->typeEntry()->codeSnips().isEmpty()) {
        writeCodeSnips(s, metaClass->typeEntry()->codeSnips(), TypeSystem::CodeSnipPositionEnd, TypeSystem::NativeCode, metaClass);
        s << Qt::endl;
    }
}

void CppGenerator::writeConstructorNative(QTextStream &s, const AbstractMetaFunction *func)
{
    Indentation indentation(INDENT);
    s << functionSignature(func, wrapperName(func->ownerClass()) + QLatin1String("::"), QString(),
                           OriginalTypeDescription | SkipDefaultValues);
    s << " : ";
    writeFunctionCall(s, func);
    s << "\n{\n";
    const AbstractMetaArgument *lastArg = func->arguments().isEmpty() ? nullptr : func->arguments().constLast();
    writeCodeSnips(s, func->injectedCodeSnips(), TypeSystem::CodeSnipPositionBeginning, TypeSystem::NativeCode, func, lastArg);
    s << INDENT << "// ... middle\n";
    writeCodeSnips(s, func->injectedCodeSnips(), TypeSystem::CodeSnipPositionEnd, TypeSystem::NativeCode, func, lastArg);
    s << "}\n\n";
}

void CppGenerator::writeDestructorNative(QTextStream &s, const AbstractMetaClass *metaClass)
{
    Indentation indentation(INDENT);
    s << wrapperName(metaClass) << "::~" << wrapperName(metaClass) << "()\n{\n";
    // kill pyobject
    s << INDENT << "SbkObject *wrapper = Shiboken::BindingManager::instance().retrieveWrapper(this);\n";
    s << INDENT << "Shiboken::Object::destroy(wrapper, this);\n";
    s << "}\n";
}

static bool allArgumentsRemoved(const AbstractMetaFunction *func)
{
    if (func->arguments().isEmpty())
        return false;
    const AbstractMetaArgumentList &arguments = func->arguments();
    for (const AbstractMetaArgument *arg : arguments) {
        if (!func->argumentRemoved(arg->argumentIndex() + 1))
            return false;
    }
    return true;
}

QString CppGenerator::getVirtualFunctionReturnTypeName(const AbstractMetaFunction *func)
{
    if (!func->type())
        return QLatin1String("\"\"");

    if (!func->typeReplaced(0).isEmpty())
        return QLatin1Char('"') + func->typeReplaced(0) + QLatin1Char('"');

    // SbkType would return null when the type is a container.
    if (func->type()->typeEntry()->isContainer()) {
        return QLatin1Char('"')
               + reinterpret_cast<const ContainerTypeEntry *>(func->type()->typeEntry())->typeName()
               + QLatin1Char('"');
    }

    if (avoidProtectedHack()) {
        const AbstractMetaEnum *metaEnum = findAbstractMetaEnum(func->type());
        if (metaEnum && metaEnum->isProtected())
            return QLatin1Char('"') + protectedEnumSurrogateName(metaEnum) + QLatin1Char('"');
    }

    if (func->type()->isPrimitive())
        return QLatin1Char('"') + func->type()->name() + QLatin1Char('"');

    return QString::fromLatin1("reinterpret_cast<PyTypeObject *>(Shiboken::SbkType< %1 >())->tp_name").arg(func->type()->typeEntry()->qualifiedCppName());
}

void CppGenerator::writeVirtualMethodNative(QTextStream &s, const AbstractMetaFunction *func)
{
    //skip metaObject function, this will be written manually ahead
    if (usePySideExtensions() && func->ownerClass() && func->ownerClass()->isQObject() &&
        ((func->name() == QLatin1String("metaObject")) || (func->name() == QLatin1String("qt_metacall"))))
        return;

    const TypeEntry *retType = func->type() ? func->type()->typeEntry() : nullptr;
    const QString funcName = func->isOperatorOverload() ? pythonOperatorFunctionName(func) : func->name();

    QString prefix = wrapperName(func->ownerClass()) + QLatin1String("::");
    s << functionSignature(func, prefix, QString(), Generator::SkipDefaultValues|Generator::OriginalTypeDescription)
      << "\n{\n";

    Indentation indentation(INDENT);

    DefaultValue defaultReturnExpr;
    if (retType) {
        const FunctionModificationList &mods = func->modifications();
        for (const FunctionModification &mod : mods) {
            for (const ArgumentModification &argMod : mod.argument_mods) {
                if (argMod.index == 0 && !argMod.replacedDefaultExpression.isEmpty()) {
                    static const QRegularExpression regex(QStringLiteral("%(\\d+)"));
                    Q_ASSERT(regex.isValid());
                    QString expr = argMod.replacedDefaultExpression;
                    for (int offset = 0; ; ) {
                        const QRegularExpressionMatch match = regex.match(expr, offset);
                        if (!match.hasMatch())
                            break;
                        const int argId = match.capturedRef(1).toInt() - 1;
                        if (argId < 0 || argId > func->arguments().count()) {
                            qCWarning(lcShiboken) << "The expression used in return value contains an invalid index.";
                            break;
                        }
                        expr.replace(match.captured(0), func->arguments().at(argId)->name());
                        offset = match.capturedStart(1);
                    }
                    defaultReturnExpr.setType(DefaultValue::Custom);
                    defaultReturnExpr.setValue(expr);
                }
            }
        }
        if (!defaultReturnExpr.isValid())
            defaultReturnExpr = minimalConstructor(func->type());
        if (!defaultReturnExpr.isValid()) {
            QString errorMsg = QLatin1String(__FUNCTION__) + QLatin1String(": ");
            if (const AbstractMetaClass *c = func->implementingClass())
                errorMsg += c->qualifiedCppName() + QLatin1String("::");
            errorMsg += func->signature();
            errorMsg = msgCouldNotFindMinimalConstructor(errorMsg, func->type()->cppSignature());
            qCWarning(lcShiboken).noquote().nospace() << errorMsg;
            s << Qt::endl << INDENT << "#error " << errorMsg << Qt::endl;
        }
    } else {
        defaultReturnExpr.setType(DefaultValue::Void);
    }

    if (func->isAbstract() && func->isModifiedRemoved()) {
        qCWarning(lcShiboken).noquote().nospace()
            << QString::fromLatin1("Pure virtual method '%1::%2' must be implement but was "\
                                   "completely removed on type system.")
                                   .arg(func->ownerClass()->name(), func->minimalSignature());
        s << INDENT << returnStatement(defaultReturnExpr.returnValue()) << Qt::endl;
        s << "}\n\n";
        return;
    }

    //Write declaration/native injected code
    if (func->hasInjectedCode()) {
        CodeSnipList snips = func->injectedCodeSnips();
        const AbstractMetaArgument *lastArg = func->arguments().isEmpty() ? nullptr : func->arguments().constLast();
        writeCodeSnips(s, snips, TypeSystem::CodeSnipPositionDeclaration, TypeSystem::NativeCode, func, lastArg);
        s << Qt::endl;
    }

    s << INDENT << "Shiboken::GilState gil;\n";

    // Get out of virtual method call if someone already threw an error.
    s << INDENT << "if (PyErr_Occurred())\n";
    {
        Indentation indentation(INDENT);
        s << INDENT << returnStatement(defaultReturnExpr.returnValue()) << Qt::endl;
    }

    s << INDENT << "Shiboken::AutoDecRef " << PYTHON_OVERRIDE_VAR << "(Shiboken::BindingManager::instance().getOverride(this, \"";
    s << funcName << "\"));\n";

    s << INDENT << "if (" << PYTHON_OVERRIDE_VAR << ".isNull()) {\n";
    {
        Indentation indentation(INDENT);
        CodeSnipList snips;
        if (func->hasInjectedCode()) {
            snips = func->injectedCodeSnips();
            const AbstractMetaArgument *lastArg = func->arguments().isEmpty() ? nullptr : func->arguments().constLast();
            writeCodeSnips(s, snips, TypeSystem::CodeSnipPositionBeginning, TypeSystem::ShellCode, func, lastArg);
            s << Qt::endl;
        }

        if (func->isAbstract()) {
            s << INDENT << "PyErr_SetString(PyExc_NotImplementedError, \"pure virtual method '";
            s << func->ownerClass()->name() << '.' << funcName;
            s << "()' not implemented.\");\n";
            s << INDENT << "return";
            if (retType)
                s << ' ' << defaultReturnExpr.returnValue();
        } else {
            s << INDENT << "gil.release();\n";
            s << INDENT;
            if (retType)
                s << "return ";
            s << "this->::" << func->implementingClass()->qualifiedCppName() << "::";
            writeFunctionCall(s, func, Generator::VirtualCall);
            if (!retType)
                s << ";\n" << INDENT << "return";
        }
    }
    s << ";\n";
    s << INDENT<< "}\n\n";

    writeConversionRule(s, func, TypeSystem::TargetLangCode);

    s << INDENT << "Shiboken::AutoDecRef " << PYTHON_ARGS << "(";

    if (func->arguments().isEmpty() || allArgumentsRemoved(func)) {
        s << "PyTuple_New(0));\n";
    } else {
        QStringList argConversions;
        const AbstractMetaArgumentList &arguments = func->arguments();
        for (const AbstractMetaArgument *arg : arguments) {
            if (func->argumentRemoved(arg->argumentIndex() + 1))
                continue;

            QString argConv;
            QTextStream ac(&argConv);
            auto argType = static_cast<const PrimitiveTypeEntry *>(arg->type()->typeEntry());
            bool convert = argType->isObject()
                            || argType->isValue()
                            || arg->type()->isValuePointer()
                            || arg->type()->isNativePointer()
                            || argType->isFlags()
                            || argType->isEnum()
                            || argType->isContainer()
                            || arg->type()->referenceType() == LValueReference;

            if (!convert && argType->isPrimitive()) {
                if (argType->basicReferencedTypeEntry())
                    argType = argType->basicReferencedTypeEntry();
                convert = !m_formatUnits.contains(argType->name());
            }

            Indentation indentation(INDENT);
            ac << INDENT;
            if (!func->conversionRule(TypeSystem::TargetLangCode, arg->argumentIndex() + 1).isEmpty()) {
                // Has conversion rule.
                ac << arg->name() + QLatin1String(CONV_RULE_OUT_VAR_SUFFIX);
            } else {
                QString argName = arg->name();
                if (convert)
                    writeToPythonConversion(ac, arg->type(), func->ownerClass(), argName);
                else
                    ac << argName;
            }

            argConversions << argConv;
        }

        s << "Py_BuildValue(\"(" << getFormatUnitString(func, false) << ")\",\n";
        s << argConversions.join(QLatin1String(",\n")) << Qt::endl;
        s << INDENT << "));\n";
    }

    bool invalidateReturn = false;
    QSet<int> invalidateArgs;
    const FunctionModificationList &mods = func->modifications();
    for (const FunctionModification &funcMod : mods) {
        for (const ArgumentModification &argMod : funcMod.argument_mods) {
            if (argMod.resetAfterUse && !invalidateArgs.contains(argMod.index)) {
                invalidateArgs.insert(argMod.index);
                s << INDENT << "bool invalidateArg" << argMod.index;
                s << " = PyTuple_GET_ITEM(" << PYTHON_ARGS << ", " << argMod.index - 1 << ")->ob_refcnt == 1;\n";
            } else if (argMod.index == 0 && argMod.ownerships[TypeSystem::TargetLangCode] == TypeSystem::CppOwnership) {
                invalidateReturn = true;
            }
        }
    }
    s << Qt::endl;

    CodeSnipList snips;
    if (func->hasInjectedCode()) {
        snips = func->injectedCodeSnips();

        if (injectedCodeUsesPySelf(func))
            s << INDENT << "PyObject *pySelf = BindingManager::instance().retrieveWrapper(this);\n";

        const AbstractMetaArgument *lastArg = func->arguments().isEmpty() ? nullptr : func->arguments().constLast();
        writeCodeSnips(s, snips, TypeSystem::CodeSnipPositionBeginning, TypeSystem::NativeCode, func, lastArg);
        s << Qt::endl;
    }

    if (!injectedCodeCallsPythonOverride(func)) {
        s << INDENT;
        s << "Shiboken::AutoDecRef " << PYTHON_RETURN_VAR << "(PyObject_Call("
            << PYTHON_OVERRIDE_VAR << ", " << PYTHON_ARGS << ", nullptr));\n";

        s << INDENT << "// An error happened in python code!\n";
        s << INDENT << "if (" << PYTHON_RETURN_VAR << ".isNull()) {\n";
        {
            Indentation indent(INDENT);
            s << INDENT << "PyErr_Print();\n";
            s << INDENT << returnStatement(defaultReturnExpr.returnValue()) << Qt::endl;
        }
        s << INDENT << "}\n";

        if (retType) {
            if (invalidateReturn)
                s << INDENT << "bool invalidateArg0 = " << PYTHON_RETURN_VAR << "->ob_refcnt == 1;\n";

            if (func->typeReplaced(0) != QLatin1String("PyObject")) {

                s << INDENT << "// Check return type\n";
                s << INDENT;
                if (func->typeReplaced(0).isEmpty()) {
                    s << "PythonToCppFunc " << PYTHON_TO_CPP_VAR << " = " << cpythonIsConvertibleFunction(func->type());
                    s << PYTHON_RETURN_VAR << ");\n";
                    s << INDENT << "if (!" << PYTHON_TO_CPP_VAR << ") {\n";
                    {
                        Indentation indent(INDENT);
                        s << INDENT << "Shiboken::warning(PyExc_RuntimeWarning, 2, "\
                                       "\"Invalid return value in function %s, expected %s, got %s.\", \"";
                        s << func->ownerClass()->name() << '.' << funcName << "\", " << getVirtualFunctionReturnTypeName(func);
                        s << ", Py_TYPE(" << PYTHON_RETURN_VAR << ")->tp_name);\n";
                        s << INDENT << returnStatement(defaultReturnExpr.returnValue()) << Qt::endl;
                    }
                    s << INDENT << "}\n";

                } else {

                    s << INDENT << "// Check return type\n";
                    s << INDENT << "bool typeIsValid = ";
                    writeTypeCheck(s, func->type(), QLatin1String(PYTHON_RETURN_VAR),
                                   isNumber(func->type()->typeEntry()), func->typeReplaced(0));
                    s << ";\n";
                    s << INDENT << "if (!typeIsValid";
                    if (isPointerToWrapperType(func->type()))
                        s << " && " << PYTHON_RETURN_VAR << " != Py_None";
                    s << ") {\n";
                    {
                        Indentation indent(INDENT);
                        s << INDENT << "Shiboken::warning(PyExc_RuntimeWarning, 2, "\
                                       "\"Invalid return value in function %s, expected %s, got %s.\", \"";
                        s << func->ownerClass()->name() << '.' << funcName << "\", " << getVirtualFunctionReturnTypeName(func);
                        s << ", Py_TYPE(" << PYTHON_RETURN_VAR << ")->tp_name);\n";
                        s << INDENT << returnStatement(defaultReturnExpr.returnValue()) << Qt::endl;
                    }
                    s << INDENT << "}\n";

                }
            }

            if (!func->conversionRule(TypeSystem::NativeCode, 0).isEmpty()) {
                // Has conversion rule.
                writeConversionRule(s, func, TypeSystem::NativeCode, QLatin1String(CPP_RETURN_VAR));
            } else if (!injectedCodeHasReturnValueAttribution(func, TypeSystem::NativeCode)) {
                writePythonToCppTypeConversion(s, func->type(), QLatin1String(PYTHON_RETURN_VAR),
                                               QLatin1String(CPP_RETURN_VAR), func->implementingClass());
            }
        }
    }

    if (invalidateReturn) {
        s << INDENT << "if (invalidateArg0)\n";
        Indentation indentation(INDENT);
        s << INDENT << "Shiboken::Object::releaseOwnership(" << PYTHON_RETURN_VAR  << ".object());\n";
    }
    for (int argIndex : qAsConst(invalidateArgs)) {
        s << INDENT << "if (invalidateArg" << argIndex << ")\n";
        Indentation indentation(INDENT);
        s << INDENT << "Shiboken::Object::invalidate(PyTuple_GET_ITEM(" << PYTHON_ARGS << ", ";
        s << (argIndex - 1) << "));\n";
    }


    const FunctionModificationList &funcMods = func->modifications();
    for (const FunctionModification &funcMod : funcMods) {
        for (const ArgumentModification &argMod : funcMod.argument_mods) {
            if (argMod.ownerships.contains(TypeSystem::NativeCode)
                && argMod.index == 0 && argMod.ownerships[TypeSystem::NativeCode] == TypeSystem::CppOwnership) {
                s << INDENT << "if (Shiboken::Object::checkType(" << PYTHON_RETURN_VAR << "))\n";
                Indentation indent(INDENT);
                s << INDENT << "Shiboken::Object::releaseOwnership(" << PYTHON_RETURN_VAR << ");\n";
            }
        }
    }

    if (func->hasInjectedCode()) {
        s << Qt::endl;
        const AbstractMetaArgument *lastArg = func->arguments().isEmpty() ? nullptr : func->arguments().constLast();
        writeCodeSnips(s, snips, TypeSystem::CodeSnipPositionEnd, TypeSystem::NativeCode, func, lastArg);
    }

    if (retType) {
        s << INDENT << "return ";
        if (avoidProtectedHack() && retType->isEnum()) {
            const AbstractMetaEnum *metaEnum = findAbstractMetaEnum(retType);
            bool isProtectedEnum = metaEnum && metaEnum->isProtected();
            if (isProtectedEnum) {
                QString typeCast;
                if (metaEnum->enclosingClass())
                    typeCast += QLatin1String("::") + metaEnum->enclosingClass()->qualifiedCppName();
                typeCast += QLatin1String("::") + metaEnum->name();
                s << '(' << typeCast << ')';
            }
        }
        if (func->type()->referenceType() == LValueReference && !isPointer(func->type()))
            s << " *";
        s << CPP_RETURN_VAR << ";\n";
    }

    s<< "}\n\n";
}

void CppGenerator::writeMetaObjectMethod(QTextStream &s, const AbstractMetaClass *metaClass)
{
    Indentation indentation(INDENT);
    QString wrapperClassName = wrapperName(metaClass);
    s << "const QMetaObject *" << wrapperClassName << "::metaObject() const\n{\n";
    s << INDENT << "if (QObject::d_ptr->metaObject)\n"
      << INDENT << INDENT << "return QObject::d_ptr->dynamicMetaObject();\n";
    s << INDENT << "SbkObject *pySelf = Shiboken::BindingManager::instance().retrieveWrapper(this);\n";
    s << INDENT << "if (pySelf == nullptr)\n";
    s << INDENT << INDENT << "return " << metaClass->qualifiedCppName() << "::metaObject();\n";
    s << INDENT << "return PySide::SignalManager::retrieveMetaObject(reinterpret_cast<PyObject *>(pySelf));\n";
    s<< "}\n\n";

    // qt_metacall function
    s << "int " << wrapperClassName << "::qt_metacall(QMetaObject::Call call, int id, void **args)\n";
    s << "{\n";

    AbstractMetaFunction *func = nullptr;
    AbstractMetaFunctionList list = metaClass->queryFunctionsByName(QLatin1String("qt_metacall"));
    if (list.size() == 1)
        func = list[0];

    CodeSnipList snips;
    if (func) {
        snips = func->injectedCodeSnips();
        if (func->isUserAdded()) {
            CodeSnipList snips = func->injectedCodeSnips();
            writeCodeSnips(s, snips, TypeSystem::CodeSnipPositionAny, TypeSystem::NativeCode, func);
        }
    }

    s << INDENT << "int result = " << metaClass->qualifiedCppName() << "::qt_metacall(call, id, args);\n";
    s << INDENT << "return result < 0 ? result : PySide::SignalManager::qt_metacall(this, call, id, args);\n";
    s << "}\n\n";

    // qt_metacast function
    writeMetaCast(s, metaClass);
}

void CppGenerator::writeMetaCast(QTextStream &s, const AbstractMetaClass *metaClass)
{
    Indentation indentation(INDENT);
    QString wrapperClassName = wrapperName(metaClass);
    s << "void *" << wrapperClassName << "::qt_metacast(const char *_clname)\n{\n";
    s << INDENT << "if (!_clname) return {};\n";
    s << INDENT << "SbkObject *pySelf = Shiboken::BindingManager::instance().retrieveWrapper(this);\n";
    s << INDENT << "if (pySelf && PySide::inherits(Py_TYPE(pySelf), _clname))\n";
    s << INDENT << INDENT << "return static_cast<void *>(const_cast< " << wrapperClassName << " *>(this));\n";
    s << INDENT << "return " << metaClass->qualifiedCppName() << "::qt_metacast(_clname);\n";
    s << "}\n\n";
}

void CppGenerator::writeEnumConverterFunctions(QTextStream &s, const AbstractMetaEnum *metaEnum)
{
    if (metaEnum->isPrivate() || metaEnum->isAnonymous())
        return;
    writeEnumConverterFunctions(s, metaEnum->typeEntry());
}

void CppGenerator::writeEnumConverterFunctions(QTextStream &s, const TypeEntry *enumType)
{
    if (!enumType)
        return;
    QString typeName = fixedCppTypeName(enumType);
    QString enumPythonType = cpythonTypeNameExt(enumType);
    QString cppTypeName = getFullTypeName(enumType).trimmed();
    if (avoidProtectedHack()) {
        const AbstractMetaEnum *metaEnum = findAbstractMetaEnum(enumType);
        if (metaEnum && metaEnum->isProtected())
            cppTypeName = protectedEnumSurrogateName(metaEnum);
    }
    QString code;
    QTextStream c(&code);
    c << INDENT << "*reinterpret_cast<" << cppTypeName << " *>(cppOut) =\n"
        << INDENT << "    ";
    if (enumType->isFlags())
        c << cppTypeName << "(QFlag(int(PySide::QFlags::getValue(reinterpret_cast<PySideQFlagsObject *>(pyIn)))))";
    else
        c << "static_cast<" << cppTypeName << ">(Shiboken::Enum::getValue(pyIn))";
    c << ";\n";
    writePythonToCppFunction(s, code, typeName, typeName);

    QString pyTypeCheck = QStringLiteral("PyObject_TypeCheck(pyIn, %1)").arg(enumPythonType);
    writeIsPythonConvertibleToCppFunction(s, typeName, typeName, pyTypeCheck);

    code.clear();

    c << INDENT << "const int castCppIn = int(*reinterpret_cast<const "
        << cppTypeName << " *>(cppIn));\n";
    c << INDENT;
    c << "return ";
    if (enumType->isFlags()) {
        c << "reinterpret_cast<PyObject *>(PySide::QFlags::newObject(castCppIn, "
            << enumPythonType << "))";
    } else {
        c << "Shiboken::Enum::newItem(" << enumPythonType << ", castCppIn)";
    }
    c << ";\n";
    writeCppToPythonFunction(s, code, typeName, typeName);
    s << Qt::endl;

    if (enumType->isFlags())
        return;

    auto flags = reinterpret_cast<const EnumTypeEntry *>(enumType)->flags();
    if (!flags)
        return;

    // QFlags part.

    writeEnumConverterFunctions(s, flags);

    code.clear();
    cppTypeName = getFullTypeName(flags).trimmed();
    c << INDENT << "*reinterpret_cast<" << cppTypeName << " *>(cppOut) =\n"
      << INDENT << "    " << cppTypeName
      << "(QFlag(int(Shiboken::Enum::getValue(pyIn))));\n";

    QString flagsTypeName = fixedCppTypeName(flags);
    writePythonToCppFunction(s, code, typeName, flagsTypeName);
    writeIsPythonConvertibleToCppFunction(s, typeName, flagsTypeName, pyTypeCheck);

    code.clear();
    c << INDENT << "Shiboken::AutoDecRef pyLong(PyNumber_Long(pyIn));\n";
    c << INDENT << "*reinterpret_cast<" << cppTypeName << " *>(cppOut) =\n"
      << INDENT << "    " << cppTypeName
      << "(QFlag(int(PyLong_AsLong(pyLong.object()))));\n";
    // PYSIDE-898: Include an additional condition to detect if the type of the
    // enum corresponds to the object that is being evaluated.
    // Using only `PyNumber_Check(...)` is too permissive,
    // then we would have been unable to detect the difference between
    // a PolarOrientation and Qt::AlignmentFlag, which was the main
    // issue of the bug.
    const QString numberCondition = QStringLiteral("PyNumber_Check(pyIn) && ") + pyTypeCheck;
    writePythonToCppFunction(s, code, QLatin1String("number"), flagsTypeName);
    writeIsPythonConvertibleToCppFunction(s, QLatin1String("number"), flagsTypeName, numberCondition);


}

void CppGenerator::writeConverterFunctions(QTextStream &s, const AbstractMetaClass *metaClass,
                                           GeneratorContext &classContext)
{
    s << "// Type conversion functions.\n\n";

    AbstractMetaEnumList classEnums = metaClass->enums();
    const AbstractMetaClassList &innerClasses = metaClass->innerClasses();
    for (AbstractMetaClass *innerClass : innerClasses)
        lookForEnumsInClassesNotToBeGenerated(classEnums, innerClass);
    if (!classEnums.isEmpty())
        s << "// Python to C++ enum conversion.\n";
    for (const AbstractMetaEnum *metaEnum : qAsConst(classEnums))
        writeEnumConverterFunctions(s, metaEnum);

    if (metaClass->isNamespace())
        return;

    QString typeName;
    if (!classContext.forSmartPointer())
        typeName = getFullTypeName(metaClass);
    else
        typeName = getFullTypeName(classContext.preciseType());

    QString cpythonType = cpythonTypeName(metaClass);

    // Returns the C++ pointer of the Python wrapper.
    s << "// Python to C++ pointer conversion - returns the C++ object of the Python wrapper (keeps object identity).\n";

    QString sourceTypeName = metaClass->name();
    QString targetTypeName = metaClass->name() + QLatin1String("_PTR");
    QString code;
    QTextStream c(&code);
    c << INDENT << "Shiboken::Conversions::pythonToCppPointer(" << cpythonType << ", pyIn, cppOut);";
    writePythonToCppFunction(s, code, sourceTypeName, targetTypeName);

    // "Is convertible" function for the Python object to C++ pointer conversion.
    const QString pyTypeCheck = QLatin1String("PyObject_TypeCheck(pyIn, reinterpret_cast<PyTypeObject *>(")
        + cpythonType + QLatin1String("))");
    writeIsPythonConvertibleToCppFunction(s, sourceTypeName, targetTypeName, pyTypeCheck, QString(), true);
    s << Qt::endl;

    // C++ pointer to a Python wrapper, keeping identity.
    s << "// C++ to Python pointer conversion - tries to find the Python wrapper for the C++ object (keeps object identity).\n";
    code.clear();
    if (usePySideExtensions() && metaClass->isQObject())
    {
        c << INDENT << "return PySide::getWrapperForQObject(reinterpret_cast<"
            << typeName << " *>(const_cast<void *>(cppIn)), " << cpythonType << ");\n";
    } else {
        c << INDENT << "auto pyOut = reinterpret_cast<PyObject *>(Shiboken::BindingManager::instance().retrieveWrapper(cppIn));\n";
        c << INDENT << "if (pyOut) {\n";
        {
            Indentation indent(INDENT);
            c << INDENT << "Py_INCREF(pyOut);\n";
            c << INDENT << "return pyOut;\n";
        }
        c << INDENT << "}\n";
        c << INDENT   << "bool changedTypeName = false;\n"
            << INDENT << "auto tCppIn = reinterpret_cast<const " << typeName << " *>(cppIn);\n"
            << INDENT << "const char *typeName = typeid(*tCppIn).name();\n"
            << INDENT << "auto sbkType = Shiboken::ObjectType::typeForTypeName(typeName);\n"
            << INDENT << "if (sbkType && Shiboken::ObjectType::hasSpecialCastFunction(sbkType)) {\n"
            << INDENT << "    typeName = typeNameOf(tCppIn);\n"
            << INDENT << "    changedTypeName = true;\n"
            << INDENT << " }\n"
            << INDENT << "PyObject *result = Shiboken::Object::newObject(" << cpythonType
            <<           ", const_cast<void *>(cppIn), false, /* exactType */ changedTypeName, typeName);\n"
            << INDENT << "if (changedTypeName)\n"
            << INDENT << "    delete [] typeName;\n"
            << INDENT << "return result;";
    }
    std::swap(targetTypeName, sourceTypeName);
    writeCppToPythonFunction(s, code, sourceTypeName, targetTypeName);

    // The conversions for an Object Type end here.
    if (!metaClass->typeEntry()->isValue() && !metaClass->typeEntry()->isSmartPointer()) {
        s << Qt::endl;
        return;
    }

    // Always copies C++ value (not pointer, and not reference) to a new Python wrapper.
    s << Qt::endl << "// C++ to Python copy conversion.\n";
    if (!classContext.forSmartPointer())
        targetTypeName = metaClass->name();
    else
        targetTypeName = classContext.preciseType()->name();

    sourceTypeName = targetTypeName + QLatin1String("_COPY");

    code.clear();

    QString computedWrapperName;
    if (!classContext.forSmartPointer())
        computedWrapperName = wrapperName(metaClass);
    else
        computedWrapperName = wrapperName(classContext.preciseType());

    c << INDENT << "return Shiboken::Object::newObject(" << cpythonType
        << ", new ::" << computedWrapperName << "(*reinterpret_cast<const "
        << typeName << " *>(cppIn)), true, true);";
    writeCppToPythonFunction(s, code, sourceTypeName, targetTypeName);
    s << Qt::endl;

    // Python to C++ copy conversion.
    s << "// Python to C++ copy conversion.\n";
    if (!classContext.forSmartPointer())
        sourceTypeName = metaClass->name();
    else
        sourceTypeName = classContext.preciseType()->name();

    targetTypeName = QStringLiteral("%1_COPY").arg(sourceTypeName);
    code.clear();

    QString pyInVariable = QLatin1String("pyIn");
    QString wrappedCPtrExpression;
    if (!classContext.forSmartPointer())
        wrappedCPtrExpression = cpythonWrapperCPtr(metaClass->typeEntry(), pyInVariable);
    else
        wrappedCPtrExpression = cpythonWrapperCPtr(classContext.preciseType(), pyInVariable);

    c << INDENT << "*reinterpret_cast<" << typeName << " *>(cppOut) = *"
        << wrappedCPtrExpression << ';';
    writePythonToCppFunction(s, code, sourceTypeName, targetTypeName);

    // "Is convertible" function for the Python object to C++ value copy conversion.
    writeIsPythonConvertibleToCppFunction(s, sourceTypeName, targetTypeName, pyTypeCheck);
    s << Qt::endl;

    // User provided implicit conversions.
    CustomConversion *customConversion = metaClass->typeEntry()->customConversion();

    // Implicit conversions.
    AbstractMetaFunctionList implicitConvs;
    if (!customConversion || !customConversion->replaceOriginalTargetToNativeConversions()) {
        const AbstractMetaFunctionList &allImplicitConvs = implicitConversions(metaClass->typeEntry());
        for (AbstractMetaFunction *func : allImplicitConvs) {
            if (!func->isUserAdded())
                implicitConvs << func;
        }
    }

    if (!implicitConvs.isEmpty())
        s << "// Implicit conversions.\n";

    AbstractMetaType *targetType = buildAbstractMetaTypeFromAbstractMetaClass(metaClass);
    for (const AbstractMetaFunction *conv : qAsConst(implicitConvs)) {
        if (conv->isModifiedRemoved())
            continue;

        QString typeCheck;
        QString toCppConv;
        QString toCppPreConv;
        if (conv->isConversionOperator()) {
            const AbstractMetaClass *sourceClass = conv->ownerClass();
            typeCheck = QStringLiteral("PyObject_TypeCheck(pyIn, %1)").arg(cpythonTypeNameExt(sourceClass->typeEntry()));
            toCppConv = QLatin1Char('*') + cpythonWrapperCPtr(sourceClass->typeEntry(), QLatin1String("pyIn"));
        } else {
            // Constructor that does implicit conversion.
            if (!conv->typeReplaced(1).isEmpty() || conv->isModifiedToArray(1))
                continue;
            const AbstractMetaType *sourceType = conv->arguments().constFirst()->type();
            typeCheck = cpythonCheckFunction(sourceType);
            bool isUserPrimitiveWithoutTargetLangName = isUserPrimitive(sourceType)
                                                        && sourceType->typeEntry()->targetLangApiName() == sourceType->typeEntry()->name();
            if (!isWrapperType(sourceType)
                && !isUserPrimitiveWithoutTargetLangName
                && !sourceType->typeEntry()->isEnum()
                && !sourceType->typeEntry()->isFlags()
                && !sourceType->typeEntry()->isContainer()) {
                typeCheck += QLatin1Char('(');
            }
            if (isWrapperType(sourceType)) {
                typeCheck += QLatin1String("pyIn)");
                toCppConv = (sourceType->referenceType() == LValueReference || !isPointerToWrapperType(sourceType))
                    ? QLatin1String(" *") : QString();
                toCppConv += cpythonWrapperCPtr(sourceType->typeEntry(), QLatin1String("pyIn"));
            } else if (typeCheck.contains(QLatin1String("%in"))) {
                typeCheck.replace(QLatin1String("%in"), QLatin1String("pyIn"));
                typeCheck.append(QLatin1Char(')'));
            } else {
                typeCheck += QLatin1String("pyIn)");
            }

            if (isUserPrimitive(sourceType)
                || isCppPrimitive(sourceType)
                || sourceType->typeEntry()->isContainer()
                || sourceType->typeEntry()->isEnum()
                || sourceType->typeEntry()->isFlags()) {
                QTextStream pc(&toCppPreConv);
                pc << INDENT << getFullTypeNameWithoutModifiers(sourceType) << " cppIn";
                writeMinimalConstructorExpression(pc, sourceType);
                pc << ";\n";
                writeToCppConversion(pc, sourceType, nullptr, QLatin1String("pyIn"), QLatin1String("cppIn"));
                pc << ';';
                toCppConv.append(QLatin1String("cppIn"));
            } else if (!isWrapperType(sourceType)) {
                QTextStream tcc(&toCppConv);
                writeToCppConversion(tcc, sourceType, metaClass, QLatin1String("pyIn"), QLatin1String("/*BOZO-1061*/"));
            }


        }
        const AbstractMetaType *sourceType = conv->isConversionOperator()
                                             ? buildAbstractMetaTypeFromAbstractMetaClass(conv->ownerClass())
                                             : conv->arguments().constFirst()->type();
        writePythonToCppConversionFunctions(s, sourceType, targetType, typeCheck, toCppConv, toCppPreConv);
    }

    writeCustomConverterFunctions(s, customConversion);
}

void CppGenerator::writeCustomConverterFunctions(QTextStream &s, const CustomConversion *customConversion)
{
    if (!customConversion)
        return;
    const CustomConversion::TargetToNativeConversions &toCppConversions = customConversion->targetToNativeConversions();
    if (toCppConversions.isEmpty())
        return;
    s << "// Python to C++ conversions for type '" << customConversion->ownerType()->qualifiedCppName() << "'.\n";
    for (CustomConversion::TargetToNativeConversion *toNative : toCppConversions)
        writePythonToCppConversionFunctions(s, toNative, customConversion->ownerType());
    s << Qt::endl;
}

void CppGenerator::writeConverterRegister(QTextStream &s, const AbstractMetaClass *metaClass,
                                          GeneratorContext &classContext)
{
    if (metaClass->isNamespace())
        return;
    s << INDENT << "// Register Converter\n";
    s << INDENT << "SbkConverter *converter = Shiboken::Conversions::createConverter(";
    s << cpythonTypeName(metaClass) << ',' << Qt::endl;
    {
        Indentation indent(INDENT);
        QString sourceTypeName = metaClass->name();
        QString targetTypeName = sourceTypeName + QLatin1String("_PTR");
        s << INDENT << pythonToCppFunctionName(sourceTypeName, targetTypeName) << ',' << Qt::endl;
        s << INDENT << convertibleToCppFunctionName(sourceTypeName, targetTypeName) << ',' << Qt::endl;
        std::swap(targetTypeName, sourceTypeName);
        s << INDENT << cppToPythonFunctionName(sourceTypeName, targetTypeName);
        if (metaClass->typeEntry()->isValue() || metaClass->typeEntry()->isSmartPointer()) {
            s << ',' << Qt::endl;
            sourceTypeName = metaClass->name() + QLatin1String("_COPY");
            s << INDENT << cppToPythonFunctionName(sourceTypeName, targetTypeName);
        }
    }
    s << ");\n";

    s << Qt::endl;

    QStringList cppSignature;
    if (!classContext.forSmartPointer()) {
        cppSignature = metaClass->qualifiedCppName().split(QLatin1String("::"),
                                                                       QString::SkipEmptyParts);
    } else {
        cppSignature = classContext.preciseType()->cppSignature().split(QLatin1String("::"),
                                                                        QString::SkipEmptyParts);
    }
    while (!cppSignature.isEmpty()) {
        QString signature = cppSignature.join(QLatin1String("::"));
        s << INDENT << "Shiboken::Conversions::registerConverterName(converter, \"" << signature << "\");\n";
        s << INDENT << "Shiboken::Conversions::registerConverterName(converter, \"" << signature << "*\");\n";
        s << INDENT << "Shiboken::Conversions::registerConverterName(converter, \"" << signature << "&\");\n";
        cppSignature.removeFirst();
    }

    s << INDENT << "Shiboken::Conversions::registerConverterName(converter, typeid(::";
    QString qualifiedCppNameInvocation;
    if (!classContext.forSmartPointer())
        qualifiedCppNameInvocation = metaClass->qualifiedCppName();
    else
        qualifiedCppNameInvocation = classContext.preciseType()->cppSignature();

    s << qualifiedCppNameInvocation << ").name());\n";

    if (shouldGenerateCppWrapper(metaClass)) {
        s << INDENT << "Shiboken::Conversions::registerConverterName(converter, typeid(::";
        s << wrapperName(metaClass) << ").name());\n";
    }

    s << Qt::endl;

    if (!metaClass->typeEntry()->isValue() && !metaClass->typeEntry()->isSmartPointer())
        return;

    // Python to C++ copy (value, not pointer neither reference) conversion.
    s << INDENT << "// Add Python to C++ copy (value, not pointer neither reference) conversion to type converter.\n";
    QString sourceTypeName = metaClass->name();
    QString targetTypeName = sourceTypeName + QLatin1String("_COPY");
    QString toCpp = pythonToCppFunctionName(sourceTypeName, targetTypeName);
    QString isConv = convertibleToCppFunctionName(sourceTypeName, targetTypeName);
    writeAddPythonToCppConversion(s, QLatin1String("converter"), toCpp, isConv);

    // User provided implicit conversions.
    CustomConversion *customConversion = metaClass->typeEntry()->customConversion();

    // Add implicit conversions.
    AbstractMetaFunctionList implicitConvs;
    if (!customConversion || !customConversion->replaceOriginalTargetToNativeConversions()) {
        const AbstractMetaFunctionList &allImplicitConvs = implicitConversions(metaClass->typeEntry());
        for (AbstractMetaFunction *func : allImplicitConvs) {
            if (!func->isUserAdded())
                implicitConvs << func;
        }
    }

    if (!implicitConvs.isEmpty())
        s << INDENT << "// Add implicit conversions to type converter.\n";

    AbstractMetaType *targetType = buildAbstractMetaTypeFromAbstractMetaClass(metaClass);
    for (const AbstractMetaFunction *conv : qAsConst(implicitConvs)) {
        if (conv->isModifiedRemoved())
            continue;
        const AbstractMetaType *sourceType;
        if (conv->isConversionOperator()) {
            sourceType = buildAbstractMetaTypeFromAbstractMetaClass(conv->ownerClass());
        } else {
            // Constructor that does implicit conversion.
            if (!conv->typeReplaced(1).isEmpty() || conv->isModifiedToArray(1))
                continue;
            sourceType = conv->arguments().constFirst()->type();
        }
        QString toCpp = pythonToCppFunctionName(sourceType, targetType);
        QString isConv = convertibleToCppFunctionName(sourceType, targetType);
        writeAddPythonToCppConversion(s, QLatin1String("converter"), toCpp, isConv);
    }

    writeCustomConverterRegister(s, customConversion, QLatin1String("converter"));
}

void CppGenerator::writeCustomConverterRegister(QTextStream &s, const CustomConversion *customConversion, const QString &converterVar)
{
    if (!customConversion)
        return;
    const CustomConversion::TargetToNativeConversions &toCppConversions = customConversion->targetToNativeConversions();
    if (toCppConversions.isEmpty())
        return;
    s << INDENT << "// Add user defined implicit conversions to type converter.\n";
    for (CustomConversion::TargetToNativeConversion *toNative : toCppConversions) {
        QString toCpp = pythonToCppFunctionName(toNative, customConversion->ownerType());
        QString isConv = convertibleToCppFunctionName(toNative, customConversion->ownerType());
        writeAddPythonToCppConversion(s, converterVar, toCpp, isConv);
    }
}

void CppGenerator::writeContainerConverterFunctions(QTextStream &s, const AbstractMetaType *containerType)
{
    writeCppToPythonFunction(s, containerType);
    writePythonToCppConversionFunctions(s, containerType);
}

void CppGenerator::writeMethodWrapperPreamble(QTextStream &s, OverloadData &overloadData,
                                              GeneratorContext &context)
{
    const AbstractMetaFunction *rfunc = overloadData.referenceFunction();
    const AbstractMetaClass *ownerClass = rfunc->ownerClass();
    int minArgs = overloadData.minArgs();
    int maxArgs = overloadData.maxArgs();
    bool initPythonArguments;
    bool usesNamedArguments;

    // If method is a constructor...
    if (rfunc->isConstructor()) {
        // Check if the right constructor was called.
        if (!ownerClass->hasPrivateDestructor()) {
            s << INDENT;
            s << "if (Shiboken::Object::isUserType(self) && !Shiboken::ObjectType::canCallConstructor(self->ob_type, Shiboken::SbkType< ::";
            QString qualifiedCppName;
            if (!context.forSmartPointer())
                qualifiedCppName = ownerClass->qualifiedCppName();
            else
                qualifiedCppName = context.preciseType()->cppSignature();

            s << qualifiedCppName << " >()))\n";
            Indentation indent(INDENT);
            s << INDENT << returnStatement(m_currentErrorCode) << Qt::endl << Qt::endl;
        }
        // Declare pointer for the underlying C++ object.
        s << INDENT << "::";
        if (!context.forSmartPointer()) {
            s << (shouldGenerateCppWrapper(ownerClass) ? wrapperName(ownerClass)
                                                       : ownerClass->qualifiedCppName());
        } else {
            s << context.preciseType()->cppSignature();
        }
        s << " *cptr{};\n";

        initPythonArguments = maxArgs > 0;
        usesNamedArguments = !ownerClass->isQObject() && overloadData.hasArgumentWithDefaultValue();

    } else {
        if (rfunc->implementingClass() &&
            (!rfunc->implementingClass()->isNamespace() && overloadData.hasInstanceFunction())) {
            writeCppSelfDefinition(s, rfunc, context, overloadData.hasStaticFunction());
        }
        if (!rfunc->isInplaceOperator() && overloadData.hasNonVoidReturnType())
            s << INDENT << "PyObject *" << PYTHON_RETURN_VAR << "{};\n";

        initPythonArguments = minArgs != maxArgs || maxArgs > 1;
        usesNamedArguments = rfunc->isCallOperator() || overloadData.hasArgumentWithDefaultValue();
    }

    if (maxArgs > 0) {
        s << INDENT << "int overloadId = -1;\n";
        s << INDENT << "PythonToCppFunc " << PYTHON_TO_CPP_VAR;
        if (pythonFunctionWrapperUsesListOfArguments(overloadData)) {
            s << "[] = { " << NULL_PTR;
            for (int i = 1; i < maxArgs; ++i)
                s << ", " << NULL_PTR;
            s << " };\n";
        } else {
            s << "{};\n";
        }
        writeUnusedVariableCast(s, QLatin1String(PYTHON_TO_CPP_VAR));
    }

    if (usesNamedArguments && !rfunc->isCallOperator())
        s << INDENT << "int numNamedArgs = (kwds ? PyDict_Size(kwds) : 0);\n";

    if (initPythonArguments) {
        s << INDENT << "int numArgs = ";
        if (minArgs == 0 && maxArgs == 1 && !rfunc->isConstructor() && !pythonFunctionWrapperUsesListOfArguments(overloadData))
            s << "(" << PYTHON_ARG << " == 0 ? 0 : 1);\n";
        else
            writeArgumentsInitializer(s, overloadData);
    }
}

void CppGenerator::writeConstructorWrapper(QTextStream &s, const AbstractMetaFunctionList &overloads,
                                           GeneratorContext &classContext)
{
    ErrorCode errorCode(-1);
    OverloadData overloadData(overloads, this);

    const AbstractMetaFunction *rfunc = overloadData.referenceFunction();
    const AbstractMetaClass *metaClass = rfunc->ownerClass();

    s << "static int\n";
    s << cpythonFunctionName(rfunc) << "(PyObject *self, PyObject *args, PyObject *kwds)\n{\n";

    QSet<QString> argNamesSet;
    if (usePySideExtensions() && metaClass->isQObject()) {
        // Write argNames variable with all known argument names.
        const OverloadData::MetaFunctionList &overloads = overloadData.overloads();
        for (const AbstractMetaFunction *func : overloads) {
            const AbstractMetaArgumentList &arguments = func->arguments();
            for (const AbstractMetaArgument *arg : arguments) {
                if (arg->defaultValueExpression().isEmpty() || func->argumentRemoved(arg->argumentIndex() + 1))
                    continue;
                argNamesSet << arg->name();
            }
        }
        QStringList argNamesList = argNamesSet.values();
        std::sort(argNamesList.begin(), argNamesList.end());
        if (argNamesList.isEmpty()) {
            s << INDENT << "const char **argNames{};\n";
        } else {
            s << INDENT << "const char *argNames[] = {\""
                << argNamesList.join(QLatin1String("\", \"")) << "\"};\n";
        }
        s << INDENT << "const QMetaObject *metaObject;\n";
    }

    s << INDENT << "SbkObject *sbkSelf = reinterpret_cast<SbkObject *>(self);\n";

    if (metaClass->isAbstract() || metaClass->baseClassNames().size() > 1) {
        s << INDENT << "SbkObjectType *type = reinterpret_cast<SbkObjectType *>(self->ob_type);\n";
        s << INDENT << "SbkObjectType *myType = reinterpret_cast<SbkObjectType *>(" << cpythonTypeNameExt(metaClass->typeEntry()) << ");\n";
    }

    if (metaClass->isAbstract()) {
        s << INDENT << "if (type == myType) {\n";
        {
            Indentation indent(INDENT);
            s << INDENT << "PyErr_SetString(PyExc_NotImplementedError,\n";
            {
                Indentation indentation(INDENT);
                s << INDENT << "\"'" << metaClass->qualifiedCppName();
            }
            s << "' represents a C++ abstract class and cannot be instantiated\");\n";
            s << INDENT << returnStatement(m_currentErrorCode) << Qt::endl;
        }
        s << INDENT<< "}\n\n";
    }

    if (metaClass->baseClassNames().size() > 1) {
        if (!metaClass->isAbstract()) {
            s << INDENT << "if (type != myType) {\n";
        }
        {
            Indentation indentation(INDENT);
            s << INDENT << "Shiboken::ObjectType::copyMultipleInheritance(type, myType);\n";
        }
        if (!metaClass->isAbstract())
            s << INDENT<< "}\n\n";
    }

    writeMethodWrapperPreamble(s, overloadData, classContext);

    s << Qt::endl;

    if (overloadData.maxArgs() > 0)
        writeOverloadedFunctionDecisor(s, overloadData);

    writeFunctionCalls(s, overloadData, classContext);
    s << Qt::endl;

    s << INDENT << "if (PyErr_Occurred() || !Shiboken::Object::setCppPointer(sbkSelf, Shiboken::SbkType< ::" << metaClass->qualifiedCppName() << " >(), cptr)) {\n";
    {
        Indentation indent(INDENT);
        s << INDENT << "delete cptr;\n";
        s << INDENT << returnStatement(m_currentErrorCode) << Qt::endl;
    }
    s << INDENT << "}\n";
    if (overloadData.maxArgs() > 0) {
        s << INDENT << "if (!cptr) goto " << cpythonFunctionName(rfunc) << "_TypeError;\n";
        s << Qt::endl;
    }

    s << INDENT << "Shiboken::Object::setValidCpp(sbkSelf, true);\n";
    // If the created C++ object has a C++ wrapper the ownership is assigned to Python
    // (first "1") and the flag indicating that the Python wrapper holds an C++ wrapper
    // is marked as true (the second "1"). Otherwise the default values apply:
    // Python owns it and C++ wrapper is false.
    if (shouldGenerateCppWrapper(overloads.constFirst()->ownerClass()))
        s << INDENT << "Shiboken::Object::setHasCppWrapper(sbkSelf, true);\n";
    // Need to check if a wrapper for same pointer is already registered
    // Caused by bug PYSIDE-217, where deleted objects' wrappers are not released
    s << INDENT << "if (Shiboken::BindingManager::instance().hasWrapper(cptr)) {\n";
    {
        Indentation indent(INDENT);
        s << INDENT << "Shiboken::BindingManager::instance().releaseWrapper(Shiboken::BindingManager::instance().retrieveWrapper(cptr));\n";
    }
    s << INDENT << "}\n";
    s << INDENT << "Shiboken::BindingManager::instance().registerWrapper(sbkSelf, cptr);\n";

    // Create metaObject and register signal/slot
    if (metaClass->isQObject() && usePySideExtensions()) {
        s << Qt::endl << INDENT << "// QObject setup\n";
        s << INDENT << "PySide::Signal::updateSourceObject(self);\n";
        s << INDENT << "metaObject = cptr->metaObject(); // <- init python qt properties\n";
        s << INDENT << "if (kwds && !PySide::fillQtProperties(self, metaObject, kwds, argNames, " << argNamesSet.count() << "))\n";
        {
            Indentation indentation(INDENT);
            s << INDENT << returnStatement(m_currentErrorCode) << Qt::endl;
        }
    }

    // Constructor code injections, position=end
    bool hasCodeInjectionsAtEnd = false;
    for (AbstractMetaFunction *func : overloads) {
        const CodeSnipList &injectedCodeSnips = func->injectedCodeSnips();
        for (const CodeSnip &cs : injectedCodeSnips) {
            if (cs.position == TypeSystem::CodeSnipPositionEnd) {
                hasCodeInjectionsAtEnd = true;
                break;
            }
        }
    }
    if (hasCodeInjectionsAtEnd) {
        // FIXME: C++ arguments are not available in code injection on constructor when position = end.
        s << INDENT << "switch (overloadId) {\n";
        for (AbstractMetaFunction *func : overloads) {
            Indentation indent(INDENT);
            const CodeSnipList &injectedCodeSnips = func->injectedCodeSnips();
            for (const CodeSnip &cs : injectedCodeSnips) {
                if (cs.position == TypeSystem::CodeSnipPositionEnd) {
                    s << INDENT << "case " << metaClass->functions().indexOf(func) << ':' << Qt::endl;
                    s << INDENT << "{\n";
                    {
                        Indentation indent(INDENT);
                        writeCodeSnips(s, func->injectedCodeSnips(), TypeSystem::CodeSnipPositionEnd, TypeSystem::TargetLangCode, func);
                    }
                    s << INDENT << "}\n";
                    break;
                }
            }
        }
        s << "}\n";
    }

    s << Qt::endl;
    s << Qt::endl << INDENT << "return 1;\n";
    if (overloadData.maxArgs() > 0)
        writeErrorSection(s, overloadData);
    s<< "}\n\n";
}

void CppGenerator::writeMethodWrapper(QTextStream &s, const AbstractMetaFunctionList &overloads,
                                      GeneratorContext &classContext)
{
    OverloadData overloadData(overloads, this);
    const AbstractMetaFunction *rfunc = overloadData.referenceFunction();

    int maxArgs = overloadData.maxArgs();

    s << "static PyObject *";
    s << cpythonFunctionName(rfunc) << "(PyObject *self";
    if (maxArgs > 0) {
        s << ", PyObject *" << (pythonFunctionWrapperUsesListOfArguments(overloadData) ? "args" : PYTHON_ARG);
        if (overloadData.hasArgumentWithDefaultValue() || rfunc->isCallOperator())
            s << ", PyObject *kwds";
    }
    s << ")\n{\n";

    writeMethodWrapperPreamble(s, overloadData, classContext);

    s << Qt::endl;

    /*
     * This code is intended for shift operations only:
     * Make sure reverse <</>> operators defined in other classes (specially from other modules)
     * are called. A proper and generic solution would require an reengineering in the operator
     * system like the extended converters.
     *
     * Solves #119 - QDataStream <</>> operators not working for QPixmap
     * http://bugs.openbossa.org/show_bug.cgi?id=119
     */
    bool hasReturnValue = overloadData.hasNonVoidReturnType();
    bool callExtendedReverseOperator = hasReturnValue
                                       && !rfunc->isInplaceOperator()
                                       && !rfunc->isCallOperator()
                                       && rfunc->isOperatorOverload();
    if (callExtendedReverseOperator) {
        QString revOpName = ShibokenGenerator::pythonOperatorFunctionName(rfunc).insert(2, QLatin1Char('r'));
        // For custom classes, operations like __radd__ and __rmul__
        // will enter an infinite loop.
        if (rfunc->isBinaryOperator() && revOpName.contains(QLatin1String("shift"))) {
            s << INDENT << "Shiboken::AutoDecRef attrName(Py_BuildValue(\"s\", \"" << revOpName << "\"));\n";
            s << INDENT << "if (!isReverse\n";
            {
                Indentation indent(INDENT);
                s << INDENT << "&& Shiboken::Object::checkType(" << PYTHON_ARG << ")\n";
                s << INDENT << "&& !PyObject_TypeCheck(" << PYTHON_ARG << ", self->ob_type)\n";
                s << INDENT << "&& PyObject_HasAttr(" << PYTHON_ARG << ", attrName)) {\n";

                // This PyObject_CallMethod call will emit lots of warnings like
                // "deprecated conversion from string constant to char *" during compilation
                // due to the method name argument being declared as "char *" instead of "const char *"
                // issue 6952 http://bugs.python.org/issue6952
                s << INDENT << "PyObject *revOpMethod = PyObject_GetAttr(" << PYTHON_ARG << ", attrName);\n";
                s << INDENT << "if (revOpMethod && PyCallable_Check(revOpMethod)) {\n";
                {
                    Indentation indent(INDENT);
                    s << INDENT << PYTHON_RETURN_VAR << " = PyObject_CallFunction(revOpMethod, const_cast<char *>(\"O\"), self);\n";
                    s << INDENT << "if (PyErr_Occurred() && (PyErr_ExceptionMatches(PyExc_NotImplementedError)";
                    s << " || PyErr_ExceptionMatches(PyExc_AttributeError))) {\n";
                    {
                        Indentation indent(INDENT);
                        s << INDENT << "PyErr_Clear();\n";
                        s << INDENT << "Py_XDECREF(" << PYTHON_RETURN_VAR << ");\n";
                        s << INDENT << PYTHON_RETURN_VAR << " = " << NULL_PTR << ";\n";
                    }
                    s << INDENT << "}\n";
                }
                s << INDENT << "}\n";
                s << INDENT << "Py_XDECREF(revOpMethod);\n\n";
            }
            s << INDENT << "}\n";
        }
        s << INDENT << "// Do not enter here if other object has implemented a reverse operator.\n";
        s << INDENT << "if (!" << PYTHON_RETURN_VAR << ") {\n\n";
    }

    if (maxArgs > 0)
        writeOverloadedFunctionDecisor(s, overloadData);

    writeFunctionCalls(s, overloadData, classContext);

    if (callExtendedReverseOperator)
        s << Qt::endl << INDENT << "} // End of \"if (!" << PYTHON_RETURN_VAR << ")\"\n";

    s << Qt::endl;

    writeFunctionReturnErrorCheckSection(s, hasReturnValue && !rfunc->isInplaceOperator());

    if (hasReturnValue) {
        if (rfunc->isInplaceOperator()) {
            s << INDENT << "Py_INCREF(self);\n";
            s << INDENT << "return self;\n";
        } else {
            s << INDENT << "return " << PYTHON_RETURN_VAR << ";\n";
        }
    } else {
        s << INDENT << "Py_RETURN_NONE;\n";
    }

    if (maxArgs > 0)
        writeErrorSection(s, overloadData);

    s<< "}\n\n";
}

void CppGenerator::writeArgumentsInitializer(QTextStream &s, OverloadData &overloadData)
{
    const AbstractMetaFunction *rfunc = overloadData.referenceFunction();
    s << "PyTuple_GET_SIZE(args);\n";
    writeUnusedVariableCast(s, QLatin1String("numArgs"));

    int minArgs = overloadData.minArgs();
    int maxArgs = overloadData.maxArgs();

    s << INDENT << "PyObject *";
    s << PYTHON_ARGS << "[] = {"
        << QString(maxArgs, QLatin1Char('0')).split(QLatin1String(""), QString::SkipEmptyParts).join(QLatin1String(", "))
        << "};\n";
    s << Qt::endl;

    if (overloadData.hasVarargs()) {
        maxArgs--;
        if (minArgs > maxArgs)
            minArgs = maxArgs;

        s << INDENT << "PyObject *nonvarargs = PyTuple_GetSlice(args, 0, " << maxArgs << ");\n";
        s << INDENT << "Shiboken::AutoDecRef auto_nonvarargs(nonvarargs);\n";
        s << INDENT << PYTHON_ARGS << '[' << maxArgs << "] = PyTuple_GetSlice(args, " << maxArgs << ", numArgs);\n";
        s << INDENT << "Shiboken::AutoDecRef auto_varargs(" << PYTHON_ARGS << "[" << maxArgs << "]);\n";
        s << Qt::endl;
    }

    bool usesNamedArguments = overloadData.hasArgumentWithDefaultValue();

    s << INDENT << "// invalid argument lengths\n";
    bool ownerClassIsQObject = rfunc->ownerClass() && rfunc->ownerClass()->isQObject() && rfunc->isConstructor();
    if (usesNamedArguments) {
        if (!ownerClassIsQObject) {
            s << INDENT << "if (numArgs" << (overloadData.hasArgumentWithDefaultValue() ? " + numNamedArgs" : "") << " > " << maxArgs << ") {\n";
            {
                Indentation indent(INDENT);
                s << INDENT << "PyErr_SetString(PyExc_TypeError, \"" << fullPythonFunctionName(rfunc) << "(): too many arguments\");\n";
                s << INDENT << returnStatement(m_currentErrorCode) << Qt::endl;
            }
            s << INDENT << '}';
        }
        if (minArgs > 0) {
            if (ownerClassIsQObject)
                s << INDENT;
            else
                s << " else ";
            s << "if (numArgs < " << minArgs << ") {\n";
            {
                Indentation indent(INDENT);
                s << INDENT << "PyErr_SetString(PyExc_TypeError, \"" << fullPythonFunctionName(rfunc) << "(): not enough arguments\");\n";
                s << INDENT << returnStatement(m_currentErrorCode) << Qt::endl;
            }
            s << INDENT << '}';
        }
    }
    const QVector<int> invalidArgsLength = overloadData.invalidArgumentLengths();
    if (!invalidArgsLength.isEmpty()) {
        QStringList invArgsLen;
        for (int i : qAsConst(invalidArgsLength))
            invArgsLen << QStringLiteral("numArgs == %1").arg(i);
        if (usesNamedArguments && (!ownerClassIsQObject || minArgs > 0))
            s << " else ";
        else
            s << INDENT;
        s << "if (" << invArgsLen.join(QLatin1String(" || ")) << ")\n";
        Indentation indent(INDENT);
        s << INDENT << "goto " << cpythonFunctionName(rfunc) << "_TypeError;";
    }
    s << Qt::endl << Qt::endl;

    QString funcName;
    if (rfunc->isOperatorOverload())
        funcName = ShibokenGenerator::pythonOperatorFunctionName(rfunc);
    else
        funcName = rfunc->name();

    QString argsVar = overloadData.hasVarargs() ?  QLatin1String("nonvarargs") : QLatin1String("args");
    s << INDENT << "if (!";
    if (usesNamedArguments)
        s << "PyArg_ParseTuple(" << argsVar << ", \"|" << QByteArray(maxArgs, 'O') << ':' << funcName << '"';
    else
        s << "PyArg_UnpackTuple(" << argsVar << ", \"" << funcName << "\", " << minArgs << ", " << maxArgs;
    for (int i = 0; i < maxArgs; i++)
        s << ", &(" << PYTHON_ARGS << '[' << i << "])";
    s << "))\n";
    {
        Indentation indent(INDENT);
        s << INDENT << returnStatement(m_currentErrorCode) << Qt::endl;
    }
    s << Qt::endl;
}

void CppGenerator::writeCppSelfAssigment(QTextStream &s, const GeneratorContext &context,
                                         const QString &className, bool cppSelfAsReference,
                                         bool useWrapperClass)
{
    static const QString pythonSelfVar = QLatin1String("self");
    if (cppSelfAsReference)
        s << className << " &";
    s << CPP_SELF_VAR << " = ";
    if (cppSelfAsReference)
        s << " *";
    if (useWrapperClass)
        s << "static_cast<" << className << " *>(";
    if (!context.forSmartPointer())
       s << cpythonWrapperCPtr(context.metaClass(), pythonSelfVar);
    else
       s << cpythonWrapperCPtr(context.preciseType(), pythonSelfVar);
    if (useWrapperClass)
        s << ')';
}

void CppGenerator::writeCppSelfDefinition(QTextStream &s,
                                          GeneratorContext &context,
                                          bool hasStaticOverload,
                                          bool cppSelfAsReference)
{
    const AbstractMetaClass *metaClass = context.metaClass();
    bool useWrapperClass = avoidProtectedHack() && metaClass->hasProtectedMembers();
    QString className;
    if (!context.forSmartPointer()) {
        className = useWrapperClass
            ? wrapperName(metaClass)
            : (QLatin1String("::") + metaClass->qualifiedCppName());
    } else {
        className = context.preciseType()->cppSignature();
    }

    if (!cppSelfAsReference) {
        s << INDENT << className << " *" << CPP_SELF_VAR << " = nullptr;\n";
        writeUnusedVariableCast(s, QLatin1String(CPP_SELF_VAR));
    }

    // Checks if the underlying C++ object is valid.
    if (hasStaticOverload && !cppSelfAsReference) {
        s << INDENT << "if (self) {\n";
        {
            Indentation indent(INDENT);
            writeInvalidPyObjectCheck(s, QLatin1String("self"));
            s << INDENT;
            writeCppSelfAssigment(s, context, className, cppSelfAsReference, useWrapperClass);
            s << ";\n";
        }
        s << INDENT << "}\n";
        return;
    }

    writeInvalidPyObjectCheck(s, QLatin1String("self"));
    s << INDENT;
    writeCppSelfAssigment(s, context, className, cppSelfAsReference, useWrapperClass);
    s << ";\n";
}

void CppGenerator::writeCppSelfDefinition(QTextStream &s,
                                          const AbstractMetaFunction *func,
                                          GeneratorContext &context,
                                          bool hasStaticOverload)
{
    if (!func->ownerClass() || func->isConstructor())
        return;

    if (func->isOperatorOverload() && func->isBinaryOperator()) {
        QString checkFunc = cpythonCheckFunction(func->ownerClass()->typeEntry());
        s << INDENT << "bool isReverse = " << checkFunc << PYTHON_ARG << ")\n";
        {
            Indentation indent1(INDENT, 4);
            s << INDENT << "&& !" << checkFunc << "self);\n";
        }
        s << INDENT << "if (isReverse)\n";
        Indentation indent(INDENT);
        s << INDENT << "std::swap(self, " << PYTHON_ARG << ");\n";
    }

    writeCppSelfDefinition(s, context, hasStaticOverload);
}

void CppGenerator::writeErrorSection(QTextStream &s, OverloadData &overloadData)
{
    const AbstractMetaFunction *rfunc = overloadData.referenceFunction();
    s << Qt::endl << INDENT << cpythonFunctionName(rfunc) << "_TypeError:\n";
    Indentation indentation(INDENT);
    QString funcName = fullPythonFunctionName(rfunc);

    QString argsVar = pythonFunctionWrapperUsesListOfArguments(overloadData)
        ? QLatin1String("args") : QLatin1String(PYTHON_ARG);
    s << INDENT << "Shiboken::setErrorAboutWrongArguments(" << argsVar << ", \"" << funcName << "\");\n";
    s << INDENT << "return " << m_currentErrorCode << ";\n";
}

void CppGenerator::writeFunctionReturnErrorCheckSection(QTextStream &s, bool hasReturnValue)
{
    s << INDENT << "if (PyErr_Occurred()";
    if (hasReturnValue)
        s << " || !" << PYTHON_RETURN_VAR;
    s << ") {\n";
    {
        Indentation indent(INDENT);
        if (hasReturnValue)
            s << INDENT << "Py_XDECREF(" << PYTHON_RETURN_VAR << ");\n";
        s << INDENT << returnStatement(m_currentErrorCode) << Qt::endl;
    }
    s << INDENT << "}\n";
}

void CppGenerator::writeInvalidPyObjectCheck(QTextStream &s, const QString &pyObj)
{
    s << INDENT << "if (!Shiboken::Object::isValid(" << pyObj << "))\n";
    Indentation indent(INDENT);
    s << INDENT << returnStatement(m_currentErrorCode) << Qt::endl;
}

static QString pythonToCppConverterForArgumentName(const QString &argumentName)
{
    static const QRegularExpression pyArgsRegex(QLatin1String(PYTHON_ARGS)
                                                + QLatin1String(R"((\[\d+[-]?\d*\]))"));
    Q_ASSERT(pyArgsRegex.isValid());
    const QRegularExpressionMatch match = pyArgsRegex.match(argumentName);
    QString result = QLatin1String(PYTHON_TO_CPP_VAR);
    if (match.hasMatch())
        result += match.captured(1);
    return result;
}

void CppGenerator::writeTypeCheck(QTextStream &s, const AbstractMetaType *argType,
                                  const QString &argumentName, bool isNumber,
                                  const QString &customType, bool rejectNull)
{
    QString customCheck;
    if (!customType.isEmpty()) {
        AbstractMetaType *metaType;
        // PYSIDE-795: Note: XML-Overrides are handled in this shibokengenerator function!
        // This enables iterables for QMatrix4x4 for instance.
        customCheck = guessCPythonCheckFunction(customType, &metaType);
        if (metaType)
            argType = metaType;
    }

    // TODO-CONVERTER: merge this with the code below.
    QString typeCheck;
    if (customCheck.isEmpty())
        typeCheck = cpythonIsConvertibleFunction(argType, argType->isEnum() ? false : isNumber);
    else
        typeCheck = customCheck;
    typeCheck.append(QString::fromLatin1("(%1)").arg(argumentName));

    // TODO-CONVERTER -----------------------------------------------------------------------
    if (customCheck.isEmpty() && !argType->typeEntry()->isCustom()) {
        typeCheck = QString::fromLatin1("(%1 = %2))").arg(pythonToCppConverterForArgumentName(argumentName), typeCheck);
        if (!isNumber && argType->typeEntry()->isCppPrimitive())
            typeCheck.prepend(QString::fromLatin1("%1(%2) && ").arg(cpythonCheckFunction(argType), argumentName));
    }
    // TODO-CONVERTER -----------------------------------------------------------------------

    if (rejectNull)
        typeCheck = QString::fromLatin1("(%1 != Py_None && %2)").arg(argumentName, typeCheck);

    s << typeCheck;
}

static void checkTypeViability(const AbstractMetaFunction *func, const AbstractMetaType *type, int argIdx)
{
    if (!type
        || !type->typeEntry()->isPrimitive()
        || type->indirections() == 0
        || (type->indirections() == 1 && type->typeUsagePattern() == AbstractMetaType::NativePointerAsArrayPattern)
        || ShibokenGenerator::isCString(type)
        || func->argumentRemoved(argIdx)
        || !func->typeReplaced(argIdx).isEmpty()
        || !func->conversionRule(TypeSystem::All, argIdx).isEmpty()
        || func->hasInjectedCode())
        return;
    QString message;
    QTextStream str(&message);
    str << "There's no user provided way (conversion rule, argument"
           " removal, custom code, etc) to handle the primitive ";
    if (argIdx == 0)
        str << "return type '" << type->cppSignature() << '\'';
    else
        str << "type '" << type->cppSignature() << "' of argument " << argIdx;
    str << " in function '";
    if (func->ownerClass())
        str << func->ownerClass()->qualifiedCppName() << "::";
    str << func->signature() << "'.";
    qCWarning(lcShiboken).noquote().nospace() << message;
}

static void checkTypeViability(const AbstractMetaFunction *func)
{
    if (func->isUserAdded())
        return;
    const AbstractMetaType *type = func->type();
    checkTypeViability(func, type, 0);
    for (int i = 0; i < func->arguments().count(); ++i)
        checkTypeViability(func, func->arguments().at(i)->type(), i + 1);
}

void CppGenerator::writeTypeCheck(QTextStream &s, const OverloadData *overloadData, QString argumentName)
{
    QSet<const TypeEntry *> numericTypes;
    const OverloadDataList &overloads = overloadData->previousOverloadData()->nextOverloadData();
    for (OverloadData *od : overloads) {
        const OverloadData::MetaFunctionList &odOverloads = od->overloads();
        for (const AbstractMetaFunction *func : odOverloads) {
            checkTypeViability(func);
            const AbstractMetaType *argType = od->argument(func)->type();
            if (!argType->isPrimitive())
                continue;
            if (ShibokenGenerator::isNumber(argType->typeEntry()))
                numericTypes << argType->typeEntry();
        }
    }

    // This condition trusts that the OverloadData object will arrange for
    // PyInt type to come after the more precise numeric types (e.g. float and bool)
    const AbstractMetaType *argType = overloadData->argType();
    bool numberType = numericTypes.count() == 1 || ShibokenGenerator::isPyInt(argType);
    QString customType = (overloadData->hasArgumentTypeReplace() ? overloadData->argumentTypeReplaced() : QString());
    bool rejectNull = shouldRejectNullPointerArgument(overloadData->referenceFunction(), overloadData->argPos());
    writeTypeCheck(s, argType, argumentName, numberType, customType, rejectNull);
}

void CppGenerator::writeArgumentConversion(QTextStream &s,
                                           const AbstractMetaType *argType,
                                           const QString &argName, const QString &pyArgName,
                                           const AbstractMetaClass *context,
                                           const QString &defaultValue,
                                           bool castArgumentAsUnused)
{
    if (argType->typeEntry()->isCustom() || argType->typeEntry()->isVarargs())
        return;
    if (isWrapperType(argType))
        writeInvalidPyObjectCheck(s, pyArgName);
    writePythonToCppTypeConversion(s, argType, pyArgName, argName, context, defaultValue);
    if (castArgumentAsUnused)
        writeUnusedVariableCast(s, argName);
}

const AbstractMetaType *CppGenerator::getArgumentType(const AbstractMetaFunction *func, int argPos)
{
    if (argPos < 0 || argPos > func->arguments().size()) {
        qCWarning(lcShiboken).noquote().nospace()
            << QStringLiteral("Argument index for function '%1' out of range.").arg(func->signature());
        return nullptr;
    }

    const AbstractMetaType *argType = nullptr;
    QString typeReplaced = func->typeReplaced(argPos);
    if (typeReplaced.isEmpty())
        argType = (argPos == 0) ? func->type() : func->arguments().at(argPos-1)->type();
    else
        argType = buildAbstractMetaTypeFromString(typeReplaced);
    if (!argType && !m_knownPythonTypes.contains(typeReplaced)) {
        qCWarning(lcShiboken).noquote().nospace()
            << QString::fromLatin1("Unknown type '%1' used as argument type replacement "\
                                   "in function '%2', the generated code may be broken.")
                                   .arg(typeReplaced, func->signature());
    }
    return argType;
}

static inline QString arrayHandleType(const AbstractMetaTypeCList &nestedArrayTypes)
{
    switch (nestedArrayTypes.size()) {
    case 1:
        return QStringLiteral("Shiboken::Conversions::ArrayHandle<")
            + nestedArrayTypes.constLast()->minimalSignature()
            + QLatin1Char('>');
    case 2:
        return QStringLiteral("Shiboken::Conversions::Array2Handle<")
            + nestedArrayTypes.constLast()->minimalSignature()
            + QStringLiteral(", ")
            + QString::number(nestedArrayTypes.constFirst()->arrayElementCount())
            + QLatin1Char('>');
    }
    return QString();
}

void CppGenerator::writePythonToCppTypeConversion(QTextStream &s,
                                                  const AbstractMetaType *type,
                                                  const QString &pyIn,
                                                  const QString &cppOut,
                                                  const AbstractMetaClass * /* context */,
                                                  const QString &defaultValue)
{
    const TypeEntry *typeEntry = type->typeEntry();
    if (typeEntry->isCustom() || typeEntry->isVarargs())
        return;

    QString cppOutAux = cppOut + QLatin1String("_local");

    bool treatAsPointer = isValueTypeWithCopyConstructorOnly(type);
    bool isPointerOrObjectType = (isObjectType(type) || isPointer(type)) && !isUserPrimitive(type) && !isCppPrimitive(type);
    bool isNotContainerEnumOrFlags = !typeEntry->isContainer() && !typeEntry->isEnum() && !typeEntry->isFlags();
    bool mayHaveImplicitConversion = type->referenceType() == LValueReference
                                     && !isUserPrimitive(type)
                                     && !isCppPrimitive(type)
                                     && isNotContainerEnumOrFlags
                                     && !(treatAsPointer || isPointerOrObjectType);

    const AbstractMetaTypeCList nestedArrayTypes = type->nestedArrayTypes();
    const bool isCppPrimitiveArray = !nestedArrayTypes.isEmpty()
        && nestedArrayTypes.constLast()->isCppPrimitive();
    QString typeName = isCppPrimitiveArray
        ? arrayHandleType(nestedArrayTypes)
        : getFullTypeNameWithoutModifiers(type);

    bool isProtectedEnum = false;

    if (mayHaveImplicitConversion) {
        s << INDENT << typeName << ' ' << cppOutAux;
        writeMinimalConstructorExpression(s, type, defaultValue);
        s << ";\n";
    } else if (avoidProtectedHack() && type->typeEntry()->isEnum()) {
        const AbstractMetaEnum *metaEnum = findAbstractMetaEnum(type);
        if (metaEnum && metaEnum->isProtected()) {
            typeName = QLatin1String("long");
            isProtectedEnum = true;
        }
    }

    s << INDENT << typeName;
    if (isCppPrimitiveArray) {
        s << ' ' << cppOut;
    } else if (treatAsPointer || isPointerOrObjectType) {
        s << " *" << cppOut;
        if (!defaultValue.isEmpty())
            s << " = " << defaultValue;
    } else if (type->referenceType() == LValueReference && !typeEntry->isPrimitive() && isNotContainerEnumOrFlags) {
        s << " *" << cppOut << " = &" << cppOutAux;
    } else {
        s << ' ' << cppOut;
        if (isProtectedEnum && avoidProtectedHack()) {
            s << " = ";
            if (defaultValue.isEmpty())
                s << "0";
            else
                s << "(long)" << defaultValue;
        } else if (isUserPrimitive(type) || typeEntry->isEnum() || typeEntry->isFlags()) {
            writeMinimalConstructorExpression(s, typeEntry, defaultValue);
        } else if (!type->isContainer() && !type->isSmartPointer()) {
            writeMinimalConstructorExpression(s, type, defaultValue);
        }
    }
    s << ";\n";

    QString pythonToCppFunc = pythonToCppConverterForArgumentName(pyIn);

    s << INDENT;
    if (!defaultValue.isEmpty())
        s << "if (" << pythonToCppFunc << ") ";

    QString pythonToCppCall = QString::fromLatin1("%1(%2, &%3)").arg(pythonToCppFunc, pyIn, cppOut);
    if (!mayHaveImplicitConversion) {
        s << pythonToCppCall << ";\n";
        return;
    }

    if (!defaultValue.isEmpty())
        s << "{\n" << INDENT;

    s << "if (Shiboken::Conversions::isImplicitConversion(reinterpret_cast<SbkObjectType *>("
        << cpythonTypeNameExt(type) << "), " << pythonToCppFunc << "))\n";
    {
        Indentation indent(INDENT);
        s << INDENT << pythonToCppFunc << '(' << pyIn << ", &" << cppOutAux << ");\n";
    }
    s << INDENT << "else\n";
    {
        Indentation indent(INDENT);
        s << INDENT << pythonToCppCall << ";\n";
    }

    if (!defaultValue.isEmpty())
        s << INDENT << '}';
    s << Qt::endl;
}

static void addConversionRuleCodeSnippet(CodeSnipList &snippetList, QString &rule,
                                         TypeSystem::Language /* conversionLanguage */,
                                         TypeSystem::Language snippetLanguage,
                                         const QString &outputName = QString(),
                                         const QString &inputName = QString())
{
    if (rule.isEmpty())
        return;
    if (snippetLanguage == TypeSystem::TargetLangCode) {
        rule.replace(QLatin1String("%in"), inputName);
        rule.replace(QLatin1String("%out"), outputName + QLatin1String("_out"));
    } else {
        rule.replace(QLatin1String("%out"), outputName);
    }
    CodeSnip snip(snippetLanguage);
    snip.position = (snippetLanguage == TypeSystem::NativeCode) ? TypeSystem::CodeSnipPositionAny : TypeSystem::CodeSnipPositionBeginning;
    snip.addCode(rule);
    snippetList << snip;
}

void CppGenerator::writeConversionRule(QTextStream &s, const AbstractMetaFunction *func, TypeSystem::Language language)
{
    CodeSnipList snippets;
    const AbstractMetaArgumentList &arguments = func->arguments();
    for (AbstractMetaArgument *arg : arguments) {
        QString rule = func->conversionRule(language, arg->argumentIndex() + 1);
        addConversionRuleCodeSnippet(snippets, rule, language, TypeSystem::TargetLangCode,
                                     arg->name(), arg->name());
    }
    writeCodeSnips(s, snippets, TypeSystem::CodeSnipPositionBeginning, TypeSystem::TargetLangCode, func);
}

void CppGenerator::writeConversionRule(QTextStream &s, const AbstractMetaFunction *func, TypeSystem::Language language, const QString &outputVar)
{
    CodeSnipList snippets;
    QString rule = func->conversionRule(language, 0);
    addConversionRuleCodeSnippet(snippets, rule, language, language, outputVar);
    writeCodeSnips(s, snippets, TypeSystem::CodeSnipPositionAny, language, func);
}

void CppGenerator::writeNoneReturn(QTextStream &s, const AbstractMetaFunction *func, bool thereIsReturnValue)
{
    if (thereIsReturnValue && (!func->type() || func->argumentRemoved(0)) && !injectedCodeHasReturnValueAttribution(func)) {
        s << INDENT << PYTHON_RETURN_VAR << " = Py_None;\n";
        s << INDENT << "Py_INCREF(Py_None);\n";
    }
}

void CppGenerator::writeOverloadedFunctionDecisor(QTextStream &s, const OverloadData &overloadData)
{
    s << INDENT << "// Overloaded function decisor\n";
    const AbstractMetaFunction *rfunc = overloadData.referenceFunction();
    const OverloadData::MetaFunctionList &functionOverloads = overloadData.overloadsWithoutRepetition();
    for (int i = 0; i < functionOverloads.count(); i++) {
        const auto func = functionOverloads.at(i);
        s << INDENT << "// " << i << ": ";
        if (func->isStatic())
            s << "static ";
        if (const auto *decl = func->declaringClass())
            s << decl->name() << "::";
        s << func->minimalSignature() << Qt::endl;
    }
    writeOverloadedFunctionDecisorEngine(s, &overloadData);
    s << Qt::endl;

    // Ensure that the direct overload that called this reverse
    // is called.
    if (rfunc->isOperatorOverload() && !rfunc->isCallOperator()) {
        s << INDENT << "if (isReverse && overloadId == -1) {\n";
        {
            Indentation indent(INDENT);
            s << INDENT << "PyErr_SetString(PyExc_NotImplementedError, \"reverse operator not implemented.\");\n";
            s << INDENT << "return {};\n";
        }
        s << INDENT << "}\n\n";
    }

    s << INDENT << "// Function signature not found.\n";
    s << INDENT << "if (overloadId == -1) goto " << cpythonFunctionName(overloadData.referenceFunction()) << "_TypeError;\n";
    s << Qt::endl;
}

void CppGenerator::writeOverloadedFunctionDecisorEngine(QTextStream &s, const OverloadData *parentOverloadData)
{
    bool hasDefaultCall = parentOverloadData->nextArgumentHasDefaultValue();
    const AbstractMetaFunction *referenceFunction = parentOverloadData->referenceFunction();

    // If the next argument has not an argument with a default value, it is still possible
    // that one of the overloads for the current overload data has its final occurrence here.
    // If found, the final occurrence of a method is attributed to the referenceFunction
    // variable to be used further on this method on the conditional that identifies default
    // method calls.
    if (!hasDefaultCall) {
        const OverloadData::MetaFunctionList &overloads = parentOverloadData->overloads();
        for (const AbstractMetaFunction *func : overloads) {
            if (parentOverloadData->isFinalOccurrence(func)) {
                referenceFunction = func;
                hasDefaultCall = true;
                break;
            }
        }
    }

    int maxArgs = parentOverloadData->maxArgs();
    // Python constructors always receive multiple arguments.
    bool usePyArgs = pythonFunctionWrapperUsesListOfArguments(*parentOverloadData);

    // Functions without arguments are identified right away.
    if (maxArgs == 0) {
        s << INDENT << "overloadId = " << parentOverloadData->headOverloadData()->overloads().indexOf(referenceFunction);
        s << "; // " << referenceFunction->minimalSignature() << Qt::endl;
        return;

    }
    // To decide if a method call is possible at this point the current overload
    // data object cannot be the head, since it is just an entry point, or a root,
    // for the tree of arguments and it does not represent a valid method call.
    if (!parentOverloadData->isHeadOverloadData()) {
        bool isLastArgument = parentOverloadData->nextOverloadData().isEmpty();
        bool signatureFound = parentOverloadData->overloads().size() == 1;

        // The current overload data describes the last argument of a signature,
        // so the method can be identified right now.
        if (isLastArgument || (signatureFound && !hasDefaultCall)) {
            const AbstractMetaFunction *func = parentOverloadData->referenceFunction();
            s << INDENT << "overloadId = " << parentOverloadData->headOverloadData()->overloads().indexOf(func);
            s << "; // " << func->minimalSignature() << Qt::endl;
            return;
        }
    }

    bool isFirst = true;

    // If the next argument has a default value the decisor can perform a method call;
    // it just need to check if the number of arguments received from Python are equal
    // to the number of parameters preceding the argument with the default value.
    const OverloadDataList &overloads = parentOverloadData->nextOverloadData();
    if (hasDefaultCall) {
        isFirst = false;
        int numArgs = parentOverloadData->argPos() + 1;
        s << INDENT << "if (numArgs == " << numArgs << ") {\n";
        {
            Indentation indent(INDENT);
            const AbstractMetaFunction *func = referenceFunction;
            for (OverloadData *overloadData : overloads) {
                const AbstractMetaFunction *defValFunc = overloadData->getFunctionWithDefaultValue();
                if (defValFunc) {
                    func = defValFunc;
                    break;
                }
            }
            s << INDENT << "overloadId = " << parentOverloadData->headOverloadData()->overloads().indexOf(func);
            s << "; // " << func->minimalSignature() << Qt::endl;
        }
        s << INDENT << '}';
    }

    for (OverloadData *overloadData : overloads) {
        bool signatureFound = overloadData->overloads().size() == 1
                                && !overloadData->getFunctionWithDefaultValue()
                                && !overloadData->findNextArgWithDefault();

        const AbstractMetaFunction *refFunc = overloadData->referenceFunction();

        QStringList typeChecks;

        QString pyArgName = (usePyArgs && maxArgs > 1)
            ? pythonArgsAt(overloadData->argPos())
            : QLatin1String(PYTHON_ARG);
        OverloadData *od = overloadData;
        int startArg = od->argPos();
        int sequenceArgCount = 0;
        while (od && !od->argType()->isVarargs()) {
            bool typeReplacedByPyObject = od->argumentTypeReplaced() == QLatin1String("PyObject");
            if (!typeReplacedByPyObject) {
                if (usePyArgs)
                    pyArgName = pythonArgsAt(od->argPos());
                QString typeCheck;
                QTextStream tck(&typeCheck);
                const AbstractMetaFunction *func = od->referenceFunction();

                if (func->isConstructor() && func->arguments().count() == 1) {
                    const AbstractMetaClass *ownerClass = func->ownerClass();
                    const ComplexTypeEntry *baseContainerType = ownerClass->typeEntry()->baseContainerType();
                    if (baseContainerType && baseContainerType == func->arguments().constFirst()->type()->typeEntry() && isCopyable(ownerClass)) {
                        tck << '!' << cpythonCheckFunction(ownerClass->typeEntry()) << pyArgName << ")\n";
                        Indentation indent(INDENT);
                        tck << INDENT << "&& ";
                    }
                }
                writeTypeCheck(tck, od, pyArgName);
                typeChecks << typeCheck;
            }

            sequenceArgCount++;

            if (od->nextOverloadData().isEmpty()
                || od->nextArgumentHasDefaultValue()
                || od->nextOverloadData().size() != 1
                || od->overloads().size() != od->nextOverloadData().constFirst()->overloads().size()) {
                overloadData = od;
                od = nullptr;
            } else {
                od = od->nextOverloadData().constFirst();
            }
        }

        if (usePyArgs && signatureFound) {
            AbstractMetaArgumentList args = refFunc->arguments();
            int lastArgIsVarargs = (int) (args.size() > 1 && args.constLast()->type()->isVarargs());
            int numArgs = args.size() - OverloadData::numberOfRemovedArguments(refFunc) - lastArgIsVarargs;
            typeChecks.prepend(QString::fromLatin1("numArgs %1 %2").arg(lastArgIsVarargs ? QLatin1String(">=") : QLatin1String("==")).arg(numArgs));
        } else if (sequenceArgCount > 1) {
            typeChecks.prepend(QString::fromLatin1("numArgs >= %1").arg(startArg + sequenceArgCount));
        } else if (refFunc->isOperatorOverload() && !refFunc->isCallOperator()) {
            typeChecks.prepend(QString::fromLatin1("%1isReverse").arg(refFunc->isReverseOperator() ? QString() : QLatin1String("!")));
        }

        if (isFirst) {
            isFirst = false;
            s << INDENT;
        } else {
            s << " else ";
        }
        s << "if (";
        if (typeChecks.isEmpty()) {
            s << "true";
        } else {
            Indentation indent(INDENT);
            QString separator;
            QTextStream sep(&separator);
            sep << Qt::endl << INDENT << "&& ";
            s << typeChecks.join(separator);
        }
        s << ") {\n";
        {
            Indentation indent(INDENT);
            writeOverloadedFunctionDecisorEngine(s, overloadData);
        }
        s << INDENT << "}";
    }
    s << Qt::endl;
}

void CppGenerator::writeFunctionCalls(QTextStream &s, const OverloadData &overloadData,
                                      GeneratorContext &context)
{
    const OverloadData::MetaFunctionList &overloads = overloadData.overloadsWithoutRepetition();
    s << INDENT << "// Call function/method\n";
    s << INDENT << (overloads.count() > 1 ? "switch (overloadId) " : "") << "{\n";
    {
        Indentation indent(INDENT);
        if (overloads.count() == 1) {
            writeSingleFunctionCall(s, overloadData, overloads.constFirst(), context);
        } else {
            for (int i = 0; i < overloads.count(); i++) {
                const AbstractMetaFunction *func = overloads.at(i);
                s << INDENT << "case " << i << ": // " << func->signature() << Qt::endl;
                s << INDENT << "{\n";
                {
                    Indentation indent(INDENT);
                    writeSingleFunctionCall(s, overloadData, func, context);
                    if (func->attributes().testFlag(AbstractMetaAttributes::Deprecated)) {
                        s << INDENT << "PyErr_WarnEx(PyExc_DeprecationWarning, \"";
                        if (auto cls = context.metaClass())
                            s << cls->name() << '.';
                        s << func->signature() << " is deprecated\", 1);\n";
                    }
                    s << INDENT << "break;\n";
                }
                s << INDENT << "}\n";
            }
        }
    }
    s << INDENT << "}\n";
}

void CppGenerator::writeSingleFunctionCall(QTextStream &s,
                                           const OverloadData &overloadData,
                                           const AbstractMetaFunction *func,
                                           GeneratorContext &context)
{
    if (func->isDeprecated()) {
        s << INDENT << "Shiboken::warning(PyExc_DeprecationWarning, 1, \"Function: '"
                    << func->signature().replace(QLatin1String("::"), QLatin1String("."))
                    << "' is marked as deprecated, please check the documentation for more information.\");\n";
    }

    if (func->functionType() == AbstractMetaFunction::EmptyFunction) {
        s << INDENT << "PyErr_Format(PyExc_TypeError, \"%s is a private method.\", \""
          << func->signature().replace(QLatin1String("::"), QLatin1String("."))
          << "\");\n";
        s << INDENT << returnStatement(m_currentErrorCode) << Qt::endl;
        return;
    }

    bool usePyArgs = pythonFunctionWrapperUsesListOfArguments(overloadData);

    // Handle named arguments.
    writeNamedArgumentResolution(s, func, usePyArgs);

    bool injectCodeCallsFunc = injectedCodeCallsCppFunction(func);
    bool mayHaveUnunsedArguments = !func->isUserAdded() && func->hasInjectedCode() && injectCodeCallsFunc;
    int removedArgs = 0;
    for (int argIdx = 0; argIdx < func->arguments().count(); ++argIdx) {
        bool hasConversionRule = !func->conversionRule(TypeSystem::NativeCode, argIdx + 1).isEmpty();
        const AbstractMetaArgument *arg = func->arguments().at(argIdx);
        if (func->argumentRemoved(argIdx + 1)) {
            if (!arg->defaultValueExpression().isEmpty()) {
                const QString cppArgRemoved = QLatin1String(CPP_ARG_REMOVED)
                    + QString::number(argIdx);
                s << INDENT << getFullTypeName(arg->type()) << ' ' << cppArgRemoved;
                s << " = " << guessScopeForDefaultValue(func, arg) << ";\n";
                writeUnusedVariableCast(s, cppArgRemoved);
            } else if (!injectCodeCallsFunc && !func->isUserAdded() && !hasConversionRule) {
                // When an argument is removed from a method signature and no other means of calling
                // the method are provided (as with code injection) the generator must abort.
                qFatal("No way to call '%s::%s' with the modifications described in the type system.",
                       qPrintable(func->ownerClass()->name()), qPrintable(func->signature()));
            }
            removedArgs++;
            continue;
        }
        if (hasConversionRule)
            continue;
        const AbstractMetaType *argType = getArgumentType(func, argIdx + 1);
        if (!argType || (mayHaveUnunsedArguments && !injectedCodeUsesArgument(func, argIdx)))
            continue;
        int argPos = argIdx - removedArgs;
        QString argName = QLatin1String(CPP_ARG) + QString::number(argPos);
        QString pyArgName = usePyArgs ? pythonArgsAt(argPos) : QLatin1String(PYTHON_ARG);
        QString defaultValue = guessScopeForDefaultValue(func, arg);
        writeArgumentConversion(s, argType, argName, pyArgName, func->implementingClass(), defaultValue, func->isUserAdded());
    }

    s << Qt::endl;

    int numRemovedArgs = OverloadData::numberOfRemovedArguments(func);

    s << INDENT << "if (!PyErr_Occurred()) {\n";
    {
        Indentation indentation(INDENT);
        writeMethodCall(s, func, context, func->arguments().size() - numRemovedArgs);
        if (!func->isConstructor())
            writeNoneReturn(s, func, overloadData.hasNonVoidReturnType());
    }
    s << INDENT << "}\n";
}

QString CppGenerator::cppToPythonFunctionName(const QString &sourceTypeName, QString targetTypeName)
{
    if (targetTypeName.isEmpty())
        targetTypeName = sourceTypeName;
    return QString::fromLatin1("%1_CppToPython_%2").arg(sourceTypeName, targetTypeName);
}

QString CppGenerator::pythonToCppFunctionName(const QString &sourceTypeName, const QString &targetTypeName)
{
    return QString::fromLatin1("%1_PythonToCpp_%2").arg(sourceTypeName, targetTypeName);
}
QString CppGenerator::pythonToCppFunctionName(const AbstractMetaType *sourceType, const AbstractMetaType *targetType)
{
    return pythonToCppFunctionName(fixedCppTypeName(sourceType), fixedCppTypeName(targetType));
}
QString CppGenerator::pythonToCppFunctionName(const CustomConversion::TargetToNativeConversion *toNative,
                                              const TypeEntry *targetType)
{
    return pythonToCppFunctionName(fixedCppTypeName(toNative), fixedCppTypeName(targetType));
}

QString CppGenerator::convertibleToCppFunctionName(const QString &sourceTypeName, const QString &targetTypeName)
{
    return QString::fromLatin1("is_%1_PythonToCpp_%2_Convertible").arg(sourceTypeName, targetTypeName);
}
QString CppGenerator::convertibleToCppFunctionName(const AbstractMetaType *sourceType, const AbstractMetaType *targetType)
{
    return convertibleToCppFunctionName(fixedCppTypeName(sourceType), fixedCppTypeName(targetType));
}
QString CppGenerator::convertibleToCppFunctionName(const CustomConversion::TargetToNativeConversion *toNative,
                                                   const TypeEntry *targetType)
{
    return convertibleToCppFunctionName(fixedCppTypeName(toNative), fixedCppTypeName(targetType));
}

void CppGenerator::writeCppToPythonFunction(QTextStream &s, const QString &code, const QString &sourceTypeName, QString targetTypeName)
{
    QString prettyCode;
    QTextStream c(&prettyCode);
    formatCode(c, code, INDENT);
    processCodeSnip(prettyCode);

    s << "static PyObject *" << cppToPythonFunctionName(sourceTypeName, targetTypeName);
    s << "(const void *cppIn) {\n";
    s << prettyCode;
    s << "}\n";
}

static void replaceCppToPythonVariables(QString &code, const QString &typeName)
{
    code.prepend(QLatin1String("auto &cppInRef = *reinterpret_cast<")
                 + typeName + QLatin1String(" *>(const_cast<void *>(cppIn));\n"));
    code.replace(QLatin1String("%INTYPE"), typeName);
    code.replace(QLatin1String("%OUTTYPE"), QLatin1String("PyObject *"));
    code.replace(QLatin1String("%in"), QLatin1String("cppInRef"));
    code.replace(QLatin1String("%out"), QLatin1String("pyOut"));
}
void CppGenerator::writeCppToPythonFunction(QTextStream &s, const CustomConversion *customConversion)
{
    QString code = customConversion->nativeToTargetConversion();
    replaceCppToPythonVariables(code, getFullTypeName(customConversion->ownerType()));
    writeCppToPythonFunction(s, code, fixedCppTypeName(customConversion->ownerType()));
}
void CppGenerator::writeCppToPythonFunction(QTextStream &s, const AbstractMetaType *containerType)
{
    const CustomConversion *customConversion = containerType->typeEntry()->customConversion();
    if (!customConversion) {
        qFatal("Can't write the C++ to Python conversion function for container type '%s' - "\
               "no conversion rule was defined for it in the type system.",
               qPrintable(containerType->typeEntry()->qualifiedCppName()));
    }
    if (!containerType->typeEntry()->isContainer()) {
        writeCppToPythonFunction(s, customConversion);
        return;
    }
    QString code = customConversion->nativeToTargetConversion();
    for (int i = 0; i < containerType->instantiations().count(); ++i) {
        AbstractMetaType *type = containerType->instantiations().at(i);
        QString typeName = getFullTypeName(type);
        if (type->isConstant())
            typeName = QLatin1String("const ") + typeName;
        code.replace(QString::fromLatin1("%INTYPE_%1").arg(i), typeName);
    }
    replaceCppToPythonVariables(code, getFullTypeNameWithoutModifiers(containerType));
    processCodeSnip(code);
    writeCppToPythonFunction(s, code, fixedCppTypeName(containerType));
}

void CppGenerator::writePythonToCppFunction(QTextStream &s, const QString &code, const QString &sourceTypeName, const QString &targetTypeName)
{
    QString prettyCode;
    QTextStream c(&prettyCode);
    formatCode(c, code, INDENT);
    processCodeSnip(prettyCode);
    s << "static void " << pythonToCppFunctionName(sourceTypeName, targetTypeName);
    s << "(PyObject *pyIn, void *cppOut) {\n";
    s << prettyCode;
    s << "}\n";
}

void CppGenerator::writeIsPythonConvertibleToCppFunction(QTextStream &s,
                                                         const QString &sourceTypeName,
                                                         const QString &targetTypeName,
                                                         const QString &condition,
                                                         QString pythonToCppFuncName,
                                                         bool acceptNoneAsCppNull)
{
    if (pythonToCppFuncName.isEmpty())
        pythonToCppFuncName = pythonToCppFunctionName(sourceTypeName, targetTypeName);

    s << "static PythonToCppFunc " << convertibleToCppFunctionName(sourceTypeName, targetTypeName);
    s << "(PyObject *pyIn) {\n";
    if (acceptNoneAsCppNull) {
        s << INDENT << "if (pyIn == Py_None)\n";
        Indentation indent(INDENT);
        s << INDENT << "return Shiboken::Conversions::nonePythonToCppNullPtr;\n";
    }
    s << INDENT << "if (" << condition << ")\n";
    {
        Indentation indent(INDENT);
        s << INDENT << "return " << pythonToCppFuncName << ";\n";
    }
    s << INDENT << "return {};\n";
    s << "}\n";
}

void CppGenerator::writePythonToCppConversionFunctions(QTextStream &s,
                                                       const AbstractMetaType *sourceType,
                                                       const AbstractMetaType *targetType,
                                                       QString typeCheck,
                                                       QString conversion,
                                                       const QString &preConversion)
{
    QString sourcePyType = cpythonTypeNameExt(sourceType);

    // Python to C++ conversion function.
    QString code;
    QTextStream c(&code);
    if (conversion.isEmpty())
        conversion = QLatin1Char('*') + cpythonWrapperCPtr(sourceType->typeEntry(), QLatin1String("pyIn"));
    if (!preConversion.isEmpty())
        c << INDENT << preConversion << Qt::endl;
    const QString fullTypeName = getFullTypeName(targetType->typeEntry());
    c << INDENT << "*reinterpret_cast<" << fullTypeName << " *>(cppOut) = "
        << fullTypeName << '(' << conversion << ");";
    QString sourceTypeName = fixedCppTypeName(sourceType);
    QString targetTypeName = fixedCppTypeName(targetType);
    writePythonToCppFunction(s, code, sourceTypeName, targetTypeName);

    // Python to C++ convertible check function.
    if (typeCheck.isEmpty())
        typeCheck = QString::fromLatin1("PyObject_TypeCheck(pyIn, %1)").arg(sourcePyType);
    writeIsPythonConvertibleToCppFunction(s, sourceTypeName, targetTypeName, typeCheck);
    s << Qt::endl;
}

void CppGenerator::writePythonToCppConversionFunctions(QTextStream &s,
                                                      const CustomConversion::TargetToNativeConversion *toNative,
                                                      const TypeEntry *targetType)
{
    // Python to C++ conversion function.
    QString code = toNative->conversion();
    QString inType;
    if (toNative->sourceType())
        inType = cpythonTypeNameExt(toNative->sourceType());
    else
        inType = QString::fromLatin1("(%1_TypeF())").arg(toNative->sourceTypeName());
    code.replace(QLatin1String("%INTYPE"), inType);
    code.replace(QLatin1String("%OUTTYPE"), targetType->qualifiedCppName());
    code.replace(QLatin1String("%in"), QLatin1String("pyIn"));
    code.replace(QLatin1String("%out"),
                 QLatin1String("*reinterpret_cast<") + getFullTypeName(targetType) + QLatin1String(" *>(cppOut)"));

    QString sourceTypeName = fixedCppTypeName(toNative);
    QString targetTypeName = fixedCppTypeName(targetType);
    writePythonToCppFunction(s, code, sourceTypeName, targetTypeName);

    // Python to C++ convertible check function.
    QString typeCheck = toNative->sourceTypeCheck();
    if (typeCheck.isEmpty()) {
        QString pyTypeName = toNative->sourceTypeName();
        if (pyTypeName == QLatin1String("Py_None") || pyTypeName == QLatin1String("PyNone"))
            typeCheck = QLatin1String("%in == Py_None");
        else if (pyTypeName == QLatin1String("SbkEnumType"))
            typeCheck = QLatin1String("Shiboken::isShibokenEnum(%in)");
        else if (pyTypeName == QLatin1String("SbkObject"))
            typeCheck = QLatin1String("Shiboken::Object::checkType(%in)");
        else if (pyTypeName == QLatin1String("PyTypeObject"))
            typeCheck = QLatin1String("PyType_Check(%in)");
        else if (pyTypeName == QLatin1String("PyObject"))
            typeCheck = QLatin1String("PyObject_TypeCheck(%in, &PyBaseObject_Type)");
        // PYSIDE-795: We abuse PySequence for iterables
        else if (pyTypeName == QLatin1String("PySequence"))
            typeCheck = QLatin1String("Shiboken::String::checkIterable(%in)");
        else if (pyTypeName.startsWith(QLatin1String("Py")))
            typeCheck = pyTypeName + QLatin1String("_Check(%in)");
    }
    if (typeCheck.isEmpty()) {
        if (!toNative->sourceType() || toNative->sourceType()->isPrimitive()) {
            qFatal("User added implicit conversion for C++ type '%s' must provide either an input "\
                   "type check function or a non primitive type entry.",
                   qPrintable(targetType->qualifiedCppName()));

        }
        typeCheck = QString::fromLatin1("PyObject_TypeCheck(%in, %1)").arg(cpythonTypeNameExt(toNative->sourceType()));
    }
    typeCheck.replace(QLatin1String("%in"), QLatin1String("pyIn"));
    processCodeSnip(typeCheck);
    writeIsPythonConvertibleToCppFunction(s, sourceTypeName, targetTypeName, typeCheck);
}

void CppGenerator::writePythonToCppConversionFunctions(QTextStream &s, const AbstractMetaType *containerType)
{
    const CustomConversion *customConversion = containerType->typeEntry()->customConversion();
    if (!customConversion) {
        //qFatal
        return;
    }
    const CustomConversion::TargetToNativeConversions &toCppConversions = customConversion->targetToNativeConversions();
    if (toCppConversions.isEmpty()) {
        //qFatal
        return;
    }
    // Python to C++ conversion function.
    QString cppTypeName = getFullTypeNameWithoutModifiers(containerType);
    QString code;
    QTextStream c(&code);
    c << INDENT << "auto &cppOutRef = *reinterpret_cast<"
        << cppTypeName << " *>(cppOut);\n";
    code.append(toCppConversions.constFirst()->conversion());
    for (int i = 0; i < containerType->instantiations().count(); ++i) {
        const AbstractMetaType *type = containerType->instantiations().at(i);
        QString typeName = getFullTypeName(type);
        if (type->isValue() && isValueTypeWithCopyConstructorOnly(type)) {
            for (int pos = 0; ; ) {
                const QRegularExpressionMatch match = convertToCppRegEx().match(code, pos);
                if (!match.hasMatch())
                    break;
                pos = match.capturedEnd();
                const QString varName = match.captured(1);
                QString rightCode = code.mid(pos);
                rightCode.replace(varName, QLatin1Char('*') + varName);
                code.replace(pos, code.size() - pos, rightCode);
            }
            typeName.append(QLatin1String(" *"));
        }
        code.replace(QString::fromLatin1("%OUTTYPE_%1").arg(i), typeName);
    }
    code.replace(QLatin1String("%OUTTYPE"), cppTypeName);
    code.replace(QLatin1String("%in"), QLatin1String("pyIn"));
    code.replace(QLatin1String("%out"), QLatin1String("cppOutRef"));
    QString typeName = fixedCppTypeName(containerType);
    writePythonToCppFunction(s, code, typeName, typeName);

    // Python to C++ convertible check function.
    QString typeCheck = cpythonCheckFunction(containerType);
    if (typeCheck.isEmpty())
        typeCheck = QLatin1String("false");
    else
        typeCheck = QString::fromLatin1("%1pyIn)").arg(typeCheck);
    writeIsPythonConvertibleToCppFunction(s, typeName, typeName, typeCheck);
    s << Qt::endl;
}

void CppGenerator::writeAddPythonToCppConversion(QTextStream &s, const QString &converterVar, const QString &pythonToCppFunc, const QString &isConvertibleFunc)
{
    s << INDENT << "Shiboken::Conversions::addPythonToCppValueConversion(" << converterVar << ',' << Qt::endl;
    {
        Indentation indent(INDENT);
        s << INDENT << pythonToCppFunc << ',' << Qt::endl;
        s << INDENT << isConvertibleFunc;
    }
    s << ");\n";
}

void CppGenerator::writeNamedArgumentResolution(QTextStream &s, const AbstractMetaFunction *func, bool usePyArgs)
{
    const AbstractMetaArgumentList &args = OverloadData::getArgumentsWithDefaultValues(func);
    if (args.isEmpty())
        return;

    QString pyErrString(QLatin1String("PyErr_SetString(PyExc_TypeError, \"") + fullPythonFunctionName(func)
                        + QLatin1String("(): got multiple values for keyword argument '%1'.\");"));

    s << INDENT << "if (kwds) {\n";
    {
        Indentation indent(INDENT);
        s << INDENT << "PyObject *keyName = nullptr;\n";
        s << INDENT << "PyObject *value = nullptr;\n";
        for (const AbstractMetaArgument *arg : args) {
            int pyArgIndex = arg->argumentIndex() - OverloadData::numberOfRemovedArguments(func, arg->argumentIndex());
            QString pyArgName = usePyArgs ? pythonArgsAt(pyArgIndex) : QLatin1String(PYTHON_ARG);
            s << INDENT << "keyName = Py_BuildValue(\"s\",\"" << arg->name() << "\");\n";
            s << INDENT << "if (PyDict_Contains(kwds, keyName)) {\n";
            {
                Indentation indent(INDENT);
                s << INDENT << "value = PyDict_GetItem(kwds, keyName);\n";
                s << INDENT << "if (value && " << pyArgName << ") {\n";
                {
                    Indentation indent(INDENT);
                    s << INDENT << pyErrString.arg(arg->name()) << Qt::endl;
                    s << INDENT << returnStatement(m_currentErrorCode) << Qt::endl;
                }
                s << INDENT << "}\n";
                s << INDENT << "if (value) {\n";
                {
                    Indentation indent(INDENT);
                    s << INDENT << pyArgName << " = value;\n";
                    s << INDENT << "if (!";
                    writeTypeCheck(s, arg->type(), pyArgName, isNumber(arg->type()->typeEntry()), func->typeReplaced(arg->argumentIndex() + 1));
                    s << ")\n";
                    {
                        Indentation indent(INDENT);
                        s << INDENT << "goto " << cpythonFunctionName(func) << "_TypeError;\n";
                    }
                }
                s << INDENT << "}\n";
            }
            s << INDENT << "}\n";
        }
    }
    s << INDENT << "}\n";
}

QString CppGenerator::argumentNameFromIndex(const AbstractMetaFunction *func, int argIndex, const AbstractMetaClass **wrappedClass)
{
    *wrappedClass = nullptr;
    QString pyArgName;
    if (argIndex == -1) {
        pyArgName = QLatin1String("self");
        *wrappedClass = func->implementingClass();
    } else if (argIndex == 0) {
        AbstractMetaType *funcType = func->type();
        AbstractMetaType *returnType = getTypeWithoutContainer(funcType);
        if (returnType) {
            pyArgName = QLatin1String(PYTHON_RETURN_VAR);
            *wrappedClass = AbstractMetaClass::findClass(classes(), returnType->typeEntry());
        } else {
            QString message = QLatin1String("Invalid Argument index (0, return value) on function modification: ")
                + (funcType ? funcType->name() : QLatin1String("void")) + QLatin1Char(' ');
            if (const AbstractMetaClass *declaringClass = func->declaringClass())
                message += declaringClass->name() + QLatin1String("::");
            message += func->name() + QLatin1String("()");
            qCWarning(lcShiboken).noquote().nospace() << message;
        }
    } else {
        int realIndex = argIndex - 1 - OverloadData::numberOfRemovedArguments(func, argIndex - 1);
        AbstractMetaType *argType = getTypeWithoutContainer(func->arguments().at(realIndex)->type());

        if (argType) {
            *wrappedClass = AbstractMetaClass::findClass(classes(), argType->typeEntry());
            if (argIndex == 1
                && !func->isConstructor()
                && OverloadData::isSingleArgument(getFunctionGroups(func->implementingClass())[func->name()]))
                pyArgName = QLatin1String(PYTHON_ARG);
            else
                pyArgName = pythonArgsAt(argIndex - 1);
        }
    }
    return pyArgName;
}

static QStringList defaultExceptionHandling()
{
    static const QStringList result{
        QLatin1String("} catch (const std::exception &e) {"),
        QLatin1String("    PyErr_SetString(PyExc_RuntimeError, e.what());"),
        QLatin1String("} catch (...) {"),
        QLatin1String("    PyErr_SetString(PyExc_RuntimeError, \"An unknown exception was caught\");"),
        QLatin1String("}")};
    return result;
}

void CppGenerator::writeMethodCall(QTextStream &s, const AbstractMetaFunction *func,
                                   GeneratorContext &context, int maxArgs)
{
    s << INDENT << "// " << func->minimalSignature() << (func->isReverseOperator() ? " [reverse operator]": "") << Qt::endl;
    if (func->isConstructor()) {
        const CodeSnipList &snips = func->injectedCodeSnips();
        for (const CodeSnip &cs : snips) {
            if (cs.position == TypeSystem::CodeSnipPositionEnd) {
                s << INDENT << "overloadId = " << func->ownerClass()->functions().indexOf(const_cast<AbstractMetaFunction *const>(func)) << ";\n";
                break;
            }
        }
    }

    if (func->isAbstract()) {
        s << INDENT << "if (Shiboken::Object::hasCppWrapper(reinterpret_cast<SbkObject *>(self))) {\n";
        {
            Indentation indent(INDENT);
            s << INDENT << "PyErr_SetString(PyExc_NotImplementedError, \"pure virtual method '";
            s << func->ownerClass()->name() << '.' << func->name() << "()' not implemented.\");\n";
            s << INDENT << returnStatement(m_currentErrorCode) << Qt::endl;
        }
        s << INDENT << "}\n";
    }

    // Used to provide contextual information to custom code writer function.
    const AbstractMetaArgument *lastArg = nullptr;

    CodeSnipList snips;
    if (func->hasInjectedCode()) {
        snips = func->injectedCodeSnips();

        // Find the last argument available in the method call to provide
        // the injected code writer with information to avoid invalid replacements
        // on the %# variable.
        if (maxArgs > 0 && maxArgs < func->arguments().size() - OverloadData::numberOfRemovedArguments(func)) {
            int removedArgs = 0;
            for (int i = 0; i < maxArgs + removedArgs; i++) {
                lastArg = func->arguments().at(i);
                if (func->argumentRemoved(i + 1))
                    removedArgs++;
            }
        } else if (maxArgs != 0 && !func->arguments().isEmpty()) {
            lastArg = func->arguments().constLast();
        }

        writeCodeSnips(s, snips, TypeSystem::CodeSnipPositionBeginning, TypeSystem::TargetLangCode, func, lastArg);
        s << Qt::endl;
    }

    writeConversionRule(s, func, TypeSystem::NativeCode);

    if (!func->isUserAdded()) {
        QStringList userArgs;
        if (func->functionType() != AbstractMetaFunction::CopyConstructorFunction) {
            int removedArgs = 0;
            for (int i = 0; i < maxArgs + removedArgs; i++) {
                const AbstractMetaArgument *arg = func->arguments().at(i);
                bool hasConversionRule = !func->conversionRule(TypeSystem::NativeCode, arg->argumentIndex() + 1).isEmpty();
                if (func->argumentRemoved(i + 1)) {
                    // If some argument with default value is removed from a
                    // method signature, the said value must be explicitly
                    // added to the method call.
                    removedArgs++;

                    // If have conversion rules I will use this for removed args
                    if (hasConversionRule)
                        userArgs << arg->name() + QLatin1String(CONV_RULE_OUT_VAR_SUFFIX);
                    else if (!arg->defaultValueExpression().isEmpty())
                        userArgs.append(QLatin1String(CPP_ARG_REMOVED) + QString::number(i));
                } else {
                    int idx = arg->argumentIndex() - removedArgs;
                    bool deRef = isValueTypeWithCopyConstructorOnly(arg->type())
                                 || isObjectTypeUsedAsValueType(arg->type())
                                 || (arg->type()->referenceType() == LValueReference && isWrapperType(arg->type()) && !isPointer(arg->type()));
                    if (hasConversionRule) {
                        userArgs.append(arg->name() + QLatin1String(CONV_RULE_OUT_VAR_SUFFIX));
                    } else {
                        QString argName;
                        if (deRef)
                            argName += QLatin1Char('*');
                        argName += QLatin1String(CPP_ARG) + QString::number(idx);
                        userArgs.append(argName);
                    }
                }
            }

            // If any argument's default value was modified the method must be called
            // with this new value whenever the user doesn't pass an explicit value to it.
            // Also, any unmodified default value coming after the last user specified
            // argument and before the modified argument must be explicitly stated.
            QStringList otherArgs;
            bool otherArgsModified = false;
            bool argsClear = true;
            for (int i = func->arguments().size() - 1; i >= maxArgs + removedArgs; i--) {
                const AbstractMetaArgument *arg = func->arguments().at(i);
                const bool defValModified = arg->hasModifiedDefaultValueExpression();
                bool hasConversionRule = !func->conversionRule(TypeSystem::NativeCode, arg->argumentIndex() + 1).isEmpty();
                if (argsClear && !defValModified && !hasConversionRule)
                    continue;
                argsClear = false;
                otherArgsModified |= defValModified || hasConversionRule || func->argumentRemoved(i + 1);
                if (hasConversionRule)
                    otherArgs.prepend(arg->name() + QLatin1String(CONV_RULE_OUT_VAR_SUFFIX));
                else
                    otherArgs.prepend(QLatin1String(CPP_ARG_REMOVED) + QString::number(i));
            }
            if (otherArgsModified)
                userArgs << otherArgs;
        }

        bool isCtor = false;
        QString methodCall;
        QTextStream mc(&methodCall);
        QString useVAddr;
        QTextStream uva(&useVAddr);
        if (func->isOperatorOverload() && !func->isCallOperator()) {
            QString firstArg(QLatin1Char('('));
            if (!func->isPointerOperator()) // no de-reference operator
                firstArg += QLatin1Char('*');
            firstArg += QLatin1String(CPP_SELF_VAR);
            firstArg += QLatin1Char(')');
            QString secondArg = QLatin1String(CPP_ARG0);
            if (!func->isUnaryOperator() && shouldDereferenceArgumentPointer(func->arguments().constFirst())) {
                secondArg.prepend(QLatin1String("(*"));
                secondArg.append(QLatin1Char(')'));
            }

            if (func->isUnaryOperator())
                std::swap(firstArg, secondArg);

            QString op = func->originalName();
            op = op.right(op.size() - (sizeof("operator")/sizeof(char)-1));

            if (func->isBinaryOperator()) {
                if (func->isReverseOperator())
                    std::swap(firstArg, secondArg);

                if (((op == QLatin1String("++")) || (op == QLatin1String("--"))) && !func->isReverseOperator())  {
                    s << Qt::endl << INDENT << "for (int i=0; i < " << secondArg << "; i++, " << firstArg << op << ");\n";
                    mc << firstArg;
                } else {
                    mc << firstArg << ' ' << op << ' ' << secondArg;
                }
            } else {
                mc << op << ' ' << secondArg;
            }
        } else if (!injectedCodeCallsCppFunction(func)) {
            if (func->isConstructor()) {
                isCtor = true;
                QString className = wrapperName(func->ownerClass());

                if (func->functionType() == AbstractMetaFunction::CopyConstructorFunction && maxArgs == 1) {
                    mc << "new ::" << className << "(*" << CPP_ARG0 << ')';
                } else {
                    QString ctorCall = className + QLatin1Char('(') + userArgs.join(QLatin1String(", ")) + QLatin1Char(')');
                    if (usePySideExtensions() && func->ownerClass()->isQObject()) {
                        s << INDENT << "void *addr = PySide::nextQObjectMemoryAddr();\n";
                        uva << "if (addr) {\n";
                        {
                            Indentation indent(INDENT);

                            uva << INDENT << "cptr = " << "new (addr) ::"
                                << ctorCall << ";\n"
                                << INDENT
                                << "PySide::setNextQObjectMemoryAddr(0);"
                                << Qt::endl;
                        }
                        uva << INDENT << "} else {\n";
                        {
                            Indentation indent(INDENT);

                            uva << INDENT << "cptr = " << "new ::"
                                << ctorCall << ";\n";
                        }
                        uva << INDENT << "}\n";
                    } else {
                        mc << "new ::" << ctorCall;
                    }
                }
            } else {
                QString methodCallClassName;
                if (context.forSmartPointer())
                    methodCallClassName = context.preciseType()->cppSignature();
                else if (func->ownerClass())
                    methodCallClassName = func->ownerClass()->qualifiedCppName();

                if (func->ownerClass()) {
                    if (!avoidProtectedHack() || !func->isProtected()) {
                        if (func->isStatic()) {
                            mc << "::" << methodCallClassName << "::";
                        } else {
                            const QString selfVarCast = func->ownerClass() == func->implementingClass()
                                ? QLatin1String(CPP_SELF_VAR)
                                : QLatin1String("reinterpret_cast<") + methodCallClassName
                                  + QLatin1String(" *>(") + QLatin1String(CPP_SELF_VAR) + QLatin1Char(')');
                            if (func->isConstant()) {
                                if (avoidProtectedHack()) {
                                    mc << "const_cast<const ::";
                                    if (func->ownerClass()->hasProtectedMembers()) {
                                        // PYSIDE-500: Need a special wrapper cast when inherited
                                        const QString selfWrapCast = func->ownerClass() == func->implementingClass()
                                            ? QLatin1String(CPP_SELF_VAR)
                                            : QLatin1String("reinterpret_cast<") + wrapperName(func->ownerClass())
                                              + QLatin1String(" *>(") + QLatin1String(CPP_SELF_VAR) + QLatin1Char(')');
                                        mc << wrapperName(func->ownerClass());
                                        mc << " *>(" << selfWrapCast << ")->";
                                    }
                                    else {
                                        mc << methodCallClassName;
                                        mc << " *>(" << selfVarCast << ")->";
                                    }
                                } else {
                                    mc << "const_cast<const ::" << methodCallClassName;
                                    mc <<  " *>(" << selfVarCast << ")->";
                                }
                            } else {
                                mc << selfVarCast << "->";
                            }
                        }

                        if (!func->isAbstract() && func->isVirtual())
                            mc << "::%CLASS_NAME::";

                        mc << func->originalName();
                    } else {
                        if (!func->isStatic()) {
                            const auto *owner = func->ownerClass();
                            const bool directInheritance = context.metaClass() == owner;
                            mc << (directInheritance ? "static_cast" : "reinterpret_cast")
                                << "<::" << wrapperName(owner) << " *>(" << CPP_SELF_VAR << ")->";
                        }

                        if (!func->isAbstract())
                            mc << (func->isProtected() ? wrapperName(func->ownerClass()) :
                                                         QLatin1String("::")
                                                         + methodCallClassName) << "::";
                        mc << func->originalName() << "_protected";
                    }
                } else {
                    mc << func->originalName();
                }
                mc << '(' << userArgs.join(QLatin1String(", ")) << ')';
                if (!func->isAbstract() && func->isVirtual()) {
                    mc.flush();
                    if (!avoidProtectedHack() || !func->isProtected()) {
                        QString virtualCall(methodCall);
                        QString normalCall(methodCall);
                        virtualCall = virtualCall.replace(QLatin1String("%CLASS_NAME"),
                                                          methodCallClassName);
                        normalCall.remove(QLatin1String("::%CLASS_NAME::"));
                        methodCall.clear();
                        mc << "Shiboken::Object::hasCppWrapper(reinterpret_cast<SbkObject *>(self)) ? ";
                        mc << virtualCall << " : " <<  normalCall;
                    }
                }
            }
        }

        if (!injectedCodeCallsCppFunction(func)) {
            const bool allowThread = func->allowThread();
            const bool generateExceptionHandling = func->generateExceptionHandling();
            if (generateExceptionHandling) {
                s << INDENT << "try {\n";
                ++INDENT.indent;
                if (allowThread) {
                    s << INDENT << "Shiboken::ThreadStateSaver threadSaver;\n"
                        << INDENT << "threadSaver.save();\n";
                }
            } else if (allowThread) {
                s << INDENT << BEGIN_ALLOW_THREADS << Qt::endl;
            }
            s << INDENT;
            if (isCtor) {
                s << (useVAddr.isEmpty() ?
                      QString::fromLatin1("cptr = %1;").arg(methodCall) : useVAddr) << Qt::endl;
            } else if (func->type() && !func->isInplaceOperator()) {
                bool writeReturnType = true;
                if (avoidProtectedHack()) {
                    const AbstractMetaEnum *metaEnum = findAbstractMetaEnum(func->type());
                    if (metaEnum) {
                        QString enumName;
                        if (metaEnum->isProtected())
                            enumName = protectedEnumSurrogateName(metaEnum);
                        else
                            enumName = func->type()->cppSignature();
                        methodCall.prepend(enumName + QLatin1Char('('));
                        methodCall.append(QLatin1Char(')'));
                        s << enumName;
                        writeReturnType = false;
                    }
                }
                if (writeReturnType) {
                    s << func->type()->cppSignature();
                    if (isObjectTypeUsedAsValueType(func->type())) {
                        s << '*';
                        methodCall.prepend(QString::fromLatin1("new %1(").arg(func->type()->typeEntry()->qualifiedCppName()));
                        methodCall.append(QLatin1Char(')'));
                    }
                }
                s << " " << CPP_RETURN_VAR << " = ";
                s << methodCall << ";\n";
            } else {
                s << methodCall << ";\n";
            }

            if (allowThread) {
                s << INDENT << (generateExceptionHandling
                                ? "threadSaver.restore();" : END_ALLOW_THREADS) << '\n';
            }

            // Convert result
            if (!func->conversionRule(TypeSystem::TargetLangCode, 0).isEmpty()) {
                writeConversionRule(s, func, TypeSystem::TargetLangCode, QLatin1String(PYTHON_RETURN_VAR));
            } else if (!isCtor && !func->isInplaceOperator() && func->type()
                && !injectedCodeHasReturnValueAttribution(func, TypeSystem::TargetLangCode)) {
                s << INDENT << PYTHON_RETURN_VAR << " = ";
                if (isObjectTypeUsedAsValueType(func->type())) {
                    s << "Shiboken::Object::newObject(reinterpret_cast<SbkObjectType *>(" << cpythonTypeNameExt(func->type()->typeEntry())
                        << "), " << CPP_RETURN_VAR << ", true, true)";
                } else {
                    writeToPythonConversion(s, func->type(), func->ownerClass(), QLatin1String(CPP_RETURN_VAR));
                }
                s << ";\n";
            }

            if (generateExceptionHandling) { // "catch" code
                --INDENT.indent;
                const QStringList handlingCode = defaultExceptionHandling();
                for (const auto &line : handlingCode)
                    s << INDENT << line << '\n';
            }
        }
    }

    if (func->hasInjectedCode() && !func->isConstructor()) {
        s << Qt::endl;
        writeCodeSnips(s, snips, TypeSystem::CodeSnipPositionEnd, TypeSystem::TargetLangCode, func, lastArg);
    }

    bool hasReturnPolicy = false;

    // Ownership transference between C++ and Python.
    QVector<ArgumentModification> ownership_mods;
    // Python object reference management.
    QVector<ArgumentModification> refcount_mods;
    const FunctionModificationList &funcMods = func->modifications();
    for (const FunctionModification &func_mod : funcMods) {
        for (const ArgumentModification &arg_mod : func_mod.argument_mods) {
            if (!arg_mod.ownerships.isEmpty() && arg_mod.ownerships.contains(TypeSystem::TargetLangCode))
                ownership_mods.append(arg_mod);
            else if (!arg_mod.referenceCounts.isEmpty())
                refcount_mods.append(arg_mod);
        }
    }

    // If there's already a setParent(return, me), don't use the return heuristic!
    if (func->argumentOwner(func->ownerClass(), -1).index == 0)
        hasReturnPolicy = true;

    if (!ownership_mods.isEmpty()) {
        s << Qt::endl << INDENT << "// Ownership transferences.\n";
        for (const ArgumentModification &arg_mod : qAsConst(ownership_mods)) {
            const AbstractMetaClass *wrappedClass = nullptr;
            QString pyArgName = argumentNameFromIndex(func, arg_mod.index, &wrappedClass);
            if (!wrappedClass) {
                s << "#error Invalid ownership modification for argument " << arg_mod.index << '(' << pyArgName << ")\n" << Qt::endl;
                break;
            }

            if (arg_mod.index == 0 || arg_mod.owner.index == 0)
                hasReturnPolicy = true;

            // The default ownership does nothing. This is useful to avoid automatic heuristically
            // based generation of code defining parenting.
            if (arg_mod.ownerships[TypeSystem::TargetLangCode] == TypeSystem::DefaultOwnership)
                continue;

            s << INDENT << "Shiboken::Object::";
            if (arg_mod.ownerships[TypeSystem::TargetLangCode] == TypeSystem::TargetLangOwnership) {
                s << "getOwnership(" << pyArgName << ");";
            } else if (wrappedClass->hasVirtualDestructor()) {
                if (arg_mod.index == 0)
                    s << "releaseOwnership(" << PYTHON_RETURN_VAR << ");";
                else
                    s << "releaseOwnership(" << pyArgName << ");";
            } else {
                s << "invalidate(" << pyArgName << ");";
            }
            s << Qt::endl;
        }

    } else if (!refcount_mods.isEmpty()) {
        for (const ArgumentModification &arg_mod : qAsConst(refcount_mods)) {
            ReferenceCount refCount = arg_mod.referenceCounts.constFirst();
            if (refCount.action != ReferenceCount::Set
                && refCount.action != ReferenceCount::Remove
                && refCount.action != ReferenceCount::Add) {
                qCWarning(lcShiboken) << "\"set\", \"add\" and \"remove\" are the only values supported by Shiboken for action attribute of reference-count tag.";
                continue;
            }
            const AbstractMetaClass *wrappedClass = nullptr;

            QString pyArgName;
            if (refCount.action == ReferenceCount::Remove) {
                pyArgName = QLatin1String("Py_None");
            } else {
                pyArgName = argumentNameFromIndex(func, arg_mod.index, &wrappedClass);
                if (pyArgName.isEmpty()) {
                    s << "#error Invalid reference count modification for argument " << arg_mod.index << Qt::endl << Qt::endl;
                    break;
                }
            }

            if (refCount.action == ReferenceCount::Add || refCount.action == ReferenceCount::Set)
                s << INDENT << "Shiboken::Object::keepReference(";
            else
                s << INDENT << "Shiboken::Object::removeReference(";

            s << "reinterpret_cast<SbkObject *>(self), \"";
            QString varName = arg_mod.referenceCounts.constFirst().varName;
            if (varName.isEmpty())
                varName = func->minimalSignature() + QString::number(arg_mod.index);

            s << varName << "\", " << pyArgName
              << (refCount.action == ReferenceCount::Add ? ", true" : "")
              << ");\n";

            if (arg_mod.index == 0)
                hasReturnPolicy = true;
        }
    }
    writeParentChildManagement(s, func, !hasReturnPolicy);
}

QStringList CppGenerator::getAncestorMultipleInheritance(const AbstractMetaClass *metaClass)
{
    QStringList result;
    const AbstractMetaClassList &baseClases = getBaseClasses(metaClass);
    if (!baseClases.isEmpty()) {
        for (const AbstractMetaClass *baseClass : baseClases) {
            QString offset;
            QTextStream(&offset) << "reinterpret_cast<uintptr_t>(static_cast<const "
                << baseClass->qualifiedCppName() << " *>(class_ptr)) - base";
            result.append(offset);
            offset.clear();
            QTextStream(&offset) << "reinterpret_cast<uintptr_t>(static_cast<const "
                << baseClass->qualifiedCppName() << " *>(static_cast<const "
                << metaClass->qualifiedCppName()
                << " *>(static_cast<const void *>(class_ptr)))) - base";
            result.append(offset);
        }

        for (const AbstractMetaClass *baseClass : baseClases)
            result.append(getAncestorMultipleInheritance(baseClass));
    }
    return result;
}

void CppGenerator::writeMultipleInheritanceInitializerFunction(QTextStream &s, const AbstractMetaClass *metaClass)
{
    QString className = metaClass->qualifiedCppName();
    const QStringList ancestors = getAncestorMultipleInheritance(metaClass);
    s << "static int mi_offsets[] = { ";
    for (int i = 0; i < ancestors.size(); i++)
        s << "-1, ";
    s << "-1 };\n";
    s << "int *\n";
    s << multipleInheritanceInitializerFunctionName(metaClass) << "(const void *cptr)\n";
    s << "{\n";
    s << INDENT << "if (mi_offsets[0] == -1) {\n";
    {
        Indentation indent(INDENT);
        s << INDENT << "std::set<int> offsets;\n";
        s << INDENT << "const auto *class_ptr = reinterpret_cast<const " << className << " *>(cptr);\n";
        s << INDENT << "const auto base = reinterpret_cast<uintptr_t>(class_ptr);\n";

        for (const QString &ancestor : ancestors)
            s << INDENT << "offsets.insert(int(" << ancestor << "));\n";

        s << Qt::endl;
        s << INDENT << "offsets.erase(0);\n";
        s << Qt::endl;

        s << INDENT << "std::copy(offsets.cbegin(), offsets.cend(), mi_offsets);\n";
    }
    s << INDENT << "}\n";
    s << INDENT << "return mi_offsets;\n";
    s << "}\n";
}

void CppGenerator::writeSpecialCastFunction(QTextStream &s, const AbstractMetaClass *metaClass)
{
    QString className = metaClass->qualifiedCppName();
    s << "static void * " << cpythonSpecialCastFunctionName(metaClass) << "(void *obj, SbkObjectType *desiredType)\n";
    s << "{\n";
    s << INDENT << "auto me = reinterpret_cast< ::" << className << " *>(obj);\n";
    bool firstClass = true;
    const AbstractMetaClassList &allAncestors = getAllAncestors(metaClass);
    for (const AbstractMetaClass *baseClass : allAncestors) {
        s << INDENT << (!firstClass ? "else " : "") << "if (desiredType == reinterpret_cast<SbkObjectType *>(" << cpythonTypeNameExt(baseClass->typeEntry()) << "))\n";
        Indentation indent(INDENT);
        s << INDENT << "return static_cast< ::" << baseClass->qualifiedCppName() << " *>(me);\n";
        firstClass = false;
    }
    s << INDENT << "return me;\n";
    s << "}\n\n";
}

void CppGenerator::writePrimitiveConverterInitialization(QTextStream &s, const CustomConversion *customConversion)
{
    const TypeEntry *type = customConversion->ownerType();
    QString converter = converterObject(type);
    s << INDENT << "// Register converter for type '" << type->qualifiedTargetLangName() << "'.\n";
    s << INDENT << converter << " = Shiboken::Conversions::createConverter(";
    if (type->targetLangApiName() == type->name())
        s << '0';
    else if (type->targetLangApiName() == QLatin1String("PyObject"))
        s << "&PyBaseObject_Type";
    else
        s << '&' << type->targetLangApiName() << "_Type";
    QString typeName = fixedCppTypeName(type);
    s << ", " << cppToPythonFunctionName(typeName, typeName) << ");\n";
    s << INDENT << "Shiboken::Conversions::registerConverterName(" << converter << ", \"" << type->qualifiedCppName() << "\");\n";
    writeCustomConverterRegister(s, customConversion, converter);
}

void CppGenerator::writeEnumConverterInitialization(QTextStream &s, const AbstractMetaEnum *metaEnum)
{
    if (metaEnum->isPrivate() || metaEnum->isAnonymous())
        return;
    writeEnumConverterInitialization(s, metaEnum->typeEntry());
}

void CppGenerator::writeEnumConverterInitialization(QTextStream &s, const TypeEntry *enumType)
{
    if (!enumType)
        return;
    QString enumFlagName = enumType->isFlags() ? QLatin1String("flag") : QLatin1String("enum");
    QString enumPythonType = cpythonTypeNameExt(enumType);

    const FlagsTypeEntry *flags = nullptr;
    if (enumType->isFlags())
        flags = static_cast<const FlagsTypeEntry *>(enumType);

    s << INDENT << "// Register converter for " << enumFlagName << " '" << enumType->qualifiedCppName() << "'.\n";
    s << INDENT << "{\n";
    {
        Indentation indent(INDENT);
        QString typeName = fixedCppTypeName(enumType);
        s << INDENT << "SbkConverter *converter = Shiboken::Conversions::createConverter(" << enumPythonType << ',' << Qt::endl;
        {
            Indentation indent(INDENT);
            s << INDENT << cppToPythonFunctionName(typeName, typeName) << ");\n";
        }

        if (flags) {
            QString enumTypeName = fixedCppTypeName(flags->originator());
            QString toCpp = pythonToCppFunctionName(enumTypeName, typeName);
            QString isConv = convertibleToCppFunctionName(enumTypeName, typeName);
            writeAddPythonToCppConversion(s, QLatin1String("converter"), toCpp, isConv);
        }

        QString toCpp = pythonToCppFunctionName(typeName, typeName);
        QString isConv = convertibleToCppFunctionName(typeName, typeName);
        writeAddPythonToCppConversion(s, QLatin1String("converter"), toCpp, isConv);

        if (flags) {
            QString toCpp = pythonToCppFunctionName(QLatin1String("number"), typeName);
            QString isConv = convertibleToCppFunctionName(QLatin1String("number"), typeName);
            writeAddPythonToCppConversion(s, QLatin1String("converter"), toCpp, isConv);
        }

        s << INDENT << "Shiboken::Enum::setTypeConverter(" << enumPythonType << ", converter);\n";

        QString signature = enumType->qualifiedCppName();
        // Replace "QFlags<Class::Option>" by "Class::Options"
        if (flags && signature.startsWith(QLatin1String("QFlags<")) && signature.endsWith(QLatin1Char('>'))) {
            signature.chop(1);
            signature.remove(0, 7);
            const int lastQualifierPos = signature.lastIndexOf(QLatin1String("::"));
            if (lastQualifierPos != -1) {
                signature.replace(lastQualifierPos + 2, signature.size() - lastQualifierPos - 2,
                                  flags->flagsName());
            } else {
                signature = flags->flagsName();
            }
        }

        while (true) {
            s << INDENT << "Shiboken::Conversions::registerConverterName(converter, \""
                << signature << "\");\n";
            const int qualifierPos = signature.indexOf(QLatin1String("::"));
            if (qualifierPos != -1)
                signature.remove(0, qualifierPos + 2);
            else
                break;
        }
    }
    s << INDENT << "}\n";

    if (!flags)
        writeEnumConverterInitialization(s, static_cast<const EnumTypeEntry *>(enumType)->flags());
}

void CppGenerator::writeContainerConverterInitialization(QTextStream &s, const AbstractMetaType *type)
{
    QByteArray cppSignature = QMetaObject::normalizedSignature(type->cppSignature().toUtf8());
    s << INDENT << "// Register converter for type '" << cppSignature << "'.\n";
    QString converter = converterObject(type);
    s << INDENT << converter << " = Shiboken::Conversions::createConverter(";
    if (type->typeEntry()->targetLangApiName() == QLatin1String("PyObject")) {
        s << "&PyBaseObject_Type";
    } else {
        QString baseName = cpythonBaseName(type->typeEntry());
        if (baseName == QLatin1String("PySequence"))
            baseName = QLatin1String("PyList");
        s << '&' << baseName << "_Type";
    }
    QString typeName = fixedCppTypeName(type);
    s << ", " << cppToPythonFunctionName(typeName, typeName) << ");\n";
    QString toCpp = pythonToCppFunctionName(typeName, typeName);
    QString isConv = convertibleToCppFunctionName(typeName, typeName);
    s << INDENT << "Shiboken::Conversions::registerConverterName(" << converter << ", \"" << cppSignature << "\");\n";
    if (usePySideExtensions() && cppSignature.startsWith("const ") && cppSignature.endsWith("&")) {
        cppSignature.chop(1);
        cppSignature.remove(0, sizeof("const ") / sizeof(char) - 1);
        s << INDENT << "Shiboken::Conversions::registerConverterName(" << converter << ", \"" << cppSignature << "\");\n";
    }
    writeAddPythonToCppConversion(s, converterObject(type), toCpp, isConv);
}

void CppGenerator::writeExtendedConverterInitialization(QTextStream &s, const TypeEntry *externalType,
                                                        const QVector<const AbstractMetaClass *>& conversions)
{
    s << INDENT << "// Extended implicit conversions for " << externalType->qualifiedTargetLangName() << '.' << Qt::endl;
    for (const AbstractMetaClass *sourceClass : conversions) {
        const QString converterVar = QLatin1String("reinterpret_cast<SbkObjectType *>(")
            + cppApiVariableName(externalType->targetLangPackage()) + QLatin1Char('[')
            + getTypeIndexVariableName(externalType) + QLatin1String("])");
        QString sourceTypeName = fixedCppTypeName(sourceClass->typeEntry());
        QString targetTypeName = fixedCppTypeName(externalType);
        QString toCpp = pythonToCppFunctionName(sourceTypeName, targetTypeName);
        QString isConv = convertibleToCppFunctionName(sourceTypeName, targetTypeName);
        writeAddPythonToCppConversion(s, converterVar, toCpp, isConv);
    }
}

QString CppGenerator::multipleInheritanceInitializerFunctionName(const AbstractMetaClass *metaClass)
{
    return cpythonBaseName(metaClass->typeEntry()) + QLatin1String("_mi_init");
}

bool CppGenerator::supportsMappingProtocol(const AbstractMetaClass *metaClass)
{
    for (auto it = m_mappingProtocol.cbegin(), end = m_mappingProtocol.cend(); it != end; ++it) {
        if (metaClass->hasFunction(it.key()))
            return true;
    }

    return false;
}

bool CppGenerator::supportsNumberProtocol(const AbstractMetaClass *metaClass)
{
    return metaClass->hasArithmeticOperatorOverload()
            || metaClass->hasLogicalOperatorOverload()
            || metaClass->hasBitwiseOperatorOverload()
            || hasBoolCast(metaClass);
}

bool CppGenerator::supportsSequenceProtocol(const AbstractMetaClass *metaClass)
{
    for (auto it = m_sequenceProtocol.cbegin(), end = m_sequenceProtocol.cend(); it != end; ++it) {
        if (metaClass->hasFunction(it.key()))
            return true;
    }

    const ComplexTypeEntry *baseType = metaClass->typeEntry()->baseContainerType();
    return baseType && baseType->isContainer();
}

bool CppGenerator::shouldGenerateGetSetList(const AbstractMetaClass *metaClass)
{
    const AbstractMetaFieldList &fields = metaClass->fields();
    for (const AbstractMetaField *f : fields) {
        if (!f->isStatic())
            return true;
    }
    return false;
}

struct pyTypeSlotEntry
{
    explicit pyTypeSlotEntry(const char *name, const QString &function) :
        m_name(name), m_function(function) {}

    const char *m_name;
    const QString &m_function;
};

QTextStream &operator<<(QTextStream &str, const pyTypeSlotEntry &e)
{
    str << '{' << e.m_name << ',';
    const int padding = qMax(0, 18 - int(strlen(e.m_name)));
    for (int p = 0; p < padding; ++p)
        str << ' ';
    if (e.m_function.isEmpty())
        str << NULL_PTR;
    else
        str << "reinterpret_cast<void *>(" << e.m_function << ')';
    str << "},\n";
    return str;
}

void CppGenerator::writeClassDefinition(QTextStream &s,
                                        const AbstractMetaClass *metaClass,
                                        GeneratorContext &classContext)
{
    QString tp_flags;
    QString tp_init;
    QString tp_new;
    QString tp_dealloc;
    QString tp_hash;
    QString tp_call;
    QString cppClassName = metaClass->qualifiedCppName();
    const QString className = chopType(cpythonTypeName(metaClass));
    QString baseClassName;
    AbstractMetaFunctionList ctors;
    const AbstractMetaFunctionList &allCtors = metaClass->queryFunctions(AbstractMetaClass::Constructors);
    for (AbstractMetaFunction *f : allCtors) {
        if (!f->isPrivate() && !f->isModifiedRemoved() && !classContext.forSmartPointer())
            ctors.append(f);
    }

    if (!metaClass->baseClass())
        baseClassName = QLatin1String("reinterpret_cast<PyTypeObject *>(SbkObject_TypeF())");

    bool onlyPrivCtor = !metaClass->hasNonPrivateConstructor();

    const AbstractMetaClass *qCoreApp = AbstractMetaClass::findClass(classes(), QLatin1String("QCoreApplication"));
    const bool isQApp = qCoreApp != Q_NULLPTR && metaClass->inheritsFrom(qCoreApp);

    tp_flags = QLatin1String("Py_TPFLAGS_DEFAULT|Py_TPFLAGS_BASETYPE|Py_TPFLAGS_CHECKTYPES");
    if (metaClass->isNamespace() || metaClass->hasPrivateDestructor()) {
        tp_dealloc = metaClass->hasPrivateDestructor() ?
                     QLatin1String("SbkDeallocWrapperWithPrivateDtor") :
                     QLatin1String("Sbk_object_dealloc /* PYSIDE-832: Prevent replacement of \"0\" with subtype_dealloc. */");
        tp_init.clear();
    } else {
        QString deallocClassName;
        if (shouldGenerateCppWrapper(metaClass))
            deallocClassName = wrapperName(metaClass);
        else
            deallocClassName = cppClassName;
        if (isQApp)
            tp_dealloc = QLatin1String("&SbkDeallocQAppWrapper");
        else
            tp_dealloc = QLatin1String("&SbkDeallocWrapper");
        if (!onlyPrivCtor && !ctors.isEmpty())
            tp_init = cpythonFunctionName(ctors.constFirst());
    }

    QString tp_getattro;
    QString tp_setattro;
    if (usePySideExtensions() && (metaClass->qualifiedCppName() == QLatin1String("QObject"))) {
        tp_getattro = cpythonGetattroFunctionName(metaClass);
        tp_setattro = cpythonSetattroFunctionName(metaClass);
    } else {
        if (classNeedsGetattroFunction(metaClass))
            tp_getattro = cpythonGetattroFunctionName(metaClass);
        if (classNeedsSetattroFunction(metaClass))
            tp_setattro = cpythonSetattroFunctionName(metaClass);
    }

    if (metaClass->hasPrivateDestructor() || onlyPrivCtor) {
        // tp_flags = QLatin1String("Py_TPFLAGS_DEFAULT|Py_TPFLAGS_CHECKTYPES");
        // This is not generally possible, because PySide does not care about
        // privacy the same way. This worked before the heap types were used,
        // because inheritance is not really checked for static types.
        // Instead, we check this at runtime, see SbkObjectTypeTpNew.
        if (metaClass->fullName().startsWith(QLatin1String("PySide2.Qt"))) {
            // PYSIDE-595: No idea how to do non-inheritance correctly.
            // Since that is only relevant in shiboken, I used a shortcut for
            // PySide.
            tp_new = QLatin1String("SbkObjectTpNew");
        }
        else {
            tp_new = QLatin1String("SbkDummyNew /* PYSIDE-595: Prevent replacement "
                                   "of \"0\" with base->tp_new. */");
        }
        tp_flags.append(QLatin1String("|Py_TPFLAGS_HAVE_GC"));
    }
    else if (isQApp) {
        tp_new = QLatin1String("SbkQAppTpNew"); // PYSIDE-571: need singleton app
    }
    else {
        tp_new = QLatin1String("SbkObjectTpNew");
        tp_flags.append(QLatin1String("|Py_TPFLAGS_HAVE_GC"));
    }

    QString tp_richcompare;
    if (!metaClass->isNamespace() && metaClass->hasComparisonOperatorOverload())
        tp_richcompare = cpythonBaseName(metaClass) + QLatin1String("_richcompare");

    QString tp_getset;
    if (shouldGenerateGetSetList(metaClass) && !classContext.forSmartPointer())
        tp_getset = cpythonGettersSettersDefinitionName(metaClass);

    // search for special functions
    ShibokenGenerator::clearTpFuncs();
    const AbstractMetaFunctionList &funcs = metaClass->functions();
    for (AbstractMetaFunction *func : funcs) {
        if (m_tpFuncs.contains(func->name()))
            m_tpFuncs[func->name()] = cpythonFunctionName(func);
    }
    if (m_tpFuncs.value(QLatin1String("__repr__")).isEmpty()
        && metaClass->hasToStringCapability()) {
        m_tpFuncs[QLatin1String("__repr__")] = writeReprFunction(s,
                classContext,
                metaClass->toStringCapabilityIndirections());
    }

    // class or some ancestor has multiple inheritance
    const AbstractMetaClass *miClass = getMultipleInheritingClass(metaClass);
    if (miClass) {
        if (metaClass == miClass)
            writeMultipleInheritanceInitializerFunction(s, metaClass);
        writeSpecialCastFunction(s, metaClass);
        s << Qt::endl;
    }

    s << "// Class Definition -----------------------------------------------\n";
    s << "extern \"C\" {\n";

    if (!metaClass->typeEntry()->hashFunction().isEmpty())
        tp_hash = QLatin1Char('&') + cpythonBaseName(metaClass) + QLatin1String("_HashFunc");

    const AbstractMetaFunction *callOp = metaClass->findFunction(QLatin1String("operator()"));
    if (callOp && !callOp->isModifiedRemoved())
        tp_call = QLatin1Char('&') + cpythonFunctionName(callOp);

    QString computedClassTargetFullName;
    if (!classContext.forSmartPointer())
        computedClassTargetFullName = getClassTargetFullName(metaClass);
    else
        computedClassTargetFullName = getClassTargetFullName(classContext.preciseType());

    QString suffix;
    if (isObjectType(metaClass))
        suffix = QLatin1String(" *");
    const QString typePtr = QLatin1String("_") + className
        + QLatin1String("_Type");
    s << "static SbkObjectType *" << typePtr << " = nullptr;\n";
    s << "static SbkObjectType *" << className << "_TypeF(void)\n";
    s << "{\n";
    s << INDENT << "return " << typePtr << ";\n";
    s << "}\n";
    s << Qt::endl;
    s << "static PyType_Slot " << className << "_slots[] = {\n";
    s << INDENT << "{Py_tp_base,        nullptr}, // inserted by introduceWrapperType\n";
    s << INDENT << pyTypeSlotEntry("Py_tp_dealloc", tp_dealloc)
        << INDENT << pyTypeSlotEntry("Py_tp_repr", m_tpFuncs.value(QLatin1String("__repr__")))
        << INDENT << pyTypeSlotEntry("Py_tp_hash", tp_hash)
        << INDENT << pyTypeSlotEntry("Py_tp_call", tp_call)
        << INDENT << pyTypeSlotEntry("Py_tp_str", m_tpFuncs.value(QLatin1String("__str__")))
        << INDENT << pyTypeSlotEntry("Py_tp_getattro", tp_getattro)
        << INDENT << pyTypeSlotEntry("Py_tp_setattro", tp_setattro)
        << INDENT << pyTypeSlotEntry("Py_tp_traverse", className + QLatin1String("_traverse"))
        << INDENT << pyTypeSlotEntry("Py_tp_clear", className + QLatin1String("_clear"))
        << INDENT << pyTypeSlotEntry("Py_tp_richcompare", tp_richcompare)
        << INDENT << pyTypeSlotEntry("Py_tp_iter", m_tpFuncs.value(QLatin1String("__iter__")))
        << INDENT << pyTypeSlotEntry("Py_tp_iternext", m_tpFuncs.value(QLatin1String("__next__")))
        << INDENT << pyTypeSlotEntry("Py_tp_methods", className + QLatin1String("_methods"))
        << INDENT << pyTypeSlotEntry("Py_tp_getset", tp_getset)
        << INDENT << pyTypeSlotEntry("Py_tp_init", tp_init)
        << INDENT << pyTypeSlotEntry("Py_tp_new", tp_new);
    if (supportsSequenceProtocol(metaClass)) {
        s << INDENT << "// type supports sequence protocol\n";
        writeTypeAsSequenceDefinition(s, metaClass);
    }
    if (supportsMappingProtocol(metaClass)) {
        s << INDENT << "// type supports mapping protocol\n";
        writeTypeAsMappingDefinition(s, metaClass);
    }
    if (supportsNumberProtocol(metaClass)) {
        // This one must come last. See the function itself.
        s << INDENT << "// type supports number protocol\n";
        writeTypeAsNumberDefinition(s, metaClass);
    }
    s << INDENT << "{0, " << NULL_PTR << "}\n";
    s << "};\n";
    s << "static PyType_Spec " << className << "_spec = {\n";
    s << INDENT << "\"" << computedClassTargetFullName << "\",\n";
    s << INDENT << "sizeof(SbkObject),\n";
    s << INDENT << "0,\n";
    s << INDENT << tp_flags << ",\n";
    s << INDENT << className << "_slots\n";
    s << "};\n";
    s << Qt::endl;
    s << "} //extern \"C\""  << Qt::endl;
}

void CppGenerator::writeMappingMethods(QTextStream &s,
                                       const AbstractMetaClass *metaClass,
                                       GeneratorContext &context)
{
    for (auto it = m_mappingProtocol.cbegin(), end = m_mappingProtocol.cend(); it != end; ++it) {
        const AbstractMetaFunction *func = metaClass->findFunction(it.key());
        if (!func)
            continue;
        QString funcName = cpythonFunctionName(func);
        QString funcArgs = it.value().first;
        QString funcRetVal = it.value().second;

        CodeSnipList snips = func->injectedCodeSnips(TypeSystem::CodeSnipPositionAny, TypeSystem::TargetLangCode);
        s << funcRetVal << ' ' << funcName << '(' << funcArgs << ")\n{\n";
        writeInvalidPyObjectCheck(s, QLatin1String("self"));

        writeCppSelfDefinition(s, func, context);

        const AbstractMetaArgument *lastArg = func->arguments().isEmpty() ? nullptr : func->arguments().constLast();
        writeCodeSnips(s, snips, TypeSystem::CodeSnipPositionAny, TypeSystem::TargetLangCode, func, lastArg);
        s<< "}\n\n";
    }
}

void CppGenerator::writeSequenceMethods(QTextStream &s,
                                        const AbstractMetaClass *metaClass,
                                        GeneratorContext &context)
{
    bool injectedCode = false;

    for (auto it = m_sequenceProtocol.cbegin(), end = m_sequenceProtocol.cend(); it != end; ++it) {
        const AbstractMetaFunction *func = metaClass->findFunction(it.key());
        if (!func)
            continue;
        injectedCode = true;
        QString funcName = cpythonFunctionName(func);
        QString funcArgs = it.value().first;
        QString funcRetVal = it.value().second;

        CodeSnipList snips = func->injectedCodeSnips(TypeSystem::CodeSnipPositionAny, TypeSystem::TargetLangCode);
        s << funcRetVal << ' ' << funcName << '(' << funcArgs << ")\n{\n";
        writeInvalidPyObjectCheck(s, QLatin1String("self"));

        writeCppSelfDefinition(s, func, context);

        const AbstractMetaArgument *lastArg = func->arguments().isEmpty() ? 0 : func->arguments().constLast();
        writeCodeSnips(s, snips,TypeSystem::CodeSnipPositionAny, TypeSystem::TargetLangCode, func, lastArg);
        s<< "}\n\n";
    }

    if (!injectedCode)
        writeStdListWrapperMethods(s, context);
}

void CppGenerator::writeTypeAsSequenceDefinition(QTextStream &s, const AbstractMetaClass *metaClass)
{
    bool hasFunctions = false;
    QMap<QString, QString> funcs;
    for (auto it = m_sequenceProtocol.cbegin(), end = m_sequenceProtocol.cend(); it != end; ++it) {
        const QString &funcName = it.key();
        const AbstractMetaFunction *func = metaClass->findFunction(funcName);
        funcs[funcName] = func ? cpythonFunctionName(func).prepend(QLatin1Char('&')) : QString();
        if (!hasFunctions && func)
            hasFunctions = true;
    }

    QString baseName = cpythonBaseName(metaClass);

    //use default implementation
    if (!hasFunctions) {
        funcs[QLatin1String("__len__")] = baseName + QLatin1String("__len__");
        funcs[QLatin1String("__getitem__")] = baseName + QLatin1String("__getitem__");
        funcs[QLatin1String("__setitem__")] = baseName + QLatin1String("__setitem__");
    }

    for (QHash<QString, QString>::const_iterator it = m_sqFuncs.cbegin(), end = m_sqFuncs.cend(); it != end; ++it) {
        const QString &sqName = it.key();
        if (funcs[sqName].isEmpty())
            continue;
        if (it.value() == QLatin1String("sq_slice"))
            s << "#ifndef IS_PY3K\n";
        s << INDENT <<  "{Py_" << it.value() << ", (void *)" << funcs[sqName] << "},\n";
        if (it.value() == QLatin1String("sq_slice"))
            s << "#endif\n";
    }
}

void CppGenerator::writeTypeAsMappingDefinition(QTextStream &s, const AbstractMetaClass *metaClass)
{
    bool hasFunctions = false;
    QMap<QString, QString> funcs;
    for (auto it = m_mappingProtocol.cbegin(), end = m_mappingProtocol.cend(); it != end; ++it) {
        const QString &funcName = it.key();
        const AbstractMetaFunction *func = metaClass->findFunction(funcName);
        funcs[funcName] = func ? cpythonFunctionName(func).prepend(QLatin1Char('&')) : QLatin1String("0");
        if (!hasFunctions && func)
            hasFunctions = true;
    }

    //use default implementation
    if (!hasFunctions) {
        funcs.insert(QLatin1String("__mlen__"), QString());
        funcs.insert(QLatin1String("__mgetitem__"), QString());
        funcs.insert(QLatin1String("__msetitem__"), QString());
    }

    for (auto it = m_mpFuncs.cbegin(), end = m_mpFuncs.cend(); it != end; ++it) {
        const QString &mpName = it.key();
        if (funcs[mpName].isEmpty())
            continue;
        s << INDENT <<  "{Py_" << it.value() << ", (void *)" << funcs[mpName] << "},\n";
    }
}

void CppGenerator::writeTypeAsNumberDefinition(QTextStream &s, const AbstractMetaClass *metaClass)
{
    QMap<QString, QString> nb;

    nb.insert(QLatin1String("__add__"), QString());
    nb.insert(QLatin1String("__sub__"), QString());
    nb.insert(QLatin1String("__mul__"), QString());
    nb.insert(QLatin1String("__div__"), QString());
    nb.insert(QLatin1String("__mod__"), QString());
    nb.insert(QLatin1String("__neg__"), QString());
    nb.insert(QLatin1String("__pos__"), QString());
    nb.insert(QLatin1String("__invert__"), QString());
    nb.insert(QLatin1String("__lshift__"), QString());
    nb.insert(QLatin1String("__rshift__"), QString());
    nb.insert(QLatin1String("__and__"), QString());
    nb.insert(QLatin1String("__xor__"), QString());
    nb.insert(QLatin1String("__or__"), QString());
    nb.insert(QLatin1String("__iadd__"), QString());
    nb.insert(QLatin1String("__isub__"), QString());
    nb.insert(QLatin1String("__imul__"), QString());
    nb.insert(QLatin1String("__idiv__"), QString());
    nb.insert(QLatin1String("__imod__"), QString());
    nb.insert(QLatin1String("__ilshift__"), QString());
    nb.insert(QLatin1String("__irshift__"), QString());
    nb.insert(QLatin1String("__iand__"), QString());
    nb.insert(QLatin1String("__ixor__"), QString());
    nb.insert(QLatin1String("__ior__"), QString());

    const QVector<AbstractMetaFunctionList> opOverloads =
            filterGroupedOperatorFunctions(metaClass,
                                           AbstractMetaClass::ArithmeticOp
                                           | AbstractMetaClass::LogicalOp
                                           | AbstractMetaClass::BitwiseOp);

    for (const AbstractMetaFunctionList &opOverload : opOverloads) {
        const AbstractMetaFunction *rfunc = opOverload.at(0);
        QString opName = ShibokenGenerator::pythonOperatorFunctionName(rfunc);
        nb[opName] = cpythonFunctionName(rfunc);
    }

    QString baseName = cpythonBaseName(metaClass);

    if (hasBoolCast(metaClass))
        nb.insert(QLatin1String("bool"), baseName + QLatin1String("___nb_bool"));

    for (QHash<QString, QString>::const_iterator it = m_nbFuncs.cbegin(), end = m_nbFuncs.cend(); it != end; ++it) {
        const QString &nbName = it.key();
        if (nb[nbName].isEmpty())
            continue;

        // bool is special because the field name differs on Python 2 and 3 (nb_nonzero vs nb_bool)
        // so a shiboken macro is used.
        if (nbName == QLatin1String("bool")) {
            s << "#ifdef IS_PY3K\n";
            s << INDENT <<  "{Py_nb_bool, (void *)" << nb[nbName] << "},\n";
            s << "#else\n";
            s << INDENT <<  "{Py_nb_nonzero, (void *)" << nb[nbName] << "},\n";
            s << "#endif\n";
        } else {
            bool excludeFromPy3K = nbName == QLatin1String("__div__") || nbName == QLatin1String("__idiv__");
            if (!excludeFromPy3K)
                s << INDENT <<  "{Py_" << it.value() << ", (void *)" << nb[nbName] << "},\n";
        }
    }
    if (!nb[QLatin1String("__div__")].isEmpty()) {
        s << INDENT << "{Py_nb_true_divide, (void *)" << nb[QLatin1String("__div__")] << "},\n";
        s << "#ifndef IS_PY3K\n";
        s << INDENT << "{Py_nb_divide, (void *)" << nb[QLatin1String("__div__")] << "},\n";
        s << "#endif\n";
    }
    if (!nb[QLatin1String("__idiv__")].isEmpty()) {
        s << INDENT << "// This function is unused in Python 3. We reference it here.\n";
        s << INDENT << "{0, (void *)" << nb[QLatin1String("__idiv__")] << "},\n";
        s << INDENT << "// This list is ending at the first 0 entry.\n";
        s << INDENT << "// Therefore, we need to put the unused functions at the very end.\n";
    }
}

void CppGenerator::writeTpTraverseFunction(QTextStream &s, const AbstractMetaClass *metaClass)
{
    QString baseName = cpythonBaseName(metaClass);
    s << "static int ";
    s << baseName << "_traverse(PyObject *self, visitproc visit, void *arg)\n";
    s << "{\n";
    s << INDENT << "return reinterpret_cast<PyTypeObject *>(SbkObject_TypeF())->tp_traverse(self, visit, arg);\n";
    s << "}\n";
}

void CppGenerator::writeTpClearFunction(QTextStream &s, const AbstractMetaClass *metaClass)
{
    QString baseName = cpythonBaseName(metaClass);
    s << "static int ";
    s << baseName << "_clear(PyObject *self)\n";
    s << "{\n";
    s << INDENT << "return reinterpret_cast<PyTypeObject *>(SbkObject_TypeF())->tp_clear(self);\n";
    s << "}\n";
}

void CppGenerator::writeCopyFunction(QTextStream &s, GeneratorContext &context)
{
    const AbstractMetaClass *metaClass = context.metaClass();
    const QString className = chopType(cpythonTypeName(metaClass));
    s << "static PyObject *" << className << "___copy__(PyObject *self)\n";
    s << "{\n";
    writeCppSelfDefinition(s, context, false, true);
    QString conversionCode;
    if (!context.forSmartPointer())
        conversionCode = cpythonToPythonConversionFunction(metaClass);
    else
        conversionCode = cpythonToPythonConversionFunction(context.preciseType());

    s << INDENT << "PyObject *" << PYTHON_RETURN_VAR << " = " << conversionCode;
    s << CPP_SELF_VAR << ");\n";
    writeFunctionReturnErrorCheckSection(s);
    s << INDENT << "return " << PYTHON_RETURN_VAR << ";\n";
    s << "}\n";
    s << Qt::endl;
}

void CppGenerator::writeGetterFunction(QTextStream &s,
                                       const AbstractMetaField *metaField,
                                       GeneratorContext &context)
{
    ErrorCode errorCode(QString::fromLatin1(NULL_PTR));
    s << "static PyObject *" << cpythonGetterFunctionName(metaField) << "(PyObject *self, void *)\n";
    s << "{\n";

    writeCppSelfDefinition(s, context);

    AbstractMetaType *fieldType = metaField->type();
    // Force use of pointer to return internal variable memory
    bool newWrapperSameObject = !fieldType->isConstant() && isWrapperType(fieldType) && !isPointer(fieldType);

    QString cppField;
    if (avoidProtectedHack() && metaField->isProtected()) {
        QTextStream(&cppField) << "static_cast<"
            << wrapperName(metaField->enclosingClass()) << " *>("
            << CPP_SELF_VAR << ")->" << protectedFieldGetterName(metaField) << "()";
    } else {
        cppField = QLatin1String(CPP_SELF_VAR) + QLatin1String("->") + metaField->name();
        if (newWrapperSameObject) {
            cppField.prepend(QLatin1String("&("));
            cppField.append(QLatin1Char(')'));
        }
    }
    if (isCppIntegralPrimitive(fieldType) || fieldType->isEnum()) {
        s << INDENT << getFullTypeNameWithoutModifiers(fieldType) << " cppOut_local = " << cppField << ";\n";
        cppField = QLatin1String("cppOut_local");
    } else if (avoidProtectedHack() && metaField->isProtected()) {
        s << INDENT << getFullTypeNameWithoutModifiers(fieldType);
        if (fieldType->isContainer() || fieldType->isFlags() || fieldType->isSmartPointer()) {
            s << " &";
            cppField.prepend(QLatin1Char('*'));
        } else if ((!fieldType->isConstant() && !fieldType->isEnum() && !fieldType->isPrimitive()) || fieldType->indirections() == 1) {
            s << " *";
        }
        s << " fieldValue = " << cppField << ";\n";
        cppField = QLatin1String("fieldValue");
    }

    s << INDENT << "PyObject *pyOut = {};\n";
    if (newWrapperSameObject) {
        // Special case colocated field with same address (first field in a struct)
        s << INDENT << "if (reinterpret_cast<void *>("
                    << cppField
                    << ") == reinterpret_cast<void *>("
                    << CPP_SELF_VAR << ")) {\n";
        {
            Indentation indent(INDENT);
            s << INDENT << "pyOut = reinterpret_cast<PyObject *>(Shiboken::Object::findColocatedChild("
                        << "reinterpret_cast<SbkObject *>(self), reinterpret_cast<SbkObjectType *>("
                        << cpythonTypeNameExt(fieldType)
                        << ")));\n";
            s << INDENT << "if (pyOut) {Py_IncRef(pyOut); return pyOut;}\n";
        }
        s << INDENT << "}\n";
        // Check if field wrapper has already been created.
        s << INDENT << "else if (Shiboken::BindingManager::instance().hasWrapper(" << cppField << ")) {" << "\n";
        {
            Indentation indent(INDENT);
            s << INDENT << "pyOut = reinterpret_cast<PyObject *>(Shiboken::BindingManager::instance().retrieveWrapper("
                << cppField << "));" << "\n";
            s << INDENT << "Py_IncRef(pyOut);" << "\n";
            s << INDENT << "return pyOut;" << "\n";
        }
        s << INDENT << "}\n";
        // Create and register new wrapper
        s << INDENT << "pyOut = ";
        s << "Shiboken::Object::newObject(reinterpret_cast<SbkObjectType *>(" << cpythonTypeNameExt(fieldType)
            << "), " << cppField << ", false, true);\n";
        s << INDENT << "Shiboken::Object::setParent(self, pyOut)";
    } else {
        s << INDENT << "pyOut = ";
        writeToPythonConversion(s, fieldType, metaField->enclosingClass(), cppField);
    }
    s << ";\n";

    s << INDENT << "return pyOut;\n";
    s << "}\n";
}

void CppGenerator::writeSetterFunction(QTextStream &s,
                                       const AbstractMetaField *metaField,
                                       GeneratorContext &context)
{
    ErrorCode errorCode(0);
    s << "static int " << cpythonSetterFunctionName(metaField) << "(PyObject *self, PyObject *pyIn, void *)\n";
    s << "{\n";

    writeCppSelfDefinition(s, context);

    s << INDENT << "if (pyIn == " << NULL_PTR << ") {\n";
    {
        Indentation indent(INDENT);
        s << INDENT << "PyErr_SetString(PyExc_TypeError, \"'";
        s << metaField->name() << "' may not be deleted\");\n";
        s << INDENT << "return -1;\n";
    }
    s << INDENT << "}\n";

    AbstractMetaType *fieldType = metaField->type();

    s << INDENT << "PythonToCppFunc " << PYTHON_TO_CPP_VAR << "{nullptr};\n";
    s << INDENT << "if (!";
    writeTypeCheck(s, fieldType, QLatin1String("pyIn"), isNumber(fieldType->typeEntry()));
    s << ") {\n";
    {
        Indentation indent(INDENT);
        s << INDENT << "PyErr_SetString(PyExc_TypeError, \"wrong type attributed to '";
        s << metaField->name() << "', '" << fieldType->name() << "' or convertible type expected\");\n";
        s << INDENT << "return -1;\n";
    }
    s << INDENT<< "}\n\n";

    QString cppField = QString::fromLatin1("%1->%2").arg(QLatin1String(CPP_SELF_VAR), metaField->name());
    s << INDENT;
    if (avoidProtectedHack() && metaField->isProtected()) {
        s << getFullTypeNameWithoutModifiers(fieldType);
        s << (fieldType->indirections() == 1 ? " *" : "") << " cppOut;\n";
        s << INDENT << PYTHON_TO_CPP_VAR << "(pyIn, &cppOut);\n";
        s << INDENT << "static_cast<" << wrapperName(metaField->enclosingClass())
            << " *>(" << CPP_SELF_VAR << ")->" << protectedFieldSetterName(metaField)
            << "(cppOut)";
    } else if (isCppIntegralPrimitive(fieldType) || fieldType->typeEntry()->isEnum() || fieldType->typeEntry()->isFlags()) {
        s << getFullTypeNameWithoutModifiers(fieldType) << " cppOut_local = " << cppField << ";\n";
        s << INDENT << PYTHON_TO_CPP_VAR << "(pyIn, &cppOut_local);\n";
        s << INDENT << cppField << " = cppOut_local";
    } else {
        if (isPointerToConst(fieldType))
            s << "const ";
        s << getFullTypeNameWithoutModifiers(fieldType);
        s << QString::fromLatin1(" *").repeated(fieldType->indirections()) << "& cppOut_ptr = ";
        s << cppField << ";\n";
        s << INDENT << PYTHON_TO_CPP_VAR << "(pyIn, &cppOut_ptr)";
    }
    s << ";\n" << Qt::endl;

    if (isPointerToWrapperType(fieldType)) {
        s << INDENT << "Shiboken::Object::keepReference(reinterpret_cast<SbkObject *>(self), \"";
        s << metaField->name() << "\", pyIn);\n";
    }

    s << INDENT << "return 0;\n";
    s << "}\n";
}

void CppGenerator::writeRichCompareFunction(QTextStream &s, GeneratorContext &context)
{
    const AbstractMetaClass *metaClass = context.metaClass();
    QString baseName = cpythonBaseName(metaClass);
    s << "static PyObject * ";
    s << baseName << "_richcompare(PyObject *self, PyObject *" << PYTHON_ARG
        << ", int op)\n{\n";
    writeCppSelfDefinition(s, context, false, true);
    writeUnusedVariableCast(s, QLatin1String(CPP_SELF_VAR));
    s << INDENT << "PyObject *" << PYTHON_RETURN_VAR << "{};\n";
    s << INDENT << "PythonToCppFunc " << PYTHON_TO_CPP_VAR << ";\n";
    writeUnusedVariableCast(s, QLatin1String(PYTHON_TO_CPP_VAR));
    s << Qt::endl;

    s << INDENT << "switch (op) {\n";
    {
        Indentation indent(INDENT);
        const QVector<AbstractMetaFunctionList> &groupedFuncs = filterGroupedOperatorFunctions(metaClass, AbstractMetaClass::ComparisonOp);
        for (const AbstractMetaFunctionList &overloads : groupedFuncs) {
            const AbstractMetaFunction *rfunc = overloads[0];

            QString operatorId = ShibokenGenerator::pythonRichCompareOperatorId(rfunc);
            s << INDENT << "case " << operatorId << ':' << Qt::endl;

            Indentation indent(INDENT);

            QString op = rfunc->originalName();
            op = op.right(op.size() - QLatin1String("operator").size());

            int alternativeNumericTypes = 0;
            for (const AbstractMetaFunction *func : overloads) {
                if (!func->isStatic() &&
                    ShibokenGenerator::isNumber(func->arguments().at(0)->type()->typeEntry()))
                    alternativeNumericTypes++;
            }

            bool first = true;
            OverloadData overloadData(overloads, this);
            const OverloadDataList &nextOverloads = overloadData.nextOverloadData();
            for (OverloadData *od : nextOverloads) {
                const AbstractMetaFunction *func = od->referenceFunction();
                if (func->isStatic())
                    continue;
                const AbstractMetaType *argType = getArgumentType(func, 1);
                if (!argType)
                    continue;
                if (!first) {
                    s << " else ";
                } else {
                    first = false;
                    s << INDENT;
                }
                s << "if (";
                writeTypeCheck(s, argType, QLatin1String(PYTHON_ARG), alternativeNumericTypes == 1 || isPyInt(argType));
                s << ") {\n";
                {
                    Indentation indent(INDENT);
                    s << INDENT << "// " << func->signature() << Qt::endl;
                    writeArgumentConversion(s, argType, QLatin1String(CPP_ARG0),
                                            QLatin1String(PYTHON_ARG), metaClass,
                                            QString(), func->isUserAdded());

                    // If the function is user added, use the inject code
                    if (func->isUserAdded()) {
                        CodeSnipList snips = func->injectedCodeSnips();
                        writeCodeSnips(s, snips, TypeSystem::CodeSnipPositionAny, TypeSystem::TargetLangCode, func, func->arguments().constLast());
                    } else {
                        s << INDENT;
                        if (func->type())
                            s << func->type()->cppSignature() << " " << CPP_RETURN_VAR << " = ";
                        // expression
                        if (func->isPointerOperator())
                            s << '&';
                        s << CPP_SELF_VAR << ' ' << op << '(';
                        if (shouldDereferenceAbstractMetaTypePointer(argType))
                            s << '*';
                        s << CPP_ARG0 << ");\n";
                        s << INDENT << PYTHON_RETURN_VAR << " = ";
                        if (func->type())
                            writeToPythonConversion(s, func->type(), metaClass, QLatin1String(CPP_RETURN_VAR));
                        else
                            s << "Py_None;\n" << INDENT << "Py_INCREF(Py_None)";
                        s << ";\n";
                    }
                }
                s << INDENT << '}';
            }

            s << " else {\n";
            if (operatorId == QLatin1String("Py_EQ") || operatorId == QLatin1String("Py_NE")) {
                Indentation indent(INDENT);
                s << INDENT << PYTHON_RETURN_VAR << " = "
                  << (operatorId == QLatin1String("Py_EQ") ? "Py_False" : "Py_True") << ";\n";
                s << INDENT << "Py_INCREF(" << PYTHON_RETURN_VAR << ");\n";
            } else {
                Indentation indent(INDENT);
                s << INDENT << "goto " << baseName << "_RichComparison_TypeError;\n";
            }
            s << INDENT<< "}\n\n";

            s << INDENT << "break;\n";
        }
        s << INDENT << "default:\n";
        {
            Indentation indent(INDENT);
            s << INDENT << "goto " << baseName << "_RichComparison_TypeError;\n";
        }
    }
    s << INDENT<< "}\n\n";

    s << INDENT << "if (" << PYTHON_RETURN_VAR << " && !PyErr_Occurred())\n";
    {
        Indentation indent(INDENT);
        s << INDENT << "return " << PYTHON_RETURN_VAR << ";\n";
    }
    s << INDENT << baseName << "_RichComparison_TypeError:\n";
    s << INDENT << "PyErr_SetString(PyExc_NotImplementedError, \"operator not implemented.\");\n";
    s << INDENT << returnStatement(m_currentErrorCode) << Qt::endl << Qt::endl;
    s<< "}\n\n";
}

void CppGenerator::writeMethodDefinitionEntry(QTextStream &s, const AbstractMetaFunctionList &overloads)
{
    Q_ASSERT(!overloads.isEmpty());
    OverloadData overloadData(overloads, this);
    bool usePyArgs = pythonFunctionWrapperUsesListOfArguments(overloadData);
    const AbstractMetaFunction *func = overloadData.referenceFunction();
    int min = overloadData.minArgs();
    int max = overloadData.maxArgs();

    s << '"' << func->name() << "\", reinterpret_cast<PyCFunction>("
        << cpythonFunctionName(func) << "), ";
    if ((min == max) && (max < 2) && !usePyArgs) {
        if (max == 0)
            s << "METH_NOARGS";
        else
            s << "METH_O";
    } else {
        s << "METH_VARARGS";
        if (overloadData.hasArgumentWithDefaultValue())
            s << "|METH_KEYWORDS";
    }
    if (func->ownerClass() && overloadData.hasStaticFunction())
        s << "|METH_STATIC";
}

void CppGenerator::writeMethodDefinition(QTextStream &s, const AbstractMetaFunctionList &overloads)
{
    Q_ASSERT(!overloads.isEmpty());
    const AbstractMetaFunction *func = overloads.constFirst();
    if (m_tpFuncs.contains(func->name()))
        return;

    s << INDENT;
    if (OverloadData::hasStaticAndInstanceFunctions(overloads)) {
        s << cpythonMethodDefinitionName(func);
    } else {
        s << '{';
        writeMethodDefinitionEntry(s, overloads);
        s << '}';
    }
    s << ',' << Qt::endl;
}

void CppGenerator::writeSignatureInfo(QTextStream &s, const AbstractMetaFunctionList &overloads)
{
    OverloadData overloadData(overloads, this);
    const AbstractMetaFunction *rfunc = overloadData.referenceFunction();
    QString funcName = fullPythonFunctionName(rfunc);

    int idx = overloads.length() - 1;
    bool multiple = idx > 0;

    for (const AbstractMetaFunction *f : overloads) {
        QStringList args;
        const AbstractMetaArgumentList &arguments = f->arguments();
        for (const AbstractMetaArgument *arg : arguments)  {
            QString strArg = arg->type()->pythonSignature();
            if (!arg->defaultValueExpression().isEmpty()) {
                strArg += QLatin1Char('=');
                QString e = arg->defaultValueExpression();
                e.replace(QLatin1String("::"), QLatin1String("."));
                // the tests insert stuff like Str("<unknown>"):
                e.replace(QLatin1Char('"'), QLatin1String("\\\""));
                strArg += e;
            }
            args << arg->name() + QLatin1Char(':') + strArg;
        }
        // mark the multiple signatures as such, to make it easier to generate different code
        if (multiple)
            s << idx-- << ':';
        s << funcName << '(' << args.join(QLatin1Char(',')) << ')';
        if (f->type())
            s << "->" << f->type()->pythonSignature();
        s << Qt::endl;
    }
}

void CppGenerator::writeEnumsInitialization(QTextStream &s, AbstractMetaEnumList &enums)
{
    if (enums.isEmpty())
        return;
    s << INDENT << "// Initialization of enums.\n\n";
    for (const AbstractMetaEnum *cppEnum : qAsConst(enums)) {
        if (cppEnum->isPrivate())
            continue;
        writeEnumInitialization(s, cppEnum);
    }
}

static QString mangleName(QString name)
{
    if (   name == QLatin1String("None")
        || name == QLatin1String("False")
        || name == QLatin1String("True"))
        name += QLatin1Char('_');
    return name;
}

void CppGenerator::writeEnumInitialization(QTextStream &s, const AbstractMetaEnum *cppEnum)
{
    const AbstractMetaClass *enclosingClass = cppEnum->targetLangEnclosingClass();
    bool hasUpperEnclosingClass = enclosingClass && enclosingClass->targetLangEnclosingClass() != nullptr;
    const EnumTypeEntry *enumTypeEntry = cppEnum->typeEntry();
    QString enclosingObjectVariable;
    if (enclosingClass)
        enclosingObjectVariable = cpythonTypeName(enclosingClass);
    else if (hasUpperEnclosingClass)
        enclosingObjectVariable = QLatin1String("enclosingClass");
    else
        enclosingObjectVariable = QLatin1String("module");

    s << INDENT << "// Initialization of ";
    s << (cppEnum->isAnonymous() ? "anonymous enum identified by enum value" : "enum");
    s << " '" << cppEnum->name() << "'.\n";

    QString enumVarTypeObj;
    if (!cppEnum->isAnonymous()) {
        FlagsTypeEntry *flags = enumTypeEntry->flags();
        if (flags) {
            // The following could probably be made nicer:
            // We need 'flags->flagsName()' with the full module/class path.
            QString fullPath = getClassTargetFullName(cppEnum);
            fullPath.truncate(fullPath.lastIndexOf(QLatin1Char('.')) + 1);
            s << INDENT << cpythonTypeNameExt(flags) << " = PySide::QFlags::create(\""
                << fullPath << flags->flagsName() << "\", "
                << cpythonEnumName(cppEnum) << "_number_slots);\n";
        }

        enumVarTypeObj = cpythonTypeNameExt(enumTypeEntry);

        s << INDENT << enumVarTypeObj << " = Shiboken::Enum::";
        s << ((enclosingClass || hasUpperEnclosingClass) ? "createScopedEnum" : "createGlobalEnum");
        s << '(' << enclosingObjectVariable << ',' << Qt::endl;
        {
            Indentation indent(INDENT);
            s << INDENT << '"' << cppEnum->name() << "\",\n";
            s << INDENT << '"' << getClassTargetFullName(cppEnum) << "\",\n";
            s << INDENT << '"' << (cppEnum->enclosingClass() ? (cppEnum->enclosingClass()->qualifiedCppName() + QLatin1String("::")) : QString());
            s << cppEnum->name() << '"';
            if (flags)
                s << ',' << Qt::endl << INDENT << cpythonTypeNameExt(flags);
            s << ");\n";
        }
        s << INDENT << "if (!" << cpythonTypeNameExt(cppEnum->typeEntry()) << ")\n";
        {
            Indentation indent(INDENT);
            s << INDENT << returnStatement(m_currentErrorCode) << Qt::endl << Qt::endl;
        }
    }

    const AbstractMetaEnumValueList &enumValues = cppEnum->values();
    for (const AbstractMetaEnumValue *enumValue : enumValues) {
        if (enumTypeEntry->isEnumValueRejected(enumValue->name()))
            continue;

        QString enumValueText;
        if (!avoidProtectedHack() || !cppEnum->isProtected()) {
            enumValueText = QLatin1String("(long) ");
            if (cppEnum->enclosingClass())
                enumValueText += cppEnum->enclosingClass()->qualifiedCppName() + QLatin1String("::");
            // Fully qualify the value which is required for C++ 11 enum classes.
            if (!cppEnum->isAnonymous())
                enumValueText += cppEnum->name() + QLatin1String("::");
            enumValueText += enumValue->name();
        } else {
            enumValueText += enumValue->value().toString();
        }

        switch (cppEnum->enumKind()) {
        case AnonymousEnum:
            if (enclosingClass || hasUpperEnclosingClass) {
                s << INDENT << "{\n";
                {
                    Indentation indent(INDENT);
                    s << INDENT << "PyObject *anonEnumItem = PyInt_FromLong(" << enumValueText << ");\n";
                    s << INDENT << "if (PyDict_SetItemString(reinterpret_cast<PyTypeObject *>(reinterpret_cast<SbkObjectType *>(" << enclosingObjectVariable
                        << "))->tp_dict, \"" << mangleName(enumValue->name()) << "\", anonEnumItem) < 0)\n";
                    {
                        Indentation indent(INDENT);
                        s << INDENT << returnStatement(m_currentErrorCode) << Qt::endl;
                    }
                    s << INDENT << "Py_DECREF(anonEnumItem);\n";
                }
                s << INDENT << "}\n";
            } else {
                s << INDENT << "if (PyModule_AddIntConstant(module, \"" << mangleName(enumValue->name()) << "\", ";
                s << enumValueText << ") < 0)\n";
                {
                    Indentation indent(INDENT);
                    s << INDENT << returnStatement(m_currentErrorCode) << Qt::endl;
                }
            }
            break;
        case CEnum: {
            s << INDENT << "if (!Shiboken::Enum::";
            s << ((enclosingClass || hasUpperEnclosingClass) ? "createScopedEnumItem" : "createGlobalEnumItem");
            s << '(' << enumVarTypeObj << ',' << Qt::endl;
            Indentation indent(INDENT);
            s << INDENT << enclosingObjectVariable << ", \"" << mangleName(enumValue->name()) << "\", ";
            s << enumValueText << "))\n";
            s << INDENT << returnStatement(m_currentErrorCode) << Qt::endl;
        }
            break;
        case EnumClass: {
            s << INDENT << "if (!Shiboken::Enum::createScopedEnumItem("
                << enumVarTypeObj << ',' << Qt::endl;
            Indentation indent(INDENT);
            s << INDENT << enumVarTypeObj<< ", \"" << mangleName(enumValue->name()) << "\", "
               << enumValueText << "))\n"
               << INDENT << returnStatement(m_currentErrorCode) << Qt::endl;
        }
            break;
        }
    }

    writeEnumConverterInitialization(s, cppEnum);

    s << INDENT << "// End of '" << cppEnum->name() << "' enum";
    if (cppEnum->typeEntry()->flags())
        s << "/flags";
    s << '.' << Qt::endl << Qt::endl;
}

void CppGenerator::writeSignalInitialization(QTextStream &s, const AbstractMetaClass *metaClass)
{
    // Try to check something and print some warnings
    const AbstractMetaFunctionList &signalFuncs = metaClass->cppSignalFunctions();
    for (const AbstractMetaFunction *cppSignal : signalFuncs) {
        if (cppSignal->declaringClass() != metaClass)
            continue;
        const AbstractMetaArgumentList &arguments = cppSignal->arguments();
        for (AbstractMetaArgument *arg : arguments) {
            AbstractMetaType *metaType = arg->type();
            const QByteArray origType =
                QMetaObject::normalizedType(qPrintable(metaType->originalTypeDescription()));
            const QByteArray cppSig =
                QMetaObject::normalizedType(qPrintable(metaType->cppSignature()));
            if ((origType != cppSig) && (!metaType->isFlags())) {
                qCWarning(lcShiboken).noquote().nospace()
                    << "Typedef used on signal " << metaClass->qualifiedCppName() << "::"
                    << cppSignal->signature();
                }
        }
    }

    s << INDENT << "PySide::Signal::registerSignals(" << cpythonTypeName(metaClass) << ", &::"
                << metaClass->qualifiedCppName() << "::staticMetaObject);\n";
}

void CppGenerator::writeFlagsToLong(QTextStream &s, const AbstractMetaEnum *cppEnum)
{
    FlagsTypeEntry *flagsEntry = cppEnum->typeEntry()->flags();
    if (!flagsEntry)
        return;
    s << "static PyObject *" << cpythonEnumName(cppEnum) << "_long(PyObject *self)\n";
    s << "{\n";
    s << INDENT << "int val;\n";
    AbstractMetaType *flagsType = buildAbstractMetaTypeFromTypeEntry(flagsEntry);
    s << INDENT << cpythonToCppConversionFunction(flagsType) << "self, &val);\n";
    s << INDENT << "return Shiboken::Conversions::copyToPython(Shiboken::Conversions::PrimitiveTypeConverter<int>(), &val);\n";
    s << "}\n";
}

void CppGenerator::writeFlagsNonZero(QTextStream &s, const AbstractMetaEnum *cppEnum)
{
    FlagsTypeEntry *flagsEntry = cppEnum->typeEntry()->flags();
    if (!flagsEntry)
        return;
    s << "static int " << cpythonEnumName(cppEnum) << "__nonzero(PyObject *self)\n";
    s << "{\n";

    s << INDENT << "int val;\n";
    AbstractMetaType *flagsType = buildAbstractMetaTypeFromTypeEntry(flagsEntry);
    s << INDENT << cpythonToCppConversionFunction(flagsType) << "self, &val);\n";
    s << INDENT << "return val != 0;\n";
    s << "}\n";
}

void CppGenerator::writeFlagsMethods(QTextStream &s, const AbstractMetaEnum *cppEnum)
{
    writeFlagsBinaryOperator(s, cppEnum, QLatin1String("and"), QLatin1String("&"));
    writeFlagsBinaryOperator(s, cppEnum, QLatin1String("or"), QLatin1String("|"));
    writeFlagsBinaryOperator(s, cppEnum, QLatin1String("xor"), QLatin1String("^"));

    writeFlagsUnaryOperator(s, cppEnum, QLatin1String("invert"), QLatin1String("~"));
    writeFlagsToLong(s, cppEnum);
    writeFlagsNonZero(s, cppEnum);

    s << Qt::endl;
}

void CppGenerator::writeFlagsNumberMethodsDefinition(QTextStream &s, const AbstractMetaEnum *cppEnum)
{
    QString cpythonName = cpythonEnumName(cppEnum);

<<<<<<< HEAD
    s << "static PyType_Slot " << cpythonName << "_number_slots[] = {\n";
    s << "#ifdef IS_PY3K\n";
    s << INDENT << "{Py_nb_bool,    (void *)" << cpythonName << "__nonzero},\n";
    s << "#else\n";
    s << INDENT << "{Py_nb_nonzero, (void *)" << cpythonName << "__nonzero},\n";
    s << INDENT << "{Py_nb_long,    (void *)" << cpythonName << "_long},\n";
    s << "#endif\n";
    s << INDENT << "{Py_nb_invert,  (void *)" << cpythonName << "___invert__},\n";
    s << INDENT << "{Py_nb_and,     (void *)" << cpythonName  << "___and__},\n";
    s << INDENT << "{Py_nb_xor,     (void *)" << cpythonName  << "___xor__},\n";
    s << INDENT << "{Py_nb_or,      (void *)" << cpythonName  << "___or__},\n";
    s << INDENT << "{Py_nb_int,     (void *)" << cpythonName << "_long},\n";
    s << "#ifndef IS_PY3K\n";
    s << INDENT << "{Py_nb_long,    (void *)" << cpythonName << "_long},\n";
    s << "#endif\n";
    s << INDENT << "{0, " << NULL_PTR << "} // sentinel\n";
    s << "};\n\n";
=======
    s << "static PyType_Slot " << cpythonName << "_number_slots[] = {" << endl;
    s << "#ifdef IS_PY3K" << endl;
    s << INDENT << "{Py_nb_bool,    (void *)" << cpythonName << "__nonzero}," << endl;
    s << "#else" << endl;
    s << INDENT << "{Py_nb_nonzero, (void *)" << cpythonName << "__nonzero}," << endl;
    s << INDENT << "{Py_nb_long,    (void *)" << cpythonName << "_long}," << endl;
    s << "#endif" << endl;
    s << INDENT << "{Py_nb_invert,  (void *)" << cpythonName << "___invert__}," << endl;
    s << INDENT << "{Py_nb_and,     (void *)" << cpythonName  << "___and__}," << endl;
    s << INDENT << "{Py_nb_xor,     (void *)" << cpythonName  << "___xor__}," << endl;
    s << INDENT << "{Py_nb_or,      (void *)" << cpythonName  << "___or__}," << endl;
    s << INDENT << "{Py_nb_int,     (void *)" << cpythonName << "_long}," << endl;
    s << INDENT << "{Py_nb_index,   (void *)" << cpythonName << "_long}," << endl;
    s << "#ifndef IS_PY3K" << endl;
    s << INDENT << "{Py_nb_long,    (void *)" << cpythonName << "_long}," << endl;
    s << "#endif" << endl;
    s << INDENT << "{0, " << NULL_PTR << "} // sentinel" << endl;
    s << "};" << endl << endl;
>>>>>>> 95ec3e2c
}

void CppGenerator::writeFlagsBinaryOperator(QTextStream &s, const AbstractMetaEnum *cppEnum,
                                            const QString &pyOpName, const QString &cppOpName)
{
    FlagsTypeEntry *flagsEntry = cppEnum->typeEntry()->flags();
    Q_ASSERT(flagsEntry);

    s << "PyObject * " << cpythonEnumName(cppEnum) << "___" << pyOpName
        << "__(PyObject *self, PyObject *" << PYTHON_ARG << ")\n{\n";

    AbstractMetaType *flagsType = buildAbstractMetaTypeFromTypeEntry(flagsEntry);
    s << INDENT << "::" << flagsEntry->originalName() << " cppResult, " << CPP_SELF_VAR << ", cppArg;\n";
    s << "#ifdef IS_PY3K\n";
    s << INDENT << CPP_SELF_VAR << " = static_cast<::" << flagsEntry->originalName()
        << ">(int(PyLong_AsLong(self)));\n";
    s << INDENT << "cppArg = static_cast<" << flagsEntry->originalName() << ">(int(PyLong_AsLong("
        << PYTHON_ARG << ")));\n";
    s << "#else\n";
    s << INDENT << CPP_SELF_VAR << " = static_cast<::" << flagsEntry->originalName()
        << ">(int(PyInt_AsLong(self)));\n";
    s << INDENT << "cppArg = static_cast<" << flagsEntry->originalName()
        << ">(int(PyInt_AsLong(" << PYTHON_ARG << ")));\n";
    s << "#endif\n\n";
    s << INDENT << "cppResult = " << CPP_SELF_VAR << " " << cppOpName << " cppArg;\n";
    s << INDENT << "return ";
    writeToPythonConversion(s, flagsType, nullptr, QLatin1String("cppResult"));
    s << ";\n";
    s<< "}\n\n";
}

void CppGenerator::writeFlagsUnaryOperator(QTextStream &s, const AbstractMetaEnum *cppEnum,
                                           const QString &pyOpName,
                                           const QString &cppOpName, bool boolResult)
{
    FlagsTypeEntry *flagsEntry = cppEnum->typeEntry()->flags();
    Q_ASSERT(flagsEntry);

    s << "PyObject *" << cpythonEnumName(cppEnum) << "___" << pyOpName
        << "__(PyObject *self, PyObject *" << PYTHON_ARG << ")\n{\n";

    AbstractMetaType *flagsType = buildAbstractMetaTypeFromTypeEntry(flagsEntry);
    s << INDENT << "::" << flagsEntry->originalName() << " " << CPP_SELF_VAR << ";\n";
    s << INDENT << cpythonToCppConversionFunction(flagsType) << "self, &" << CPP_SELF_VAR << ");\n";
    s << INDENT;
    if (boolResult)
        s << "bool";
    else
        s << "::" << flagsEntry->originalName();
    s << " cppResult = " << cppOpName << CPP_SELF_VAR << ";\n";
    s << INDENT << "return ";
    if (boolResult)
        s << "PyBool_FromLong(cppResult)";
    else
        writeToPythonConversion(s, flagsType, nullptr, QLatin1String("cppResult"));
    s << ";\n";
    s<< "}\n\n";
}

QString CppGenerator::getSimpleClassInitFunctionName(const AbstractMetaClass *metaClass) const
{
    QString initFunctionName;
    // Disambiguate namespaces per module to allow for extending them.
    if (metaClass->isNamespace())
        initFunctionName += moduleName();
    initFunctionName += metaClass->qualifiedCppName();
    initFunctionName.replace(QLatin1String("::"), QLatin1String("_"));
    return initFunctionName;
}

QString CppGenerator::getInitFunctionName(GeneratorContext &context) const
{
    return !context.forSmartPointer()
        ? getSimpleClassInitFunctionName(context.metaClass())
        : getFilteredCppSignatureString(context.preciseType()->cppSignature());
}

void CppGenerator::writeClassRegister(QTextStream &s,
                                      const AbstractMetaClass *metaClass,
                                      GeneratorContext &classContext,
                                      QTextStream &signatureStream)
{
    const ComplexTypeEntry *classTypeEntry = metaClass->typeEntry();

    const AbstractMetaClass *enc = metaClass->targetLangEnclosingClass();
    QString enclosingObjectVariable = enc ? QLatin1String("enclosingClass") : QLatin1String("module");

    QString pyTypeName = cpythonTypeName(metaClass);
    QString initFunctionName = getInitFunctionName(classContext);

    // PYSIDE-510: Create a signatures string for the introspection feature.
    s << "// The signatures string for the functions.\n";
    s << "// Multiple signatures have their index \"n:\" in front.\n";
    s << "static const char *" << initFunctionName << "_SignatureStrings[] = {\n";
    QString line;
    while (signatureStream.readLineInto(&line))
        s << INDENT << '"' << line << "\",\n";
    s << INDENT << NULL_PTR << "}; // Sentinel\n\n";
    s << "void init_" << initFunctionName;
    s << "(PyObject *" << enclosingObjectVariable << ")\n{\n";

    // Multiple inheritance
    QString pyTypeBasesVariable = chopType(pyTypeName) + QLatin1String("_Type_bases");
    const AbstractMetaClassList baseClasses = getBaseClasses(metaClass);
    if (metaClass->baseClassNames().size() > 1) {
        s << INDENT << "PyObject *" << pyTypeBasesVariable
            << " = PyTuple_Pack(" << baseClasses.size() << ',' << Qt::endl;
        Indentation indent(INDENT);
        for (int i = 0, size = baseClasses.size(); i < size; ++i) {
            if (i)
                s << ",\n";
            s << INDENT << "reinterpret_cast<PyObject *>("
                << cpythonTypeNameExt(baseClasses.at(i)->typeEntry()) << ')';
        }
        s << ");\n\n";
    }

    // Create type and insert it in the module or enclosing class.
    const QString typePtr = QLatin1String("_") + chopType(pyTypeName)
        + QLatin1String("_Type");

    s << INDENT << typePtr << " = Shiboken::ObjectType::introduceWrapperType(\n";
    {
        Indentation indent(INDENT);
        // 1:enclosingObject
        s << INDENT << enclosingObjectVariable << ",\n";
        QString typeName;
        if (!classContext.forSmartPointer())
            typeName = metaClass->name();
        else
            typeName = classContext.preciseType()->cppSignature();

        // 2:typeName
        s << INDENT << "\"" << typeName << "\",\n";

        // 3:originalName
        s << INDENT << "\"";
        if (!classContext.forSmartPointer()) {
            s << metaClass->qualifiedCppName();
            if (isObjectType(classTypeEntry))
                s << '*';
        } else {
            s << classContext.preciseType()->cppSignature();
        }

        s << "\",\n";
        // 4:typeSpec
        s << INDENT << '&' << chopType(pyTypeName) << "_spec,\n";

        // 5:signatureStrings
        s << INDENT << initFunctionName << "_SignatureStrings,\n";

        // 6:cppObjDtor
        s << INDENT;
        if (!metaClass->isNamespace() && !metaClass->hasPrivateDestructor()) {
            QString dtorClassName = metaClass->qualifiedCppName();
            if ((avoidProtectedHack() && metaClass->hasProtectedDestructor()) || classTypeEntry->isValue())
                dtorClassName = wrapperName(metaClass);
            if (classContext.forSmartPointer())
                dtorClassName = wrapperName(classContext.preciseType());

            s << "&Shiboken::callCppDestructor< ::" << dtorClassName << " >,\n";
        } else {
            s << "0,\n";
        }

        // 7:baseType
        const auto base = metaClass->isNamespace()
            ? metaClass->extendedNamespace() : metaClass->baseClass();
        if (base) {
            s << INDENT << "reinterpret_cast<SbkObjectType *>("
                << cpythonTypeNameExt(base->typeEntry()) << "),\n";
        } else {
            s << INDENT << "0,\n";
        }

        // 8:baseTypes
        if (metaClass->baseClassNames().size() > 1)
            s << INDENT << pyTypeBasesVariable << ',' << Qt::endl;
        else
            s << INDENT << "0,\n";

        // 9:wrapperflags
        QByteArrayList wrapperFlags;
        if (enc)
            wrapperFlags.append(QByteArrayLiteral("Shiboken::ObjectType::WrapperFlags::InnerClass"));
        if (metaClass->deleteInMainThread())
            wrapperFlags.append(QByteArrayLiteral("Shiboken::ObjectType::WrapperFlags::DeleteInMainThread"));
        if (wrapperFlags.isEmpty())
            s << INDENT << '0';
        else
            s << INDENT << wrapperFlags.join(" | ");
    }
    s << INDENT << ");\n";
    s << INDENT << Qt::endl;

    if (!classContext.forSmartPointer())
        s << INDENT << cpythonTypeNameExt(classTypeEntry) << Qt::endl;
    else
        s << INDENT << cpythonTypeNameExt(classContext.preciseType()) << Qt::endl;
    s << INDENT << "    = reinterpret_cast<PyTypeObject *>(" << pyTypeName << ");\n";
    s << Qt::endl;

    // Register conversions for the type.
    writeConverterRegister(s, metaClass, classContext);
    s << Qt::endl;

    // class inject-code target/beginning
    if (!classTypeEntry->codeSnips().isEmpty()) {
        writeCodeSnips(s, classTypeEntry->codeSnips(), TypeSystem::CodeSnipPositionBeginning, TypeSystem::TargetLangCode, metaClass);
        s << Qt::endl;
    }

    // Fill multiple inheritance data, if needed.
    const AbstractMetaClass *miClass = getMultipleInheritingClass(metaClass);
    if (miClass) {
        s << INDENT << "MultipleInheritanceInitFunction func = ";
        if (miClass == metaClass) {
            s << multipleInheritanceInitializerFunctionName(miClass) << ";\n";
        } else {
            s << "Shiboken::ObjectType::getMultipleInheritanceFunction(reinterpret_cast<SbkObjectType *>(";
            s << cpythonTypeNameExt(miClass->typeEntry()) << "));\n";
        }
        s << INDENT << "Shiboken::ObjectType::setMultipleInheritanceFunction(";
        s << cpythonTypeName(metaClass) << ", func);\n";
        s << INDENT << "Shiboken::ObjectType::setCastFunction(" << cpythonTypeName(metaClass);
        s << ", &" << cpythonSpecialCastFunctionName(metaClass) << ");\n";
    }

    // Set typediscovery struct or fill the struct of another one
    if (metaClass->isPolymorphic() && metaClass->baseClass()) {
        s << INDENT << "Shiboken::ObjectType::setTypeDiscoveryFunctionV2(" << cpythonTypeName(metaClass);
        s << ", &" << cpythonBaseName(metaClass) << "_typeDiscovery);\n\n";
    }

    AbstractMetaEnumList classEnums = metaClass->enums();
    const AbstractMetaClassList &innerClasses = metaClass->innerClasses();
    for (AbstractMetaClass *innerClass : innerClasses)
        lookForEnumsInClassesNotToBeGenerated(classEnums, innerClass);

    ErrorCode errorCode(QString::fromLatin1(""));
    writeEnumsInitialization(s, classEnums);

    if (metaClass->hasSignals())
        writeSignalInitialization(s, metaClass);

    // Write static fields
    const AbstractMetaFieldList &fields = metaClass->fields();
    for (const AbstractMetaField *field : fields) {
        if (!field->isStatic())
            continue;
        s << INDENT << QLatin1String("PyDict_SetItemString(reinterpret_cast<PyTypeObject *>(") + cpythonTypeName(metaClass) + QLatin1String(")->tp_dict, \"");
        s << field->name() << "\", ";
        writeToPythonConversion(s, field->type(), metaClass, metaClass->qualifiedCppName() + QLatin1String("::") + field->name());
        s << ");\n";
    }
    s << Qt::endl;

    // class inject-code target/end
    if (!classTypeEntry->codeSnips().isEmpty()) {
        s << Qt::endl;
        writeCodeSnips(s, classTypeEntry->codeSnips(), TypeSystem::CodeSnipPositionEnd, TypeSystem::TargetLangCode, metaClass);
    }

    if (usePySideExtensions()) {
        if (avoidProtectedHack() && shouldGenerateCppWrapper(metaClass))
            s << INDENT << wrapperName(metaClass) << "::pysideInitQtMetaTypes();\n";
        else
            writeInitQtMetaTypeFunctionBody(s, classContext);
    }

    if (usePySideExtensions() && metaClass->isQObject()) {
        s << INDENT << "Shiboken::ObjectType::setSubTypeInitHook(" << pyTypeName << ", &PySide::initQObjectSubType);\n";
        s << INDENT << "PySide::initDynamicMetaObject(" << pyTypeName << ", &::" << metaClass->qualifiedCppName()
          << "::staticMetaObject, sizeof(::" << metaClass->qualifiedCppName() << "));\n";
    }

    s << "}\n";
}

void CppGenerator::writeInitQtMetaTypeFunctionBody(QTextStream &s, GeneratorContext &context) const
{
    const AbstractMetaClass *metaClass = context.metaClass();
    // Gets all class name variants used on different possible scopes
    QStringList nameVariants;
    if (!context.forSmartPointer())
        nameVariants << metaClass->name();
    else
        nameVariants << context.preciseType()->cppSignature();

    const AbstractMetaClass *enclosingClass = metaClass->enclosingClass();
    while (enclosingClass) {
        if (enclosingClass->typeEntry()->generateCode())
            nameVariants << (enclosingClass->name() + QLatin1String("::") + nameVariants.constLast());
        enclosingClass = enclosingClass->enclosingClass();
    }

    QString className;
    if (!context.forSmartPointer())
        className = metaClass->qualifiedCppName();
    else
        className = context.preciseType()->cppSignature();

    if (!metaClass->isNamespace() && !metaClass->isAbstract())  {
        // Qt metatypes are registered only on their first use, so we do this now.
        bool canBeValue = false;
        if (!isObjectType(metaClass)) {
            // check if there's a empty ctor
            const AbstractMetaFunctionList &funcs = metaClass->functions();
            for (AbstractMetaFunction *func : funcs) {
                if (func->isConstructor() && !func->arguments().count()) {
                    canBeValue = true;
                    break;
                }
            }
        }

        if (canBeValue) {
            for (const QString &name : qAsConst(nameVariants)) {
                if (name == QLatin1String("iterator")) {
                    qCWarning(lcShiboken).noquote().nospace()
                         << QString::fromLatin1("%1:%2 FIXME:\n"
                                                "    The code tried to qRegisterMetaType the unqualified name "
                                                "'iterator'. This is currently fixed by a hack(ct) and needs improvement!")
                                                .arg(QFile::decodeName(__FILE__)).arg(__LINE__);
                    continue;
                }
                s << INDENT << "qRegisterMetaType< ::" << className << " >(\"" << name << "\");\n";
            }
        }
    }

    const AbstractMetaEnumList &enums = metaClass->enums();
    for (AbstractMetaEnum *metaEnum : enums) {
        if (!metaEnum->isPrivate() && !metaEnum->isAnonymous()) {
            for (const QString &name : qAsConst(nameVariants))
                s << INDENT << "qRegisterMetaType< ::" << metaEnum->typeEntry()->qualifiedCppName() << " >(\"" << name << "::" << metaEnum->name() << "\");\n";

            if (metaEnum->typeEntry()->flags()) {
                QString n = metaEnum->typeEntry()->flags()->originalName();
                s << INDENT << "qRegisterMetaType< ::" << n << " >(\"" << n << "\");\n";
            }
        }
    }
}

void CppGenerator::writeTypeDiscoveryFunction(QTextStream &s, const AbstractMetaClass *metaClass)
{
    QString polymorphicExpr = metaClass->typeEntry()->polymorphicIdValue();

    s << "static void *" << cpythonBaseName(metaClass) << "_typeDiscovery(void *cptr, SbkObjectType *instanceType)\n{\n";

    if (!polymorphicExpr.isEmpty()) {
        polymorphicExpr = polymorphicExpr.replace(QLatin1String("%1"),
                                                  QLatin1String(" reinterpret_cast< ::")
                                                  + metaClass->qualifiedCppName()
                                                  + QLatin1String(" *>(cptr)"));
        s << INDENT << " if (" << polymorphicExpr << ")\n";
        {
            Indentation indent(INDENT);
            s << INDENT << "return cptr;\n";
        }
    } else if (metaClass->isPolymorphic()) {
        const AbstractMetaClassList &ancestors = getAllAncestors(metaClass);
        for (AbstractMetaClass *ancestor : ancestors) {
            if (ancestor->baseClass())
                continue;
            if (ancestor->isPolymorphic()) {
                s << INDENT << "if (instanceType == reinterpret_cast<SbkObjectType *>(Shiboken::SbkType< ::"
                            << ancestor->qualifiedCppName() << " >()))\n";
                Indentation indent(INDENT);
                s << INDENT << "return dynamic_cast< ::" << metaClass->qualifiedCppName()
                            << " *>(reinterpret_cast< ::"<< ancestor->qualifiedCppName() << " *>(cptr));\n";
            } else {
                qCWarning(lcShiboken).noquote().nospace()
                    << metaClass->qualifiedCppName() << " inherits from a non polymorphic type ("
                    << ancestor->qualifiedCppName() << "), type discovery based on RTTI is "
                       "impossible, write a polymorphic-id-expression for this type.";
            }

        }
    }
    s << INDENT << "return {};\n";
    s << "}\n\n";
}

QString CppGenerator::writeSmartPointerGetterCast()
{
    return QLatin1String("const_cast<char *>(")
           + QLatin1String(SMART_POINTER_GETTER) + QLatin1Char(')');
}

void CppGenerator::writeSetattroFunction(QTextStream &s, GeneratorContext &context)
{
    const AbstractMetaClass *metaClass = context.metaClass();
    s << "static int " << cpythonSetattroFunctionName(metaClass)
        << "(PyObject *self, PyObject *name, PyObject *value)\n{\n";
    if (usePySideExtensions()) {
        s << INDENT << "Shiboken::AutoDecRef pp(reinterpret_cast<PyObject *>(PySide::Property::getObject(self, name)));\n";
        s << INDENT << "if (!pp.isNull())\n";
        Indentation indent(INDENT);
        s << INDENT << "return PySide::Property::setValue(reinterpret_cast<PySideProperty *>(pp.object()), self, value);\n";
    }

    if (context.forSmartPointer()) {
        s << INDENT << "// Try to find the 'name' attribute, by retrieving the PyObject for the corresponding C++ object held by the smart pointer.\n";
        s << INDENT << "PyObject *rawObj = PyObject_CallMethod(self, "
          << writeSmartPointerGetterCast() << ", 0);\n";
        s << INDENT << "if (rawObj) {\n";
        {
            Indentation indent(INDENT);
            s << INDENT << "int hasAttribute = PyObject_HasAttr(rawObj, name);\n";
            s << INDENT << "if (hasAttribute) {\n";
            {
                Indentation indent(INDENT);
                s << INDENT << "return PyObject_GenericSetAttr(rawObj, name, value);\n";
            }
            s << INDENT << "}\n";
            s << INDENT << "Py_DECREF(rawObj);\n";
        }
        s << INDENT << "}\n";

    }

    s << INDENT << "return PyObject_GenericSetAttr(self, name, value);\n";
    s << "}\n";
}

static inline QString qObjectClassName() { return QStringLiteral("QObject"); }
static inline QString qMetaObjectClassName() { return QStringLiteral("QMetaObject"); }

void CppGenerator::writeGetattroFunction(QTextStream &s, GeneratorContext &context)
{
    const AbstractMetaClass *metaClass = context.metaClass();
    s << "static PyObject *" << cpythonGetattroFunctionName(metaClass)
        << "(PyObject *self, PyObject *name)\n{\n";
    s << INDENT << "assert(self);\n";

    QString getattrFunc;
    if (usePySideExtensions() && metaClass->isQObject()) {
        AbstractMetaClass *qobjectClass = AbstractMetaClass::findClass(classes(), qObjectClassName());
        QTextStream(&getattrFunc) << "PySide::getMetaDataFromQObject("
            << cpythonWrapperCPtr(qobjectClass, QLatin1String("self"))
            << ", self, name)";
    } else {
        getattrFunc = QLatin1String("PyObject_GenericGetAttr(self, name)");
    }

    if (classNeedsGetattroFunction(metaClass)) {
        s << INDENT << "// Search the method in the instance dict\n";
        s << INDENT << "if (auto ob_dict = reinterpret_cast<SbkObject *>(self)->ob_dict) {\n";
        {
            Indentation indent(INDENT);
            s << INDENT << "if (auto meth = PyDict_GetItem(ob_dict, name)) {\n";
            {
                Indentation indent(INDENT);
                s << INDENT << "Py_INCREF(meth);\n";
                s << INDENT << "return meth;\n";
            }
            s << INDENT << "}\n";
        }
        s << INDENT << "}\n";
        s << INDENT << "// Search the method in the type dict\n";
        s << INDENT << "if (Shiboken::Object::isUserType(self)) {\n";
        {
            Indentation indent(INDENT);
            // PYSIDE-772: Perform optimized name mangling.
            s << INDENT << "Shiboken::AutoDecRef tmp(_Pep_PrivateMangle(self, name));\n";
            s << INDENT << "if (auto meth = PyDict_GetItem(Py_TYPE(self)->tp_dict, tmp))\n";
            {
                Indentation indent(INDENT);
                s << INDENT << "return PyFunction_Check(meth) ? SBK_PyMethod_New(meth, self) : " << getattrFunc << ";\n";
            }
        }
        s << INDENT << "}\n";

        const AbstractMetaFunctionList &funcs = getMethodsWithBothStaticAndNonStaticMethods(metaClass);
        for (const AbstractMetaFunction *func : funcs) {
            QString defName = cpythonMethodDefinitionName(func);
            s << INDENT << "static PyMethodDef non_static_" << defName << " = {\n";
            {
                Indentation indent(INDENT);
                s << INDENT << defName << ".ml_name,\n";
                s << INDENT << defName << ".ml_meth,\n";
                s << INDENT << defName << ".ml_flags & (~METH_STATIC),\n";
                s << INDENT << defName << ".ml_doc,\n";
            }
            s << INDENT << "};\n";
            s << INDENT << "if (Shiboken::String::compare(name, \"" << func->name() << "\") == 0)\n";
            Indentation indent(INDENT);
            s << INDENT << "return PyCFunction_NewEx(&non_static_" << defName << ", self, 0);\n";
        }
    }

    if (context.forSmartPointer()) {
        s << INDENT << "PyObject *tmp = " << getattrFunc << ";\n";
        s << INDENT << "if (tmp)\n";
        {
            Indentation indent(INDENT);
            s << INDENT << "return tmp;\n";
        }
        s << INDENT << "if (!PyErr_ExceptionMatches(PyExc_AttributeError))\n";
        {
            Indentation indent(INDENT);
            s << INDENT << "return nullptr;\n";
        }
        s << INDENT << "PyErr_Clear();\n";

        // This generates the code which dispatches access to member functions
        // and fields from the smart pointer to its pointee.
        s << INDENT << "// Try to find the 'name' attribute, by retrieving the PyObject for "
                       "the corresponding C++ object held by the smart pointer.\n";
        s << INDENT << "if (auto rawObj = PyObject_CallMethod(self, "
          << writeSmartPointerGetterCast() << ", 0)) {\n";
        {
            Indentation indent(INDENT);
            s << INDENT << "if (auto attribute = PyObject_GetAttr(rawObj, name))\n";
            {
                Indentation indent(INDENT);
                s << INDENT << "tmp = attribute;\n";
            }
            s << INDENT << "Py_DECREF(rawObj);\n";
        }
        s << INDENT << "}\n";
        s << INDENT << "if (!tmp) {\n";
        {
            Indentation indent(INDENT);
            s << INDENT << "PyTypeObject *tp = Py_TYPE(self);\n";
            s << INDENT << "PyErr_Format(PyExc_AttributeError,\n";
            s << INDENT << "             \"'%.50s' object has no attribute '%.400s'\",\n";
            s << INDENT << "             tp->tp_name, Shiboken::String::toCString(name));\n";
        }
        s << INDENT << "}\n";
        s << INDENT << "return tmp;\n";
    } else {
        s << INDENT << "return " << getattrFunc << ";\n";
    }
    s << "}\n";
}

// Write declaration and invocation of the init function for the module init
// function.
void CppGenerator::writeInitFunc(QTextStream &declStr, QTextStream &callStr,
                                 const Indentor &indent, const QString &initFunctionName,
                                 const TypeEntry *enclosingEntry)
{
    const bool hasParent =
        enclosingEntry && enclosingEntry->type() != TypeEntry::TypeSystemType;
    declStr << "void init_" << initFunctionName << "(PyObject *"
        << (hasParent ? "enclosingClass" : "module") << ");\n";
    callStr << indent << "init_" << initFunctionName;
    if (hasParent) {
        callStr << "(reinterpret_cast<PyTypeObject *>("
            << cpythonTypeNameExt(enclosingEntry) << ")->tp_dict);\n";
    } else {
        callStr << "(module);\n";
    }
}

bool CppGenerator::finishGeneration()
{
    //Generate CPython wrapper file
    QString classInitDecl;
    QTextStream s_classInitDecl(&classInitDecl);
    QString classPythonDefines;
    QTextStream s_classPythonDefines(&classPythonDefines);

    QSet<Include> includes;
    QString globalFunctionImpl;
    QTextStream s_globalFunctionImpl(&globalFunctionImpl);
    QString globalFunctionDecl;
    QTextStream s_globalFunctionDef(&globalFunctionDecl);
    QString signaturesString;
    QTextStream signatureStream(&signaturesString);

    Indentation indent(INDENT);

    const auto functionGroups = getGlobalFunctionGroups();
    for (auto it = functionGroups.cbegin(), end = functionGroups.cend(); it != end; ++it) {
        AbstractMetaFunctionList overloads;
        for (AbstractMetaFunction *func : it.value()) {
            if (!func->isModifiedRemoved()) {
                overloads.append(func);
                if (func->typeEntry())
                    includes << func->typeEntry()->include();
            }
        }

        if (overloads.isEmpty())
            continue;

        // Dummy context to satisfy the API.
        GeneratorContext classContext;
        writeMethodWrapper(s_globalFunctionImpl, overloads, classContext);
        writeSignatureInfo(signatureStream, overloads);
        writeMethodDefinition(s_globalFunctionDef, overloads);
    }

    //this is a temporary solution before new type revison implementation
    //We need move QMetaObject register before QObject
    Dependencies additionalDependencies;
    const AbstractMetaClassList &allClasses = classes();
    if (auto qObjectClass = AbstractMetaClass::findClass(allClasses, qObjectClassName())) {
        if (auto qMetaObjectClass = AbstractMetaClass::findClass(allClasses, qMetaObjectClassName())) {
            Dependency dependency;
            dependency.parent = qMetaObjectClass;
            dependency.child = qObjectClass;
            additionalDependencies.append(dependency);
        }
    }
    const AbstractMetaClassList lst = classesTopologicalSorted(additionalDependencies);

    for (const AbstractMetaClass *cls : lst){
        if (shouldGenerate(cls)) {
            writeInitFunc(s_classInitDecl, s_classPythonDefines, INDENT,
                          getSimpleClassInitFunctionName(cls),
                          cls->typeEntry()->targetLangEnclosingEntry());
        }
    }

    // Initialize smart pointer types.
    const QVector<const AbstractMetaType *> &smartPtrs = instantiatedSmartPointers();
    for (const AbstractMetaType *metaType : smartPtrs) {
        GeneratorContext context(nullptr, metaType, true);
        writeInitFunc(s_classInitDecl, s_classPythonDefines, INDENT,
                      getInitFunctionName(context),
                      metaType->typeEntry()->targetLangEnclosingEntry());
    }

    QString moduleFileName(outputDirectory() + QLatin1Char('/') + subDirectoryForPackage(packageName()));
    moduleFileName += QLatin1Char('/') + moduleName().toLower() + QLatin1String("_module_wrapper.cpp");


    verifyDirectoryFor(moduleFileName);
    FileOut file(moduleFileName);

    QTextStream &s = file.stream;

    // write license comment
    s << licenseComment() << Qt::endl;

    s << "#include <sbkpython.h>\n";
    s << "#include <shiboken.h>\n";
    s << "#include <algorithm>\n";
    s << "#include <signature.h>\n";
    if (usePySideExtensions()) {
        s << includeQDebug;
        s << "#include <pyside.h>\n";
        s << "#include <qapp_macro.h>\n";
    }

    s << "#include \"" << getModuleHeaderFileName() << '"' << Qt::endl << Qt::endl;
    for (const Include &include : qAsConst(includes))
        s << include;
    s << Qt::endl;

    // Global enums
    AbstractMetaEnumList globalEnums = this->globalEnums();
    const AbstractMetaClassList &classList = classes();
    for (const AbstractMetaClass *metaClass : classList) {
        const AbstractMetaClass *encClass = metaClass->enclosingClass();
        if (!encClass || !NamespaceTypeEntry::isVisibleScope(encClass->typeEntry()))
            lookForEnumsInClassesNotToBeGenerated(globalEnums, metaClass);
    }

    TypeDatabase *typeDb = TypeDatabase::instance();
    const TypeSystemTypeEntry *moduleEntry = typeDb->defaultTypeSystemType();
    Q_ASSERT(moduleEntry);

    //Extra includes
    s << Qt::endl << "// Extra includes\n";
    QVector<Include> extraIncludes = moduleEntry->extraIncludes();
    for (AbstractMetaEnum *cppEnum : qAsConst(globalEnums))
        extraIncludes.append(cppEnum->typeEntry()->extraIncludes());
    std::sort(extraIncludes.begin(), extraIncludes.end());
    for (const Include &inc : qAsConst(extraIncludes))
        s << inc;
    s << Qt::endl;

    s << "// Current module's type array.\n";
    s << "PyTypeObject **" << cppApiVariableName() << " = nullptr;\n";

    s << "// Current module's PyObject pointer.\n";
    s << "PyObject *" << pythonModuleObjectName() << " = nullptr;\n";

    s << "// Current module's converter array.\n";
    s << "SbkConverter **" << convertersVariableName() << " = nullptr;\n";

    const CodeSnipList snips = moduleEntry->codeSnips();

    // module inject-code native/beginning
    if (!snips.isEmpty()) {
        writeCodeSnips(s, snips, TypeSystem::CodeSnipPositionBeginning, TypeSystem::NativeCode);
        s << Qt::endl;
    }

    // cleanup staticMetaObject attribute
    if (usePySideExtensions()) {
        s << "void cleanTypesAttributes(void) {\n";
        s << INDENT << "if (PY_VERSION_HEX >= 0x03000000 && PY_VERSION_HEX < 0x03060000)\n";
        s << INDENT << "    return; // PYSIDE-953: testbinding crashes in Python 3.5 when hasattr touches types!\n";
        s << INDENT << "for (int i = 0, imax = SBK_" << moduleName() << "_IDX_COUNT; i < imax; i++) {\n";
        {
            Indentation indentation(INDENT);
            s << INDENT << "PyObject *pyType = reinterpret_cast<PyObject *>(" << cppApiVariableName() << "[i]);\n";
            s << INDENT << "Shiboken::AutoDecRef attrName(Py_BuildValue(\"s\", \"staticMetaObject\"));\n";
            s << INDENT << "if (pyType && PyObject_HasAttr(pyType, attrName))\n";
            {
                Indentation indentation(INDENT);
                s << INDENT << "PyObject_SetAttr(pyType, attrName, Py_None);\n";
            }
        }
        s << INDENT << "}\n";
        s << "}\n";
    }

    s << "// Global functions ";
    s << "------------------------------------------------------------\n";
    s << globalFunctionImpl << Qt::endl;

    s << "static PyMethodDef " << moduleName() << "_methods[] = {\n";
    s << globalFunctionDecl;
    s << INDENT << "{0} // Sentinel\n" << "};\n\n";

    s << "// Classes initialization functions ";
    s << "------------------------------------------------------------\n";
    s << classInitDecl << Qt::endl;

    if (!globalEnums.isEmpty()) {
        QString converterImpl;
        QTextStream convImpl(&converterImpl);

        s << "// Enum definitions ";
        s << "------------------------------------------------------------\n";
        for (const AbstractMetaEnum *cppEnum : qAsConst(globalEnums)) {
            if (cppEnum->isAnonymous() || cppEnum->isPrivate())
                continue;
            writeEnumConverterFunctions(s, cppEnum);
            s << Qt::endl;
        }

        if (!converterImpl.isEmpty()) {
            s << "// Enum converters ";
            s << "------------------------------------------------------------\n";
            s << "namespace Shiboken\n{\n";
            s << converterImpl << Qt::endl;
            s << "} // namespace Shiboken\n\n";
        }
    }

    const QStringList &requiredModules = typeDb->requiredTargetImports();
    if (!requiredModules.isEmpty())
        s << "// Required modules' type and converter arrays.\n";
    for (const QString &requiredModule : requiredModules) {
        s << "PyTypeObject **" << cppApiVariableName(requiredModule) << ";\n";
        s << "SbkConverter **" << convertersVariableName(requiredModule) << ";\n";
    }
    s << Qt::endl;

    s << "// Module initialization ";
    s << "------------------------------------------------------------\n";
    ExtendedConverterData extendedConverters = getExtendedConverters();
    if (!extendedConverters.isEmpty()) {
        s << Qt::endl << "// Extended Converters.\n\n";
        for (ExtendedConverterData::const_iterator it = extendedConverters.cbegin(), end = extendedConverters.cend(); it != end; ++it) {
            const TypeEntry *externalType = it.key();
            s << "// Extended implicit conversions for " << externalType->qualifiedTargetLangName() << '.' << Qt::endl;
            for (const AbstractMetaClass *sourceClass : it.value()) {
                AbstractMetaType *sourceType = buildAbstractMetaTypeFromAbstractMetaClass(sourceClass);
                AbstractMetaType *targetType = buildAbstractMetaTypeFromTypeEntry(externalType);
                writePythonToCppConversionFunctions(s, sourceType, targetType);
            }
        }
    }

    const QVector<const CustomConversion *> &typeConversions = getPrimitiveCustomConversions();
    if (!typeConversions.isEmpty()) {
        s << Qt::endl << "// Primitive Type converters.\n\n";
        for (const CustomConversion *conversion : typeConversions) {
            s << "// C++ to Python conversion for type '" << conversion->ownerType()->qualifiedCppName() << "'.\n";
            writeCppToPythonFunction(s, conversion);
            writeCustomConverterFunctions(s, conversion);
        }
        s << Qt::endl;
    }

    const QVector<const AbstractMetaType *> &containers = instantiatedContainers();
    if (!containers.isEmpty()) {
        s << "// Container Type converters.\n\n";
        for (const AbstractMetaType *container : containers) {
            s << "// C++ to Python conversion for type '" << container->cppSignature() << "'.\n";
            writeContainerConverterFunctions(s, container);
        }
        s << Qt::endl;
    }

    s << "#if defined _WIN32 || defined __CYGWIN__\n";
    s << "    #define SBK_EXPORT_MODULE __declspec(dllexport)\n";
    s << "#elif __GNUC__ >= 4\n";
    s << "    #define SBK_EXPORT_MODULE __attribute__ ((visibility(\"default\")))\n";
    s << "#else\n";
    s << "    #define SBK_EXPORT_MODULE\n";
    s << "#endif\n\n";

    s << "#ifdef IS_PY3K\n";
    s << "static struct PyModuleDef moduledef = {\n";
    s << "    /* m_base     */ PyModuleDef_HEAD_INIT,\n";
    s << "    /* m_name     */ \"" << moduleName() << "\",\n";
    s << "    /* m_doc      */ nullptr,\n";
    s << "    /* m_size     */ -1,\n";
    s << "    /* m_methods  */ " << moduleName() << "_methods,\n";
    s << "    /* m_reload   */ nullptr,\n";
    s << "    /* m_traverse */ nullptr,\n";
    s << "    /* m_clear    */ nullptr,\n";
    s << "    /* m_free     */ nullptr\n";
    s << "};\n\n";
    s << "#endif\n\n";

    // PYSIDE-510: Create a signatures string for the introspection feature.
    s << "// The signatures string for the global functions.\n";
    s << "// Multiple signatures have their index \"n:\" in front.\n";
    s << "static const char *" << moduleName() << "_SignatureStrings[] = {\n";
    QString line;
    while (signatureStream.readLineInto(&line))
        s << INDENT << '"' << line << "\",\n";
    s << INDENT << NULL_PTR << "}; // Sentinel\n\n";

    s << "SBK_MODULE_INIT_FUNCTION_BEGIN(" << moduleName() << ")\n";

    ErrorCode errorCode(QLatin1String("SBK_MODULE_INIT_ERROR"));
    // module inject-code target/beginning
    if (!snips.isEmpty()) {
        writeCodeSnips(s, snips, TypeSystem::CodeSnipPositionBeginning, TypeSystem::TargetLangCode);
        s << Qt::endl;
    }

    for (const QString &requiredModule : requiredModules) {
        s << INDENT << "{\n";
        {
            Indentation indentation(INDENT);
            s << INDENT << "Shiboken::AutoDecRef requiredModule(Shiboken::Module::import(\"" << requiredModule << "\"));\n";
            s << INDENT << "if (requiredModule.isNull())\n";
            {
                Indentation indentation(INDENT);
                s << INDENT << "return SBK_MODULE_INIT_ERROR;\n";
            }
            s << INDENT << cppApiVariableName(requiredModule) << " = Shiboken::Module::getTypes(requiredModule);\n";
            s << INDENT << convertersVariableName(requiredModule) << " = Shiboken::Module::getTypeConverters(requiredModule);\n";
        }
        s << INDENT << "}\n\n";
    }

    int maxTypeIndex = getMaxTypeIndex() + instantiatedSmartPointers().size();
    if (maxTypeIndex) {
        s << INDENT << "// Create an array of wrapper types for the current module.\n";
        s << INDENT << "static PyTypeObject *cppApi[SBK_" << moduleName() << "_IDX_COUNT];\n";
        s << INDENT << cppApiVariableName() << " = cppApi;\n\n";
    }

    s << INDENT << "// Create an array of primitive type converters for the current module.\n";
    s << INDENT << "static SbkConverter *sbkConverters[SBK_" << moduleName() << "_CONVERTERS_IDX_COUNT" << "];\n";
    s << INDENT << convertersVariableName() << " = sbkConverters;\n\n";

    s << "#ifdef IS_PY3K\n";
    s << INDENT << "PyObject *module = Shiboken::Module::create(\""  << moduleName() << "\", &moduledef);\n";
    s << "#else\n";
    s << INDENT << "PyObject *module = Shiboken::Module::create(\""  << moduleName() << "\", ";
    s << moduleName() << "_methods);\n";
    s << "#endif\n\n";

    s << INDENT << "// Make module available from global scope\n";
    s << INDENT << pythonModuleObjectName() << " = module;\n\n";

    //s << INDENT << "// Initialize converters for primitive types.\n";
    //s << INDENT << "initConverters();\n\n";

    s << INDENT << "// Initialize classes in the type system\n";
    s << classPythonDefines;

    if (!typeConversions.isEmpty()) {
        s << Qt::endl;
        for (const CustomConversion *conversion : typeConversions) {
            writePrimitiveConverterInitialization(s, conversion);
            s << Qt::endl;
        }
    }

    if (!containers.isEmpty()) {
        s << Qt::endl;
        for (const AbstractMetaType *container : containers) {
            writeContainerConverterInitialization(s, container);
            s << Qt::endl;
        }
    }

    if (!extendedConverters.isEmpty()) {
        s << Qt::endl;
        for (ExtendedConverterData::const_iterator it = extendedConverters.cbegin(), end = extendedConverters.cend(); it != end; ++it) {
            writeExtendedConverterInitialization(s, it.key(), it.value());
            s << Qt::endl;
        }
    }

    writeEnumsInitialization(s, globalEnums);

    s << INDENT << "// Register primitive types converters.\n";
    const PrimitiveTypeEntryList &primitiveTypeList = primitiveTypes();
    for (const PrimitiveTypeEntry *pte : primitiveTypeList) {
        if (!pte->generateCode() || !pte->isCppPrimitive())
            continue;
        const TypeEntry *referencedType = pte->basicReferencedTypeEntry();
        if (!referencedType)
            continue;
        QString converter = converterObject(referencedType);
        QStringList cppSignature = pte->qualifiedCppName().split(QLatin1String("::"), QString::SkipEmptyParts);
        while (!cppSignature.isEmpty()) {
            QString signature = cppSignature.join(QLatin1String("::"));
            s << INDENT << "Shiboken::Conversions::registerConverterName(" << converter << ", \"" << signature << "\");\n";
            cppSignature.removeFirst();
        }
    }

    s << Qt::endl;
    if (maxTypeIndex)
        s << INDENT << "Shiboken::Module::registerTypes(module, " << cppApiVariableName() << ");\n";
    s << INDENT << "Shiboken::Module::registerTypeConverters(module, " << convertersVariableName() << ");\n";

    s << Qt::endl << INDENT << "if (PyErr_Occurred()) {\n";
    {
        Indentation indentation(INDENT);
        s << INDENT << "PyErr_Print();\n";
        s << INDENT << "Py_FatalError(\"can't initialize module " << moduleName() << "\");\n";
    }
    s << INDENT << "}\n";

    // module inject-code target/end
    if (!snips.isEmpty()) {
        writeCodeSnips(s, snips, TypeSystem::CodeSnipPositionEnd, TypeSystem::TargetLangCode);
        s << Qt::endl;
    }

    // module inject-code native/end
    if (!snips.isEmpty()) {
        writeCodeSnips(s, snips, TypeSystem::CodeSnipPositionEnd, TypeSystem::NativeCode);
        s << Qt::endl;
    }

    if (usePySideExtensions()) {
        for (AbstractMetaEnum *metaEnum : qAsConst(globalEnums))
            if (!metaEnum->isAnonymous()) {
                s << INDENT << "qRegisterMetaType< ::" << metaEnum->typeEntry()->qualifiedCppName() << " >(\"" << metaEnum->name() << "\");\n";
            }

        // cleanup staticMetaObject attribute
        s << INDENT << "PySide::registerCleanupFunction(cleanTypesAttributes);\n\n";
    }

    // finish the rest of __signature__ initialization.
    s << INDENT << "FinishSignatureInitialization(module, " << moduleName()
        << "_SignatureStrings);\n";

    if (usePySideExtensions()) {
        // initialize the qApp module.
        s << INDENT << "NotifyModuleForQApp(module, qApp);\n";
    }
    s << Qt::endl;
    s << "SBK_MODULE_INIT_FUNCTION_END\n";

    return file.done() != FileOut::Failure;
}

static ArgumentOwner getArgumentOwner(const AbstractMetaFunction *func, int argIndex)
{
    ArgumentOwner argOwner = func->argumentOwner(func->ownerClass(), argIndex);
    if (argOwner.index == ArgumentOwner::InvalidIndex)
        argOwner = func->argumentOwner(func->declaringClass(), argIndex);
    return argOwner;
}

bool CppGenerator::writeParentChildManagement(QTextStream &s, const AbstractMetaFunction *func, int argIndex, bool useHeuristicPolicy)
{
    const int numArgs = func->arguments().count();
    bool ctorHeuristicEnabled = func->isConstructor() && useCtorHeuristic() && useHeuristicPolicy;

    const auto &groups = func->implementingClass()
        ? getFunctionGroups(func->implementingClass())
        : getGlobalFunctionGroups();
    bool usePyArgs = pythonFunctionWrapperUsesListOfArguments(OverloadData(groups[func->name()], this));

    ArgumentOwner argOwner = getArgumentOwner(func, argIndex);
    ArgumentOwner::Action action = argOwner.action;
    int parentIndex = argOwner.index;
    int childIndex = argIndex;
    if (ctorHeuristicEnabled && argIndex > 0 && numArgs) {
        AbstractMetaArgument *arg = func->arguments().at(argIndex-1);
        if (arg->name() == QLatin1String("parent") && isObjectType(arg->type())) {
            action = ArgumentOwner::Add;
            parentIndex = argIndex;
            childIndex = -1;
        }
    }

    QString parentVariable;
    QString childVariable;
    if (action != ArgumentOwner::Invalid) {
        if (!usePyArgs && argIndex > 1)
            qCWarning(lcShiboken).noquote().nospace()
                << "Argument index for parent tag out of bounds: " << func->signature();

        if (action == ArgumentOwner::Remove) {
            parentVariable = QLatin1String("Py_None");
        } else {
            if (parentIndex == 0) {
                parentVariable = QLatin1String(PYTHON_RETURN_VAR);
            } else if (parentIndex == -1) {
                parentVariable = QLatin1String("self");
            } else {
                parentVariable = usePyArgs
                    ? pythonArgsAt(parentIndex - 1) : QLatin1String(PYTHON_ARG);
            }
        }

        if (childIndex == 0) {
            childVariable = QLatin1String(PYTHON_RETURN_VAR);
        } else if (childIndex == -1) {
            childVariable = QLatin1String("self");
        } else {
            childVariable = usePyArgs
                ? pythonArgsAt(childIndex - 1) : QLatin1String(PYTHON_ARG);
        }

        s << INDENT << "Shiboken::Object::setParent(" << parentVariable << ", " << childVariable << ");\n";
        return true;
    }

    return false;
}

void CppGenerator::writeParentChildManagement(QTextStream &s, const AbstractMetaFunction *func, bool useHeuristicForReturn)
{
    const int numArgs = func->arguments().count();

    // -1    = return value
    //  0    = self
    //  1..n = func. args.
    for (int i = -1; i <= numArgs; ++i)
        writeParentChildManagement(s, func, i, useHeuristicForReturn);

    if (useHeuristicForReturn)
        writeReturnValueHeuristics(s, func);
}

void CppGenerator::writeReturnValueHeuristics(QTextStream &s, const AbstractMetaFunction *func, const QString &self)
{
    AbstractMetaType *type = func->type();
    if (!useReturnValueHeuristic()
        || !func->ownerClass()
        || !type
        || func->isStatic()
        || func->isConstructor()
        || !func->typeReplaced(0).isEmpty()) {
        return;
    }

    ArgumentOwner argOwner = getArgumentOwner(func, ArgumentOwner::ReturnIndex);
    if (argOwner.action == ArgumentOwner::Invalid || argOwner.index != ArgumentOwner::ThisIndex) {
        if (isPointerToWrapperType(type))
            s << INDENT << "Shiboken::Object::setParent(self, " << PYTHON_RETURN_VAR << ");\n";
    }
}

void CppGenerator::writeHashFunction(QTextStream &s, GeneratorContext &context)
{
    const AbstractMetaClass *metaClass = context.metaClass();
    s << "static Py_hash_t " << cpythonBaseName(metaClass) << "_HashFunc(PyObject *self) {\n";
    writeCppSelfDefinition(s, context);
    s << INDENT << "return " << metaClass->typeEntry()->hashFunction() << '(';
    s << (isObjectType(metaClass) ? "" : "*") << CPP_SELF_VAR << ");\n";
    s<< "}\n\n";
}

void CppGenerator::writeStdListWrapperMethods(QTextStream &s, GeneratorContext &context)
{
    const AbstractMetaClass *metaClass = context.metaClass();
    ErrorCode errorCode(0);

    // __len__
    s << "Py_ssize_t " << cpythonBaseName(metaClass->typeEntry())
        << "__len__(PyObject *self)\n{\n";
    writeCppSelfDefinition(s, context);
    s << INDENT << "return " << CPP_SELF_VAR << "->size();\n";
    s << "}\n";

    // __getitem__
    s << "PyObject *" << cpythonBaseName(metaClass->typeEntry())
        << "__getitem__(PyObject *self, Py_ssize_t _i)\n{\n";
    writeCppSelfDefinition(s, context);
    writeIndexError(s, QLatin1String("index out of bounds"));

    s << INDENT << metaClass->qualifiedCppName() << "::iterator _item = " << CPP_SELF_VAR << "->begin();\n";
    s << INDENT << "for (Py_ssize_t pos = 0; pos < _i; pos++) _item++;\n";

    const AbstractMetaType *itemType = metaClass->templateBaseClassInstantiations().constFirst();

    s << INDENT << "return ";
    writeToPythonConversion(s, itemType, metaClass, QLatin1String("*_item"));
    s << ";\n";
    s << "}\n";

    // __setitem__
    ErrorCode errorCode2(-1);
    s << "int " << cpythonBaseName(metaClass->typeEntry())
        << "__setitem__(PyObject *self, Py_ssize_t _i, PyObject *pyArg)\n{\n";
    writeCppSelfDefinition(s, context);
    writeIndexError(s, QLatin1String("list assignment index out of range"));

    s << INDENT << "PythonToCppFunc " << PYTHON_TO_CPP_VAR << ";\n";
    s << INDENT << "if (!";
    writeTypeCheck(s, itemType, QLatin1String("pyArg"), isNumber(itemType->typeEntry()));
    s << ") {\n";
    {
        Indentation indent(INDENT);
        s << INDENT << "PyErr_SetString(PyExc_TypeError, \"attributed value with wrong type, '";
        s << itemType->name() << "' or other convertible type expected\");\n";
        s << INDENT << "return -1;\n";
    }
    s << INDENT << "}\n";
    writeArgumentConversion(s, itemType, QLatin1String("cppValue"), QLatin1String("pyArg"), metaClass);

    s << INDENT << metaClass->qualifiedCppName() << "::iterator _item = " << CPP_SELF_VAR << "->begin();\n";
    s << INDENT << "for (Py_ssize_t pos = 0; pos < _i; pos++) _item++;\n";
    s << INDENT << "*_item = cppValue;\n";
    s << INDENT << "return {};\n";
    s << "}\n";
}
void CppGenerator::writeIndexError(QTextStream &s, const QString &errorMsg)
{
    s << INDENT << "if (_i < 0 || _i >= (Py_ssize_t) " << CPP_SELF_VAR << "->size()) {\n";
    {
        Indentation indent(INDENT);
        s << INDENT << "PyErr_SetString(PyExc_IndexError, \"" << errorMsg << "\");\n";
        s << INDENT << returnStatement(m_currentErrorCode) << Qt::endl;
    }
    s << INDENT << "}\n";
}

QString CppGenerator::writeReprFunction(QTextStream &s,
                                        GeneratorContext &context,
                                        uint indirections)
{
    const AbstractMetaClass *metaClass = context.metaClass();
    QString funcName = cpythonBaseName(metaClass) + QLatin1String("__repr__");
    s << "extern \"C\"\n{\n";
    s << "static PyObject *" << funcName << "(PyObject *self)\n{\n";
    writeCppSelfDefinition(s, context);
    s << INDENT << "QBuffer buffer;\n";
    s << INDENT << "buffer.open(QBuffer::ReadWrite);\n";
    s << INDENT << "QDebug dbg(&buffer);\n";
    s << INDENT << "dbg << ";
    if (metaClass->typeEntry()->isValue() || indirections == 0)
         s << '*';
    s << CPP_SELF_VAR << ";\n";
    s << INDENT << "buffer.close();\n";
    s << INDENT << "QByteArray str = buffer.data();\n";
    s << INDENT << "int idx = str.indexOf('(');\n";
    s << INDENT << "if (idx >= 0)\n";
    {
        Indentation indent(INDENT);
        s << INDENT << "str.replace(0, idx, Py_TYPE(self)->tp_name);\n";
    }
    s << INDENT << "str = str.trimmed();\n";
    s << INDENT << "PyObject *mod = PyDict_GetItem(Py_TYPE(self)->tp_dict, Shiboken::PyMagicName::module());\n";
    // PYSIDE-595: The introduction of heap types has the side effect that the module name
    // is always prepended to the type name. Therefore the strchr check:
    s << INDENT << "if (mod && !strchr(str, '.'))\n";
    {
        Indentation indent(INDENT);
        s << INDENT << "return Shiboken::String::fromFormat(\"<%s.%s at %p>\", Shiboken::String::toCString(mod), str.constData(), self);\n";
    }
    s << INDENT << "else\n";
    {
        Indentation indent(INDENT);
        s << INDENT << "return Shiboken::String::fromFormat(\"<%s at %p>\", str.constData(), self);\n";
    }
    s << "}\n";
    s << "} // extern C\n\n";
    return funcName;
}<|MERGE_RESOLUTION|>--- conflicted
+++ resolved
@@ -4817,7 +4817,6 @@
 {
     QString cpythonName = cpythonEnumName(cppEnum);
 
-<<<<<<< HEAD
     s << "static PyType_Slot " << cpythonName << "_number_slots[] = {\n";
     s << "#ifdef IS_PY3K\n";
     s << INDENT << "{Py_nb_bool,    (void *)" << cpythonName << "__nonzero},\n";
@@ -4830,31 +4829,12 @@
     s << INDENT << "{Py_nb_xor,     (void *)" << cpythonName  << "___xor__},\n";
     s << INDENT << "{Py_nb_or,      (void *)" << cpythonName  << "___or__},\n";
     s << INDENT << "{Py_nb_int,     (void *)" << cpythonName << "_long},\n";
+    s << INDENT << "{Py_nb_index,   (void *)" << cpythonName << "_long},\n";
     s << "#ifndef IS_PY3K\n";
     s << INDENT << "{Py_nb_long,    (void *)" << cpythonName << "_long},\n";
     s << "#endif\n";
     s << INDENT << "{0, " << NULL_PTR << "} // sentinel\n";
     s << "};\n\n";
-=======
-    s << "static PyType_Slot " << cpythonName << "_number_slots[] = {" << endl;
-    s << "#ifdef IS_PY3K" << endl;
-    s << INDENT << "{Py_nb_bool,    (void *)" << cpythonName << "__nonzero}," << endl;
-    s << "#else" << endl;
-    s << INDENT << "{Py_nb_nonzero, (void *)" << cpythonName << "__nonzero}," << endl;
-    s << INDENT << "{Py_nb_long,    (void *)" << cpythonName << "_long}," << endl;
-    s << "#endif" << endl;
-    s << INDENT << "{Py_nb_invert,  (void *)" << cpythonName << "___invert__}," << endl;
-    s << INDENT << "{Py_nb_and,     (void *)" << cpythonName  << "___and__}," << endl;
-    s << INDENT << "{Py_nb_xor,     (void *)" << cpythonName  << "___xor__}," << endl;
-    s << INDENT << "{Py_nb_or,      (void *)" << cpythonName  << "___or__}," << endl;
-    s << INDENT << "{Py_nb_int,     (void *)" << cpythonName << "_long}," << endl;
-    s << INDENT << "{Py_nb_index,   (void *)" << cpythonName << "_long}," << endl;
-    s << "#ifndef IS_PY3K" << endl;
-    s << INDENT << "{Py_nb_long,    (void *)" << cpythonName << "_long}," << endl;
-    s << "#endif" << endl;
-    s << INDENT << "{0, " << NULL_PTR << "} // sentinel" << endl;
-    s << "};" << endl << endl;
->>>>>>> 95ec3e2c
 }
 
 void CppGenerator::writeFlagsBinaryOperator(QTextStream &s, const AbstractMetaEnum *cppEnum,
