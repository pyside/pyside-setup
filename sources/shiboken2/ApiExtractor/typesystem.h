--- conflicted
+++ resolved
@@ -899,12 +899,8 @@
     QVersionNumber m_version;
     CustomConversion *m_customConversion = nullptr;
     SourceLocation m_sourceLocation; // XML file
-<<<<<<< HEAD
-    uint m_codeGeneration = GenerateAll;
+    CodeGeneration m_codeGeneration = GenerateCode;
     TypeEntry *m_viewOn = nullptr;
-=======
-    CodeGeneration m_codeGeneration = GenerateCode;
->>>>>>> 2ed45ce8
     int m_revision = 0;
     int m_sbkIndex = 0;
     Type m_type;
