--- conflicted
+++ resolved
@@ -2798,27 +2798,6 @@
             qCWarning(lcShiboken, "%s", qPrintable(message));
         }
     }
-<<<<<<< HEAD
-}
-
-QPropertySpec *AbstractMetaBuilderPrivate::parseQ_Property(AbstractMetaClass *metaClass,
-                                                           const QString &declarationIn,
-                                                           const QStringList &scopes,
-                                                           QString *errorMessage)
-{
-    errorMessage->clear();
-
-    // Q_PROPERTY(QString objectName READ objectName WRITE setObjectName NOTIFY objectNameChanged)
-
-    const QString declaration = declarationIn.simplified();
-    auto propertyTokens = QStringView{declaration}.split(QLatin1Char(' '),
-                                                         Qt::SkipEmptyParts);
-    if (propertyTokens.size()  < 4) {
-        *errorMessage = QLatin1String("Insufficient number of tokens");
-        return nullptr;
-    }
-=======
->>>>>>> cad869b6
 
     // User-added properties
     auto typeEntry = metaClass->typeEntry();
