#############################################################################
##
## Copyright (C) 2019 The Qt Company Ltd.
## Contact: https://www.qt.io/licensing/
##
## This file is part of Qt for Python.
##
## $QT_BEGIN_LICENSE:LGPL$
## Commercial License Usage
## Licensees holding valid commercial Qt licenses may use this file in
## accordance with the commercial license agreement provided with the
## Software or, alternatively, in accordance with the terms contained in
## a written agreement between you and The Qt Company. For licensing terms
## and conditions see https://www.qt.io/terms-conditions. For further
## information use the contact form at https://www.qt.io/contact-us.
##
## GNU Lesser General Public License Usage
## Alternatively, this file may be used under the terms of the GNU Lesser
## General Public License version 3 as published by the Free Software
## Foundation and appearing in the file LICENSE.LGPL3 included in the
## packaging of this file. Please review the following information to
## ensure the GNU Lesser General Public License version 3 requirements
## will be met: https://www.gnu.org/licenses/lgpl-3.0.html.
##
## GNU General Public License Usage
## Alternatively, this file may be used under the terms of the GNU
## General Public License version 2.0 or (at your option) the GNU General
## Public license version 3 or any later version approved by the KDE Free
## Qt Foundation. The licenses are as published by the Free Software
## Foundation and appearing in the file LICENSE.GPL2 and LICENSE.GPL3
## included in the packaging of this file. Please review the following
## information to ensure the GNU General Public License requirements will
## be met: https://www.gnu.org/licenses/gpl-2.0.html and
## https://www.gnu.org/licenses/gpl-3.0.html.
##
## $QT_END_LICENSE$
##
#############################################################################

major_version = "5"
minor_version = "15"
<<<<<<< HEAD
patch_version = "11"
=======
patch_version = "12"
>>>>>>> ae79fb4f

# For example: "a", "b", "rc"
# (which means "alpha", "beta", "release candidate").
# An empty string means the generated package will be an official release.
release_version_type = ""

# For example: "1", "2" (which means "beta1", "beta2", if type is "b").
pre_release_version = ""

if __name__ == '__main__':
    # Used by CMake.
    print('{0};{1};{2};{3};{4}'.format(major_version, minor_version, patch_version,
                                       release_version_type, pre_release_version))<|MERGE_RESOLUTION|>--- conflicted
+++ resolved
@@ -39,11 +39,7 @@
 
 major_version = "5"
 minor_version = "15"
-<<<<<<< HEAD
-patch_version = "11"
-=======
 patch_version = "12"
->>>>>>> ae79fb4f
 
 # For example: "a", "b", "rc"
 # (which means "alpha", "beta", "release candidate").
