--- conflicted
+++ resolved
@@ -533,32 +533,6 @@
     }
 };
 
-<<<<<<< HEAD
-// Void pointer ----------------------------------------------------------------------------
-
-template <>
-struct Primitive<void*> : OnePrimitive<void*>
-{
-    static PyObject* toPython(const void* cppIn)
-    {
-        SbkDbg() << cppIn;
-        if (!cppIn)
-            Py_RETURN_NONE;
-        PyObject *result = reinterpret_cast<PyObject *>(const_cast<void *>(cppIn));
-        Py_INCREF(result);
-        return result;
-    }
-    static void toCpp(PyObject* pyIn, void* cppOut)
-    {
-        SbkDbg() << pyIn;
-        *reinterpret_cast<void **>(cppOut) = pyIn;
-    }
-    static PythonToCppFunc isConvertible(PyObject *)
-    {
-        return toCpp;
-    }
-};
-
 namespace Shiboken {
 namespace Conversions {
 SbkConverter *createConverterObject(PyTypeObject *type,
@@ -568,7 +542,4 @@
                                     CppToPythonFunc copyToPythonFunc);
 } // namespace Conversions
 } // namespace Shiboken
-
-=======
->>>>>>> 764498b3
 #endif // SBK_CONVERTER_P_H