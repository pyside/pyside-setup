product_dependency:
  ../../qt/tqtc-qt5.git:
<<<<<<< HEAD
    ref: "59ff9ceecedadc98c798305ee038b750876092da"
=======
    ref: "4f71992dd5c14023330332538c84cb5fb5ac5a14"
>>>>>>> d135bccc
dependency_source: supermodule
dependencies: [
      "../../qt/qt3d",
      "../../qt/qtactiveqt",
      "../../qt/qtandroidextras",
      "../../qt/qtbase",
      "../../qt/qtcharts",
      "../../qt/qtconnectivity",
      "../../qt/qtdatavis3d",
      "../../qt/qtdeclarative",
      "../../qt/qtdoc",
      "../../qt/qtgamepad",
      "../../qt/qtgraphicaleffects",
      "../../qt/qtimageformats",
      "../../qt/qtlocation",
      "../../qt/qtlottie",
      "../../qt/qtmacextras",
      "../../qt/qtmultimedia",
      "../../qt/qtnetworkauth",
      "../../qt/qtpurchasing",
      "../../qt/qtqa",
      "../../qt/qtquick3d",
      "../../qt/qtquickcontrols2",
      "../../qt/qtquicktimeline",
      "../../qt/qtremoteobjects",
      "../../qt/qtscxml",
      "../../qt/qtsensors",
      "../../qt/qtserialbus",
      "../../qt/qtserialport",
      "../../qt/qtspeech",
      "../../qt/qtsvg",
      "../../qt/qttools",
      "../../qt/qttranslations",
      "../../qt/qtvirtualkeyboard",
      "../../qt/qtwayland",
      "../../qt/qtwebchannel",
      "../../qt/qtwebengine",
      "../../qt/qtwebglplugin",
      "../../qt/qtwebsockets",
      "../../qt/qtwebview",
      "../../qt/qtwinextras",
      "../../qt/qtx11extras"
      ]<|MERGE_RESOLUTION|>--- conflicted
+++ resolved
@@ -1,10 +1,6 @@
 product_dependency:
   ../../qt/tqtc-qt5.git:
-<<<<<<< HEAD
-    ref: "59ff9ceecedadc98c798305ee038b750876092da"
-=======
     ref: "4f71992dd5c14023330332538c84cb5fb5ac5a14"
->>>>>>> d135bccc
 dependency_source: supermodule
 dependencies: [
       "../../qt/qt3d",
