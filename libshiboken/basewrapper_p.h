/*
* This file is part of the Shiboken Python Bindings Generator project.
*
* Copyright (C) 2010 Nokia Corporation and/or its subsidiary(-ies).
*
* Contact: PySide team <contact@pyside.org>
*
* This library is free software; you can redistribute it and/or
* modify it under the terms of the GNU Lesser General Public
* License as published by the Free Software Foundation; either
* version 2.1 of the License, or (at your option) any later version.
*
* This library is distributed in the hope that it will be useful,
* but WITHOUT ANY WARRANTY; without even the implied warranty of
* MERCHANTABILITY or FITNESS FOR A PARTICULAR PURPOSE.  See the GNU
* Lesser General Public License for more details.
*
* You should have received a copy of the GNU Lesser General Public
* License along with this library; if not, write to the Free Software
* Foundation, Inc., 51 Franklin Street, Fifth Floor, Boston, MA  02110-1301  USA
*/

#ifndef BASEWRAPPER_P_H
#define BASEWRAPPER_P_H

#include <Python.h>
#include <list>
#include <map>

struct SbkObject;
struct SbkObjectType;

namespace Shiboken
{
/**
    * This mapping associates a method and argument of an wrapper object with the wrapper of
    * said argument when it needs the binding to help manage its reference counting.
    */
typedef std::map<std::string, std::list<SbkObject*> > RefCountMap;


/// Linked list of SbkBaseWrapper pointers
typedef std::list<SbkObject*> ChildrenList;

/// Struct used to store information about object parent and children.
struct ParentInfo
{
    /// Default ctor.
    ParentInfo() : parent(0), hasWrapperRef(false) {}
    /// Pointer to parent object.
    SbkObject* parent;
    /// List of object children.
    ChildrenList children;
    /// has internal ref
    bool hasWrapperRef;
};

} // namespace Shiboken

extern "C"
{

/**
 * \internal
 * Private data for SbkBaseWrapper
 */
struct SbkObjectPrivate
{
    /// Pointer to the C++ class.
    void** cptr;
    /// True when Python is responsible for freeing the used memory.
    unsigned int hasOwnership : 1;
    /// Is true when the C++ class of the wrapped object has a virtual destructor AND was created by Python.
    unsigned int containsCppWrapper : 1;
    /// Marked as false when the object is lost to C++ and the binding can not know if it was deleted or not.
    unsigned int validCppObject : 1;
    /// Information about the object parents and children, can be null.
    Shiboken::ParentInfo* parentInfo;
    /// Manage reference counting of objects that are referred but not owned.
    Shiboken::RefCountMap* referredObjects;
};


struct SbkObjectTypePrivate
{
    int* mi_offsets;
    MultipleInheritanceInitFunction mi_init;

    /// Special cast function, null if this class doesn't have multiple inheritance.
    SpecialCastFunction mi_specialcast;
    TypeDiscoveryFunc type_discovery;
    ObjectCopierFunction obj_copier;
    /// Extended "isConvertible" function to be used when a conversion operator is defined in another module.
    ExtendedIsConvertibleFunc ext_isconvertible;
    /// Extended "toCpp" function to be used when a conversion operator is defined in another module.
    ExtendedToCppFunc ext_tocpp;
    /// Pointer to a function responsible for deletetion of the C++ instance calling the proper destructor.
    ObjectDestructor cpp_dtor;
    /// True if this type holds two or more C++ instances, e.g.: a Python class which inherits from two C++ classes.
    int is_multicpp:1;
    /// True if this type was definied by the user.
    int is_user_type:1;
    /// C++ name
    char* original_name;
    /// Type user data
    void *user_data;
    DeleteUserDataFunc d_func;
};


} // extern "C"

namespace Shiboken
{
/**
 * Utility function uset to transform PyObject which suppot sequence protocol in a std::list
 **/
std::list<SbkObject*> splitPyObject(PyObject* pyObj);

/**
*   Visitor class used by walkOnClassHierarchy function.
*/
class HierarchyVisitor
{
public:
    HierarchyVisitor() : m_wasFinished(false) {}
    virtual ~HierarchyVisitor() {}
    virtual void visit(SbkObjectType* node) = 0;
    void finish() { m_wasFinished = true; };
    bool wasFinished() const { return m_wasFinished; }
private:
    bool m_wasFinished;
};

class BaseCountVisitor : public HierarchyVisitor
{
public:
    BaseCountVisitor() : m_count(0) {}

    void visit(SbkObjectType*)
    {
        m_count++;
    }

    int count() const { return m_count; }
private:
    int m_count;
};

class BaseAccumulatorVisitor : public HierarchyVisitor
{
public:
    BaseAccumulatorVisitor() {}

    void visit(SbkObjectType* node)
    {
        m_bases.push_back(node);
    }

    std::list<SbkObjectType*> bases() const { return m_bases; }
private:
    std::list<SbkObjectType*> m_bases;
};

class GetIndexVisitor : public HierarchyVisitor
{
public:
    GetIndexVisitor(PyTypeObject* desiredType) : m_index(-1), m_desiredType(desiredType) {}
    virtual void visit(SbkObjectType* node)
    {
        m_index++;
        if (PyType_IsSubtype(reinterpret_cast<PyTypeObject*>(node), m_desiredType))
            finish();
    }
    int index() const { return m_index; }

private:
    int m_index;
    PyTypeObject* m_desiredType;
};

class DtorCallerVisitor : public HierarchyVisitor
{
public:
    DtorCallerVisitor(SbkObject* pyObj) : m_count(0), m_pyObj(pyObj) {}
    void visit(SbkObjectType* node);
private:
    int m_count;
    SbkObject* m_pyObj;
};

/// \internal Internal function used to walk on classes inheritance trees.
/**
*   Walk on class hierarchy using a DFS algorithm.
*   For each pure Shiboken type found, HiearchyVisitor::visit is called and the algorithm consider
*   all children of this type as visited.
*/
void walkThroughClassHierarchy(PyTypeObject* currentType, HierarchyVisitor* visitor);

inline int getTypeIndexOnHierarchy(PyTypeObject* baseType, PyTypeObject* desiredType)
{
    GetIndexVisitor visitor(desiredType);
    walkThroughClassHierarchy(baseType, &visitor);
    return visitor.index();
}

inline int getNumberOfCppBaseClasses(PyTypeObject* baseType)
{
    BaseCountVisitor visitor;
    walkThroughClassHierarchy(baseType, &visitor);
    return visitor.count();
}

inline std::list<SbkObjectType*> getCppBaseClasses(PyTypeObject* baseType)
{
    BaseAccumulatorVisitor visitor;
    walkThroughClassHierarchy(baseType, &visitor);
    return visitor.bases();
}

namespace Object
{
/**
*   Decrements the reference counters of every object referred by self.
*   \param self    the wrapper instance that keeps references to other objects.
*/
void clearReferences(SbkObject* self);

/**
 * Destroy internal data
 **/
<<<<<<< HEAD
void deallocData(SbkObject* self, bool doCleanup);
} // namespace Wrapper
=======
void deallocData(SbkObject* self);
} // namespace Object
>>>>>>> 21f03439

} // namespace Shiboken

#endif<|MERGE_RESOLUTION|>--- conflicted
+++ resolved
@@ -229,13 +229,8 @@
 /**
  * Destroy internal data
  **/
-<<<<<<< HEAD
-void deallocData(SbkObject* self, bool doCleanup);
-} // namespace Wrapper
-=======
 void deallocData(SbkObject* self);
 } // namespace Object
->>>>>>> 21f03439
 
 } // namespace Shiboken
 
