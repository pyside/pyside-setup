<<<<<<< HEAD
[submodule "sources/shiboken"]
	path = sources/shiboken
	url = https://github.com/PySide/shiboken.git
[submodule "sources/pyside"]
	path = sources/pyside
	url = https://github.com/PySide/pyside.git
[submodule "sources/pyside-tools"]
	path = sources/pyside-tools
	url = https://github.com/PySide/Tools.git
[submodule "sources/pyside-examples"]
	path = sources/pyside-examples
	url = https://github.com/PySide/Examples.git
=======
[submodule "sources/pyside2"]
	path = sources/pyside2
    url=https://github.com/PySide/pyside2.git
	branch = qt5
[submodule "sources/shiboken2"]
	path = sources/shiboken2
    url=https://github.com/PySide/shiboken2.git
	branch = qt5
[submodule "sources/pyside-tools2"]
	path = sources/pyside-tools2
    url=https://github.com/PySide/pyside-tools2.git
	branch = qt5
[submodule "sources/pyside-examples2"]
	path = sources/pyside-examples2
    url=https://github.com/PySide/pyside-examples2.git
	branch = qt5
>>>>>>> d5658148
<|MERGE_RESOLUTION|>--- conflicted
+++ resolved
@@ -1,31 +1,12 @@
-<<<<<<< HEAD
-[submodule "sources/shiboken"]
-	path = sources/shiboken
-	url = https://github.com/PySide/shiboken.git
-[submodule "sources/pyside"]
-	path = sources/pyside
-	url = https://github.com/PySide/pyside.git
-[submodule "sources/pyside-tools"]
-	path = sources/pyside-tools
-	url = https://github.com/PySide/Tools.git
-[submodule "sources/pyside-examples"]
-	path = sources/pyside-examples
-	url = https://github.com/PySide/Examples.git
-=======
 [submodule "sources/pyside2"]
 	path = sources/pyside2
     url=https://github.com/PySide/pyside2.git
-	branch = qt5
 [submodule "sources/shiboken2"]
 	path = sources/shiboken2
     url=https://github.com/PySide/shiboken2.git
-	branch = qt5
 [submodule "sources/pyside-tools2"]
 	path = sources/pyside-tools2
     url=https://github.com/PySide/pyside-tools2.git
-	branch = qt5
 [submodule "sources/pyside-examples2"]
 	path = sources/pyside-examples2
-    url=https://github.com/PySide/pyside-examples2.git
-	branch = qt5
->>>>>>> d5658148
+    url=https://github.com/PySide/pyside-examples2.git