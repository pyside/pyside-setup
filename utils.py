#############################################################################
##
## Copyright (C) 2017 The Qt Company Ltd.
## Contact: https://www.qt.io/licensing/
##
## This file is part of PySide2.
##
## $QT_BEGIN_LICENSE:LGPL$
## Commercial License Usage
## Licensees holding valid commercial Qt licenses may use this file in
## accordance with the commercial license agreement provided with the
## Software or, alternatively, in accordance with the terms contained in
## a written agreement between you and The Qt Company. For licensing terms
## and conditions see https://www.qt.io/terms-conditions. For further
## information use the contact form at https://www.qt.io/contact-us.
##
## GNU Lesser General Public License Usage
## Alternatively, this file may be used under the terms of the GNU Lesser
## General Public License version 3 as published by the Free Software
## Foundation and appearing in the file LICENSE.LGPL3 included in the
## packaging of this file. Please review the following information to
## ensure the GNU Lesser General Public License version 3 requirements
## will be met: https://www.gnu.org/licenses/lgpl-3.0.html.
##
## GNU General Public License Usage
## Alternatively, this file may be used under the terms of the GNU
## General Public License version 2.0 or (at your option) the GNU General
## Public license version 3 or any later version approved by the KDE Free
## Qt Foundation. The licenses are as published by the Free Software
## Foundation and appearing in the file LICENSE.GPL2 and LICENSE.GPL3
## included in the packaging of this file. Please review the following
## information to ensure the GNU General Public License requirements will
## be met: https://www.gnu.org/licenses/gpl-2.0.html and
## https://www.gnu.org/licenses/gpl-3.0.html.
##
## $QT_END_LICENSE$
##
#############################################################################

import sys
import os
import re
import stat
import errno
import time
import shutil
import subprocess
import fnmatch
import glob
import itertools
import popenasync
import glob

# There is no urllib.request in Python2
try:
    import urllib.request as urllib
except ImportError:
    import urllib

from distutils import log
from distutils.errors import DistutilsOptionError
from distutils.errors import DistutilsSetupError
from distutils.spawn import spawn
from distutils.spawn import DistutilsExecError

try:
    WindowsError
except NameError:
    WindowsError = None


def has_option(name):
    try:
        sys.argv.remove('--%s' % name)
        return True
    except ValueError:
        pass
    return False


def option_value(name):
    for index, option in enumerate(sys.argv):
        if option == '--' + name:
            if index+1 >= len(sys.argv):
                raise DistutilsOptionError(
                    'The option %s requires a value' % option)
            value = sys.argv[index+1]
            sys.argv[index:index+2] = []
            return value
        if option.startswith('--' + name + '='):
            value = option[len(name)+3:]
            sys.argv[index:index+1] = []
            return value
    env_val = os.getenv(name.upper().replace('-', '_'))
    return env_val


def filter_match(name, patterns):
    for pattern in patterns:
        if pattern is None:
            continue
        if fnmatch.fnmatch(name, pattern):
            return True
    return False


def update_env_path(newpaths):
    paths = os.environ['PATH'].lower().split(os.pathsep)
    for path in newpaths:
        if not path.lower() in paths:
            log.info("Inserting path \"%s\" to environment" % path)
            paths.insert(0, path)
            os.environ['PATH'] = path + os.pathsep + os.environ['PATH']


def winsdk_setenv(platform_arch, build_type):
    from distutils.msvc9compiler import VERSION as MSVC_VERSION
    from distutils.msvc9compiler import Reg
    from distutils.msvc9compiler import HKEYS
    from distutils.msvc9compiler import WINSDK_BASE

    sdk_version_map = {
        "v6.0a": 9.0,
        "v6.1": 9.0,
        "v7.0": 9.0,
        "v7.0a": 10.0,
        "v7.1": 10.0
    }

    log.info("Searching Windows SDK with MSVC compiler version %s" % MSVC_VERSION)
    setenv_paths = []
    for base in HKEYS:
        sdk_versions = Reg.read_keys(base, WINSDK_BASE)
        if sdk_versions:
            for sdk_version in sdk_versions:
                installationfolder = Reg.get_value(WINSDK_BASE + "\\" +
                    sdk_version, "installationfolder")
                productversion = Reg.get_value(WINSDK_BASE + "\\" +
                    sdk_version, "productversion")
                setenv_path = os.path.join(installationfolder, os.path.join(
                    'bin', 'SetEnv.cmd'))
                if not os.path.exists(setenv_path):
                    continue
                if not sdk_version in sdk_version_map:
                    continue
                if sdk_version_map[sdk_version] != MSVC_VERSION:
                    continue
                setenv_paths.append(setenv_path)
    if len(setenv_paths) == 0:
        raise DistutilsSetupError(
            "Failed to find the Windows SDK with MSVC compiler version %s"
                % MSVC_VERSION)
    for setenv_path in setenv_paths:
        log.info("Found %s" % setenv_path)

    # Get SDK env (use latest SDK version installed on system)
    setenv_path = setenv_paths[-1]
    log.info("Using %s " % setenv_path)
    build_arch = "/x86" if platform_arch.startswith("32") else "/x64"
    build_type = "/Debug" if build_type.lower() == "debug" else "/Release"
    setenv_cmd = [setenv_path, build_arch, build_type]
    setenv_env = get_environment_from_batch_command(setenv_cmd)
    setenv_env_paths = os.pathsep.join([setenv_env[k] for k in setenv_env if k.upper() == 'PATH']).split(os.pathsep)
    setenv_env_without_paths = dict([(k, setenv_env[k]) for k in setenv_env if k.upper() != 'PATH'])

    # Extend os.environ with SDK env
    log.info("Initializing Windows SDK env...")
    update_env_path(setenv_env_paths)
    for k in sorted(setenv_env_without_paths):
        v = setenv_env_without_paths[k]
        log.info("Inserting \"%s = %s\" to environment" % (k, v))
        os.environ[k] = v
    log.info("Done initializing Windows SDK env")


def find_vcdir(version):
    """
    This is the customized version of distutils.msvc9compiler.find_vcvarsall method
    """
    from distutils.msvc9compiler import VS_BASE
    from distutils.msvc9compiler import Reg
    from distutils import log
    vsbase = VS_BASE % version
    try:
        productdir = Reg.get_value(r"%s\Setup\VC" % vsbase,
                                   "productdir")
    except KeyError:
        productdir = None

    # trying Express edition
    if productdir is None:
        try:
            from distutils.msvc9compiler import VSEXPRESS_BASE
        except ImportError:
            pass
        else:
            vsbase = VSEXPRESS_BASE % version
            try:
                productdir = Reg.get_value(r"%s\Setup\VC" % vsbase,
                                           "productdir")
            except KeyError:
                productdir = None
                log.debug("Unable to find productdir in registry")

    if not productdir or not os.path.isdir(productdir):
        toolskey = "VS%0.f0COMNTOOLS" % version
        toolsdir = os.environ.get(toolskey, None)

        if toolsdir and os.path.isdir(toolsdir):
            productdir = os.path.join(toolsdir, os.pardir, os.pardir, "VC")
            productdir = os.path.abspath(productdir)
            if not os.path.isdir(productdir):
                log.debug("%s is not a valid directory" % productdir)
                return None
        else:
            log.debug("Env var %s is not set or invalid" % toolskey)
    if not productdir:
        log.debug("No productdir found")
        return None
    return productdir


def init_msvc_env(platform_arch, build_type):
    from distutils.msvc9compiler import VERSION as MSVC_VERSION

    log.info("Searching MSVC compiler version %s" % MSVC_VERSION)
    vcdir_path = find_vcdir(MSVC_VERSION)
    if not vcdir_path:
        raise DistutilsSetupError(
            "Failed to find the MSVC compiler version %s on your system." % MSVC_VERSION)
    else:
        log.info("Found %s" % vcdir_path)

    log.info("Searching MSVC compiler %s environment init script" % MSVC_VERSION)
    if platform_arch.startswith("32"):
        vcvars_path = os.path.join(vcdir_path, "bin", "vcvars32.bat")
    else:
        vcvars_path = os.path.join(vcdir_path, "bin", "vcvars64.bat")
        if not os.path.exists(vcvars_path):
            vcvars_path = os.path.join(vcdir_path, "bin", "amd64", "vcvars64.bat")
            if not os.path.exists(vcvars_path):
                vcvars_path = os.path.join(vcdir_path, "bin", "amd64", "vcvarsamd64.bat")

    if not os.path.exists(vcvars_path):
        # MSVC init script not found, try to find and init Windows SDK env
        log.error(
            "Failed to find the MSVC compiler environment init script (vcvars.bat) on your system.")
        winsdk_setenv(platform_arch, build_type)
        return
    else:
        log.info("Found %s" % vcvars_path)

    # Get MSVC env
    log.info("Using MSVC %s in %s" % (MSVC_VERSION, vcvars_path))
    msvc_arch = "x86" if platform_arch.startswith("32") else "amd64"
    log.info("Getting MSVC env for %s architecture" % msvc_arch)
    vcvars_cmd = [vcvars_path, msvc_arch]
    msvc_env = get_environment_from_batch_command(vcvars_cmd)
    msvc_env_paths = os.pathsep.join([msvc_env[k] for k in msvc_env if k.upper() == 'PATH']).split(os.pathsep)
    msvc_env_without_paths = dict([(k, msvc_env[k]) for k in msvc_env if k.upper() != 'PATH'])

    # Extend os.environ with MSVC env
    log.info("Initializing MSVC env...")
    update_env_path(msvc_env_paths)
    for k in sorted(msvc_env_without_paths):
        v = msvc_env_without_paths[k]
        log.info("Inserting \"%s = %s\" to environment" % (k, v))
        os.environ[k] = v
    log.info("Done initializing MSVC env")


def copyfile(src, dst, force=True, vars=None, force_copy_symlink=False):
    if vars is not None:
        src = src.format(**vars)
        dst = dst.format(**vars)

    if not os.path.exists(src) and not force:
        log.info("**Skiping copy file %s to %s. Source does not exists." % (src, dst))
        return

    if not os.path.islink(src) or force_copy_symlink:
        log.info("Copying file %s to %s." % (src, dst))
        shutil.copy2(src, dst)
    else:
        linkTargetPath = os.path.realpath(src)
        if os.path.dirname(linkTargetPath) == os.path.dirname(src):
            linkTarget = os.path.basename(linkTargetPath)
            linkName = os.path.basename(src)
            currentDirectory = os.getcwd()
            try:
                targetDir = dst if os.path.isdir(dst) else os.path.dirname(dst)
                os.chdir(targetDir)
                if os.path.exists(linkName):
                    os.remove(linkName)
                log.info("Symlinking %s -> %s in %s." % (linkName, linkTarget, targetDir))
                os.symlink(linkTarget, linkName)
            except OSError:
                log.error("%s -> %s: Error creating symlink" % (linkName, linkTarget))
            finally:
                os.chdir(currentDirectory)
        else:
            log.error("%s -> %s: Can only create symlinks within the same directory" % (src, linkTargetPath))

    return dst


def makefile(dst, content=None, vars=None):
    if vars is not None:
        if content is not None:
            content = content.format(**vars)
        dst = dst.format(**vars)

    log.info("Making file %s." % (dst))

    dstdir = os.path.dirname(dst)
    if not os.path.exists(dstdir):
        os.makedirs(dstdir)

    f = open(dst, "wt")
    if content is not None:
        f.write(content)
    f.close()


def copydir(src, dst, filter=None, ignore=None, force=True, recursive=True, vars=None,
            dir_filter_function=None, force_copy_symlinks=False):

    if vars is not None:
        src = src.format(**vars)
        dst = dst.format(**vars)
        if filter is not None:
            for i in range(len(filter)):
                filter[i] = filter[i].format(**vars)
        if ignore is not None:
            for i in range(len(ignore)):
                ignore[i] = ignore[i].format(**vars)

    if not os.path.exists(src) and not force:
        log.info("**Skiping copy tree %s to %s. Source does not exists. filter=%s. ignore=%s." % \
            (src, dst, filter, ignore))
        return []

    log.info("Copying tree %s to %s. filter=%s. ignore=%s." % \
        (src, dst, filter, ignore))

    names = os.listdir(src)

    results = []
    errors = []
    for name in names:
        srcname = os.path.join(src, name)
        dstname = os.path.join(dst, name)
        try:
            if os.path.isdir(srcname):
                if dir_filter_function and not dir_filter_function(name, src, srcname):
                    continue
                if recursive:
                    results.extend(
                        copydir(srcname, dstname, filter, ignore, force, recursive,
                                vars, dir_filter_function, force_copy_symlinks))
            else:
                if (filter is not None and not filter_match(name, filter)) or \
                    (ignore is not None and filter_match(name, ignore)):
                    continue
                if not os.path.exists(dst):
                    os.makedirs(dst)
                results.append(copyfile(srcname, dstname, True, vars, force_copy_symlinks))
        # catch the Error from the recursive copytree so that we can
        # continue with other files
        except shutil.Error as err:
            errors.extend(err.args[0])
        except EnvironmentError as why:
            errors.append((srcname, dstname, str(why)))
    try:
        if os.path.exists(dst):
            shutil.copystat(src, dst)
    except OSError as why:
        if WindowsError is not None and isinstance(why, WindowsError):
            # Copying file access times may fail on Windows
            pass
        else:
            errors.extend((src, dst, str(why)))
    if errors:
        raise EnvironmentError(errors)
    return results


def rmtree(dirname):
    def handleRemoveReadonly(func, path, exc):
        excvalue = exc[1]
        if func in (os.rmdir, os.remove) and excvalue.errno == errno.EACCES:
            os.chmod(path, stat.S_IRWXU| stat.S_IRWXG| stat.S_IRWXO) # 0777
            func(path)
        else:
            raise
    shutil.rmtree(dirname, ignore_errors=False, onerror=handleRemoveReadonly)

def run_process_output(args, initial_env=None):
    if initial_env is None:
        initial_env = os.environ
    stdOut = subprocess.Popen(args, env = initial_env, universal_newlines = 1,
                              stdout=subprocess.PIPE).stdout
    result = []
    for rawLine in stdOut.readlines():
        line = rawLine if sys.version_info >= (3,) else rawLine.decode('utf-8')
        result.append(line.rstrip())
    return result

def run_process(args, initial_env=None):
    def _log(buffer, checkNewLine=False):
        endsWithNewLine = False
        if buffer.endswith('\n'):
            endsWithNewLine = True
        if checkNewLine and buffer.find('\n') == -1:
            return buffer
        lines = buffer.splitlines()
        buffer = ''
        if checkNewLine and not endsWithNewLine:
            buffer = lines[-1]
            lines = lines[:-1]
        for line in lines:
            log.info(line.rstrip('\r'))
        return buffer
    _log("Running process in {0}: {1}".format(os.getcwd(), " ".join([(" " in x and '"{0}"'.format(x) or x) for x in args])))

    if sys.platform != "win32":
        try:
            spawn(args)
            return 0
        except DistutilsExecError:
            return -1

    shell = False
    if sys.platform == "win32":
        shell = True

    if initial_env is None:
        initial_env = os.environ

    proc = popenasync.Popen(args,
        stdin = subprocess.PIPE,
        stdout = subprocess.PIPE,
        stderr = subprocess.STDOUT,
        universal_newlines = 1,
        shell = shell,
        env = initial_env)

    log_buffer = None;
    while proc.poll() is None:
        log_buffer = _log(proc.read_async(wait=0.1, e=0))
    if log_buffer:
        _log(log_buffer)

    proc.wait()
    return proc.returncode


def get_environment_from_batch_command(env_cmd, initial=None):
    """
    Take a command (either a single command or list of arguments)
    and return the environment created after running that command.
    Note that if the command must be a batch file or .cmd file, or the
    changes to the environment will not be captured.

    If initial is supplied, it is used as the initial environment passed
    to the child process.
    """

    def validate_pair(ob):
        try:
            if not (len(ob) == 2):
                print("Unexpected result: %s" % ob)
                raise ValueError
        except:
            return False
        return True

    def consume(iter):
        try:
            while True: next(iter)
        except StopIteration:
            pass

    if not isinstance(env_cmd, (list, tuple)):
        env_cmd = [env_cmd]
    # construct the command that will alter the environment
    env_cmd = subprocess.list2cmdline(env_cmd)
    # create a tag so we can tell in the output when the proc is done
    tag = 'Done running command'
    # construct a cmd.exe command to do accomplish this
    cmd = 'cmd.exe /E:ON /V:ON /s /c "{env_cmd} && echo "{tag}" && set"'.format(**vars())
    # launch the process
    proc = subprocess.Popen(cmd, stdout=subprocess.PIPE, env=initial)
    # parse the output sent to stdout
    lines = proc.stdout
    if sys.version_info[0] > 2:
        # make sure the lines are strings
        make_str = lambda s: s.decode()
        lines = map(make_str, lines)
    # consume whatever output occurs until the tag is reached
    consume(itertools.takewhile(lambda l: tag not in l, lines))
    # define a way to handle each KEY=VALUE line
    handle_line = lambda l: l.rstrip().split('=',1)
    # parse key/values into pairs
    pairs = map(handle_line, lines)
    # make sure the pairs are valid
    valid_pairs = filter(validate_pair, pairs)
    # construct a dictionary of the pairs
    result = dict(valid_pairs)
    # let the process finish
    proc.communicate()
    return result


def regenerate_qt_resources(src, pyside_rcc_path, pyside_rcc_options):
    names = os.listdir(src)
    for name in names:
        srcname = os.path.join(src, name)
        if os.path.isdir(srcname):
            regenerate_qt_resources(srcname,
                                    pyside_rcc_path,
                                    pyside_rcc_options)
        elif srcname.endswith('.qrc'):
            # Replace last occurence of '.qrc' in srcname
            srcname_split = srcname.rsplit('.qrc', 1)
            dstname = '_rc.py'.join(srcname_split)
            if os.path.exists(dstname):
                log.info('Regenerating %s from %s' % \
                    (dstname, os.path.basename(srcname)))
                run_process([pyside_rcc_path,
                             pyside_rcc_options,
                             srcname, '-o', dstname])


def back_tick(cmd, ret_err=False):
    """ Run command `cmd`, return stdout, or stdout, stderr, return_code if `ret_err` is True.

    Roughly equivalent to ``check_output`` in Python 2.7

    Parameters
    ----------
    cmd : str
        command to execute
    ret_err : bool, optional
        If True, return stderr and return_code in addition to stdout.  If False, just return
        stdout

    Returns
    -------
    out : str or tuple
        If `ret_err` is False, return stripped string containing stdout from
        `cmd`.  If `ret_err` is True, return tuple of (stdout, stderr, return_code) where
        ``stdout`` is the stripped stdout, and ``stderr`` is the stripped
        stderr, and ``return_code`` is the process exit code.

    Raises
    ------
    Raises RuntimeError if command returns non-zero exit code when ret_err isn't set.
    """
    proc = subprocess.Popen(cmd, stdout=subprocess.PIPE, stderr=subprocess.PIPE, shell=True)
    out, err = proc.communicate()
    if not isinstance(out, str):
        # python 3
        out = out.decode()
        err = err.decode()
    retcode = proc.returncode
    if retcode is None and not ret_err:
        proc.terminate()
        raise RuntimeError(cmd + ' process did not terminate')
    if retcode != 0 and not ret_err:
        raise RuntimeError(cmd + ' process returned code %d\n*** %s' %
                           (retcode, err))
    out = out.strip()
    if not ret_err:
        return out
    return out, err.strip(), retcode


OSX_OUTNAME_RE = re.compile(r'\(compatibility version [\d.]+, current version '
                        '[\d.]+\)')

def osx_get_install_names(libpath):
    """ Get OSX library install names from library `libpath` using ``otool``

    Parameters
    ----------
    libpath : str
        path to library

    Returns
    -------
    install_names : list of str
        install names in library `libpath`
    """
    out = back_tick('otool -L ' + libpath)
    libs = [line for line in out.split('\n')][1:]
    return [OSX_OUTNAME_RE.sub('', lib).strip() for lib in libs]


OSX_RPATH_RE = re.compile(r"path (.+) \(offset \d+\)")

def osx_get_rpaths(libpath):
    """ Get rpath load commands from library `libpath` using ``otool``

    Parameters
    ----------
    libpath : str
        path to library

    Returns
    -------
    rpaths : list of str
        rpath values stored in ``libpath``

    Notes
    -----
    See ``man dyld`` for more information on rpaths in libraries
    """
    lines = back_tick('otool -l ' + libpath).split('\n')
    ctr = 0
    rpaths = []
    while ctr < len(lines):
        line = lines[ctr].strip()
        if line != 'cmd LC_RPATH':
            ctr += 1
            continue
        assert lines[ctr + 1].strip().startswith('cmdsize')
        rpath_line = lines[ctr + 2].strip()
        match = OSX_RPATH_RE.match(rpath_line)
        if match is None:
            raise RuntimeError('Unexpected path line: ' + rpath_line)
        rpaths.append(match.groups()[0])
        ctr += 3
    return rpaths


def osx_fix_rpaths_for_library(library_path, qt_lib_dir):
    """ Adds required rpath load commands to given library.

    This is a necessary post-installation step, to allow loading PySide modules without setting
    DYLD_LIBRARY_PATH or DYLD_FRAMEWORK_PATH.
    The CMake rpath commands which are added at build time  are used only for testing (make check),
    and they are stripped once the equivalent of make install is executed (except for shiboken,
    which currently uses CMAKE_INSTALL_RPATH_USE_LINK_PATH, which might be necessary to remove in
    the future).

    Parameters
    ----------
    library_path : str
        path to library for which to set rpaths.
    qt_lib_dir : str
        rpath to installed Qt lib directory.
    """

    install_names = osx_get_install_names(library_path)
    existing_rpath_commands = osx_get_rpaths(library_path)

    needs_loader_path = False
    for install_name in install_names:
        # Absolute path, skip it.
        if install_name[0] == '/':
            continue

        # If there are dynamic library install names that contain @rpath tokens, we will
        # provide an rpath load command with the value of "@loader_path". This will allow loading
        # dependent libraries from within the same directory as 'library_path'.
        if install_name[0] == '@':
            needs_loader_path = True
            break

    if needs_loader_path and "@loader_path" not in existing_rpath_commands:
        back_tick('install_name_tool -add_rpath {rpath} {library_path}'.format(
                  rpath="@loader_path", library_path=library_path))

    # If the library depends on a Qt library, add an rpath load comment pointing to the Qt lib
    # directory.
    osx_add_qt_rpath(library_path, qt_lib_dir, existing_rpath_commands, install_names)

def osx_add_qt_rpath(library_path, qt_lib_dir,
                     existing_rpath_commands = [], library_dependencies = []):
    """ Adds an rpath load command to the Qt lib directory if necessary

    Checks if library pointed to by 'library_path' has Qt dependencies, and adds an rpath load
    command that points to the Qt lib directory (qt_lib_dir).
    """
    if not existing_rpath_commands:
        existing_rpath_commands = osx_get_rpaths(library_path)

    # Return early if qt rpath is already present.
    if qt_lib_dir in existing_rpath_commands:
        return

    # Check if any library dependencies are Qt libraries (hacky).
    if not library_dependencies:
        library_dependencies = osx_get_install_names(library_path)

    needs_qt_rpath = False
    for library in library_dependencies:
        if 'Qt' in library:
            needs_qt_rpath = True
            break

    if needs_qt_rpath:
        back_tick('install_name_tool -add_rpath {rpath} {library_path}'.format(
                  rpath=qt_lib_dir, library_path=library_path))

<<<<<<< HEAD
# Find an executable specified by a glob pattern ('foo*') in the OS path
def findGlobInPath(pattern):
    result = []
    if sys.platform == 'win32':
        pattern += '.exe'

    for path in os.environ.get('PATH', '').split(os.pathsep):
        for match in glob.glob(os.path.join(path, pattern)):
            result.append(match)
    return result

# Locate the most recent version of llvmConfig in the path.
def findLlvmConfig():
    versionRe = re.compile('(\d+)\.(\d+)\.(\d+)')
    result = None
    lastVersionString = '000000'
    for llvmConfig in findGlobInPath('llvm-config*'):
        try:
            output = run_process_output([llvmConfig, '--version'])
            if output:
                match = versionRe.match(output[0])
                if match:
                    versionString = '%02d%02d%02d' % (int(match.group(1)),
                                    int(match.group(2)), int(match.group(3)))
                    if (versionString > lastVersionString):
                        result = llvmConfig
                        lastVersionString = versionString
        except OSError:
            pass
    return result

# Add Clang to path for Windows for the shiboken ApiExtractor tests.
# Revisit once Clang is bundled with Qt.
def detectClang():
    source = 'LLVM_INSTALL_DIR'
    clangDir = os.environ.get(source, None)
    if not clangDir:
        source = 'CLANG_INSTALL_DIR'
        clangDir = os.environ.get(source, None)
        if not clangDir:
            source = findLlvmConfig()
            try:
                output = run_process_output([source, '--prefix'])
                if output:
                    clangDir = output[0]
            except OSError:
                pass
    if clangDir:
        arch = '64' if sys.maxsize > 2**31-1 else '32'
        clangDir = clangDir.replace('_ARCH_', arch)
    return (clangDir, source)

def download_and_extract_7z(fileurl, target):
    """ Downloads 7z file from fileurl and extract to target  """
=======
def split_and_strip(input):
    lines = [s.strip() for s in input.splitlines()]
    return lines
>>>>>>> be8585ab

def ldd_get_dependencies(executable_path):
    """ Returns a dictionary of dependencies that `executable_path` depends on.

    The keys are library names and the values are the library paths.

    """
    output = ldd(executable_path)
    lines = split_and_strip(output)
    pattern = re.compile(r"\s*(.*?)\s+=>\s+(.*?)\s+\(.*\)")
    dependencies = {}
    for line in lines:
        match = pattern.search(line)
        if match:
            dependencies[match.group(1)] = match.group(2)
    return dependencies

def ldd_get_paths_for_dependencies(dependencies_regex, executable_path = None, dependencies = None):
    """ Returns file paths to shared library dependencies that match given `dependencies_regex`
        against given `executable_path`.

        The function retrieves the list of shared library dependencies using ld.so for the given
        `executable_path` in order to search for libraries that match the `dependencies_regex`, and
        then returns a list of absolute paths of the matching libraries.

        If no matching library is found in the list of dependencies, an empty list is returned.
        """

    if not dependencies and not executable_path:
        return None

    if not dependencies:
        dependencies = ldd_get_dependencies(executable_path)

    pattern = re.compile(dependencies_regex)

    paths = []
    for key in dependencies:
        match = pattern.search(key)
        if match:
            paths.append(dependencies[key])

    return paths

def ldd(executable_path):
    """ Returns ld.so output of shared library dependencies for given `executable_path`.

    This is a partial port of /usr/bin/ldd from bash to Python. The dependency list is retrieved
    by setting the LD_TRACE_LOADED_OBJECTS=1 environment variable, and executing the given path
    via the dynamic loader ld.so.

    Only works on Linux. The port is required to make this work on systems that might not have ldd.
    This is because ldd (on Ubuntu) is shipped in the libc-bin package that, which might have a
    minuscule percentage of not being installed.

    Parameters
    ----------
    executable_path : str
        path to executable or shared library.

    Returns
    -------
    output : str
        the raw output retrieved from the dynamic linker.
    """

    chosen_rtld = None
    # List of ld's considered by ldd on Ubuntu (here's hoping it's the same on all distros).
    rtld_list = ["/lib/ld-linux.so.2", "/lib64/ld-linux-x86-64.so.2", "/libx32/ld-linux-x32.so.2"]

    # Choose appropriate runtime dynamic linker.
    for rtld in rtld_list:
        if os.path.isfile(rtld) and os.access(rtld, os.X_OK):
            (_, _, code) = back_tick(rtld, True)
            # Code 127 is returned by ld.so when called without any arguments (some kind of sanity
            # check I guess).
            if code == 127:
                (_, _, code) = back_tick("{} --verify {}".format(rtld, executable_path), True)
                # Codes 0 and 2 mean given executable_path can be understood by ld.so.
                if code in [0, 2]:
                    chosen_rtld = rtld
                    break

    if not chosen_rtld:
        raise RuntimeError('Could not find appropriate ld.so to query for dependencies.')

    # Query for shared library dependencies.
    rtld_env = "LD_TRACE_LOADED_OBJECTS=1"
    rtld_cmd = "{} {} {}".format(rtld_env, chosen_rtld, executable_path)
    (out, _, return_code) = back_tick(rtld_cmd, True)
    if return_code == 0:
        return out
    else:
        raise RuntimeError('ld.so failed to query for dependent shared libraries '
                           'of {} '.format(executable_path))

def find_files_using_glob(path, pattern):
    """ Returns list of files that matched glob `pattern` in `path`. """
    final_pattern = os.path.join(path, pattern)
    maybe_files = glob.glob(final_pattern)
    return maybe_files

def find_qt_core_library_glob(lib_dir):
    """ Returns path to the QtCore library found in `lib_dir`. """
    maybe_file = find_files_using_glob(lib_dir, "libQt5Core.so.?")
    if len(maybe_file) == 1:
        return maybe_file[0]
    return None

# @TODO: Possibly fix ICU library copying on macOS and Windows. This would require
# to implement the equivalent of the custom written ldd for the specified platforms.
# This has less priority because ICU libs are not used in the default Qt configuration build.

def copy_icu_libs(destination_lib_dir):
    """ Copy ICU libraries that QtCore depends on, to given `destination_lib_dir`. """
    qt_core_library_path = find_qt_core_library_glob(destination_lib_dir)

    if not qt_core_library_path or not os.path.exists(qt_core_library_path):
        raise RuntimeError('QtCore library does not exist at path: {}. '
                           'Failed to copy ICU libraries.'.format(qt_core_library_path))

    dependencies = ldd_get_dependencies(qt_core_library_path)

    icu_regex = r"^libicu.+"
    icu_compiled_pattern = re.compile(icu_regex)
    icu_required = False
    for dependency in dependencies:
        match = icu_compiled_pattern.search(dependency)
        if match:
            icu_required = True
            break

    if icu_required:
        paths = ldd_get_paths_for_dependencies(icu_regex, dependencies=dependencies)
        if not paths:
            raise RuntimeError('Failed to find the necessary ICU libraries required by QtCore.')
        log.info('Copying the detected ICU libraries required by QtCore.')

        if not os.path.exists(destination_lib_dir):
            os.makedirs(destination_lib_dir)

        for path in paths:
            basename = os.path.basename(path)
            destination = os.path.join(destination_lib_dir, basename)
            copyfile(path, destination, force_copy_symlink=True)
            # Patch the ICU libraries to contain the $ORIGIN rpath value, so that only the local
            # package libraries are used.
            linuxSetRPaths(destination, '$ORIGIN')

        # Patch the QtCore library to find the copied over ICU libraries (if necessary).
        log.info('Checking if QtCore library needs a new rpath to make it work with ICU libs.')
        rpaths = linuxGetRPaths(qt_core_library_path)
        if not rpaths or not rpathsHasOrigin(rpaths):
            log.info('Patching QtCore library to contain $ORIGIN rpath.')
            rpaths.insert(0, '$ORIGIN')
            new_rpaths_string = ":".join(rpaths)
            linuxSetRPaths(qt_core_library_path, new_rpaths_string)

def linuxSetRPaths(executable_path, rpath_string):
    """ Patches the `executable_path` with a new rpath string. """

    if not hasattr(linuxSetRPaths, "patchelf_path"):
        script_dir = os.getcwd()
        patchelf_path = os.path.join(script_dir, "patchelf")
        setattr(linuxSetRPaths, "patchelf_path", patchelf_path)

    cmd = [linuxSetRPaths.patchelf_path, '--set-rpath', rpath_string, executable_path]

    if run_process(cmd) != 0:
        raise RuntimeError("Error patching rpath in {}".format(executable_path))

def linuxGetRPaths(executable_path):
    """ Returns a list of run path values embedded in the executable or just an empty list. """

    cmd = "readelf -d {}".format(executable_path)
    (out, err, code) = back_tick(cmd, True)
    if code != 0:
        raise RuntimeError('Running `readelf -d {}` failed with '
                           'error output:\n {}. '.format(executable_path, err))
    lines = split_and_strip(out)
    pattern = re.compile(r"^.+?\(RUNPATH\).+?\[(.+?)\]$")

    rpath_line = None
    for line in lines:
        match = pattern.search(line)
        if match:
            rpath_line = match.group(1)
            break

    rpaths = []

    if rpath_line:
        rpaths = rpath_line.split(':')

    return rpaths

def rpathsHasOrigin(rpaths):
    """ Return True if the specified list of rpaths has an "$ORIGIN" value (aka current dir). """
    if not rpaths:
        return False

    pattern = re.compile(r"^\$ORIGIN(/)?$")
    for rpath in rpaths:
        match = pattern.search(rpath)
        if match:
            return True
    return False<|MERGE_RESOLUTION|>--- conflicted
+++ resolved
@@ -704,7 +704,6 @@
         back_tick('install_name_tool -add_rpath {rpath} {library_path}'.format(
                   rpath=qt_lib_dir, library_path=library_path))
 
-<<<<<<< HEAD
 # Find an executable specified by a glob pattern ('foo*') in the OS path
 def findGlobInPath(pattern):
     result = []
@@ -759,11 +758,24 @@
 
 def download_and_extract_7z(fileurl, target):
     """ Downloads 7z file from fileurl and extract to target  """
-=======
+    print("Downloading fileUrl %s " % fileurl)
+    info = ""
+    try:
+        localfile, info = urllib.urlretrieve(fileurl)
+    except:
+        print("Error downloading %r : %r" % (fileurl, info))
+        raise RuntimeError(' Error downloading ' + fileurl)
+
+    try:
+        outputDir = "-o" + target
+        print("calling 7z x %s %s" % (localfile, outputDir))
+        subprocess.call(["7z", "x", "-y", localfile, outputDir])
+    except:
+        raise RuntimeError(' Error extracting ' + localfile)
+
 def split_and_strip(input):
     lines = [s.strip() for s in input.splitlines()]
     return lines
->>>>>>> be8585ab
 
 def ldd_get_dependencies(executable_path):
     """ Returns a dictionary of dependencies that `executable_path` depends on.
