--- conflicted
+++ resolved
@@ -37,775 +37,10 @@
 ##
 #############################################################################
 
-<<<<<<< HEAD
-from __future__ import print_function
-from utils import detectClang
-=======
 from __future__ import print_function, absolute_import
->>>>>>> 93915028
 
 import sys
-<<<<<<< HEAD
-import re
-import subprocess
-import zipfile
-import argparse
-
-PY3 = sys.version_info[0] == 3  # from the six module
-from subprocess import PIPE
-if PY3:
-    from subprocess import TimeoutExpired
-    from io import StringIO
-else:
-    class SubprocessError(Exception): pass
-    # this is a fake, just to keep the source compatible.
-    # timeout support is in python 3.3 and above.
-    class TimeoutExpired(SubprocessError): pass
-    from StringIO import StringIO
-from collections import namedtuple
-
-# Change the cwd to our source dir
-try:
-    this_file = __file__
-except NameError:
-    this_file = sys.argv[0]
-this_file = os.path.abspath(this_file)
-if os.path.dirname(this_file):
-    os.chdir(os.path.dirname(this_file))
-script_dir = os.getcwd()
-
-LogEntry = namedtuple("LogEntry", ["log_dir", "build_dir"])
-
-def setupClang():
-    if sys.platform != "win32":
-        return
-    clangDir = detectClang()
-    if clangDir[0]:
-        clangBinDir = os.path.join(clangDir[0], 'bin')
-        path = os.environ.get('PATH')
-        if not clangBinDir in path:
-            os.environ['PATH'] = clangBinDir + os.pathsep + path
-            print("Adding %s as detected by %s to PATH" % (clangBinDir, clangDir[1]))
-
-class BuildLog(object):
-    """
-    This class is a convenience wrapper around a list of log entries.
-
-    The list of entries is sorted by date and checked for consistency.
-    For simplicity and readability, the log entries are named tuples.
-
-    """
-    def __init__(self, script_dir=script_dir):
-        history_dir = os.path.join(script_dir, 'build_history')
-        build_history = []
-        for timestamp in os.listdir(history_dir):
-            log_dir = os.path.join(history_dir, timestamp)
-            if not os.path.isdir(log_dir):
-                continue
-            fpath = os.path.join(log_dir, 'build_dir.txt')
-            if not os.path.exists(fpath):
-                print("Warning: %s not found, skipped" % fpath)
-                continue
-            with open(fpath) as f:
-                build_dir = f.read().strip()
-                if not os.path.exists(build_dir):
-                    rel_dir, low_part = os.path.split(build_dir)
-                    rel_dir, two_part = os.path.split(rel_dir)
-                    if two_part.startswith("pyside") and two_part.endswith("build"):
-                        build_dir = os.path.abspath(os.path.join(two_part, low_part))
-                        if os.path.exists(build_dir):
-                            print("Note: build_dir was probably moved.")
-                        else:
-                            print("Warning: missing build dir %s" % build_dir)
-                            continue
-            entry = LogEntry(log_dir, build_dir)
-            build_history.append(entry)
-        # we take the latest build for now.
-        build_history.sort()
-        self.history = build_history
-        self._buildno = None
-
-    def set_buildno(self, buildno):
-        self.history[buildno] # test
-        self._buildno = buildno
-
-    @property
-    def selected(self):
-        if self._buildno is None:
-            return None
-        if self.history is None:
-            return None
-        return self.history[self._buildno]
-
-    @property
-    def classifiers(self):
-        if not self.selected:
-            raise ValueError('+++ No build with the configuration found!')
-        # Python2 legacy: Correct 'linux2' to 'linux', recommended way.
-        platform = 'linux' if sys.platform.startswith('linux') else sys.platform
-        res = [platform]
-        # the rest must be guessed from the given filename
-        path = self.selected.build_dir
-        base = os.path.basename(path)
-        res.extend(base.split('-'))
-        # add all the python and qt subkeys
-        for entry in res:
-            parts = entry.split(".")
-            for idx in range(len(parts)):
-                key = ".".join(parts[:idx])
-                if key not in res:
-                    res.append(key)
-        return res
-
-
-class TestRunner(object):
-    def __init__(self, log_entry, project):
-        self.log_entry = log_entry
-        built_path = log_entry.build_dir
-        self.test_dir = os.path.join(built_path, project)
-        log_dir = log_entry.log_dir
-        self.logfile = os.path.join(log_dir, project + ".log")
-        os.environ['CTEST_OUTPUT_ON_FAILURE'] = '1'
-        self._setup()
-
-    def _setup(self):
-        if sys.platform == 'win32':
-            # Windows: Helper implementing 'which' command using 'where.exe'
-            def winWhich(binary):
-                cmd = ['where.exe', binary]
-                stdOut = subprocess.Popen(cmd, stdout=subprocess.PIPE).stdout
-                result = stdOut.readlines()
-                stdOut.close()
-                if len(result) > 0:
-                    return re.compile('\\s+').sub(' ', result[0].decode('utf-8'))
-                return None
-
-            self.makeCommand = 'nmake'
-            qmakeSpec = os.environ.get('QMAKESPEC')
-            if qmakeSpec is not None and 'g++' in qmakeSpec:
-                self.makeCommand = 'mingw32-make'
-            # Can 'tee' be found in the environment (MSYS-git installation with usr/bin in path)?
-            self.teeCommand = winWhich('tee.exe')
-            if self.teeCommand is None:
-                git = winWhich('git.exe')
-                if not git:
-                    # In COIN we have only git.cmd in path
-                    git = winWhich('git.cmd')
-                if 'cmd' in git:
-                    # Check for a MSYS-git installation with 'cmd' in the path and grab 'tee' from usr/bin
-                    index = git.index('cmd')
-                    self.teeCommand = git[0:index] + 'bin\\tee.exe'
-                    if not os.path.exists(self.teeCommand):
-                        self.teeCommand = git[0:index] + 'usr\\bin\\tee.exe' # git V2.8.X
-                    if not os.path.exists(self.teeCommand):
-                        raise "Cannot locate 'tee' command"
-
-        else:
-            self.makeCommand = 'make'
-            self.teeCommand = 'tee'
-
-    def run(self, timeout = 300):
-        """
-        perform a test run in a given build. The build can be stopped by a
-        keyboard interrupt for testing this script. Also, a timeout can
-        be used.
-        """
-
-        if sys.platform == "win32":
-            cmd = (self.makeCommand, 'test')
-            tee_cmd = (self.teeCommand, self.logfile)
-            print("running", cmd, 'in', self.test_dir, ',\n  logging to', self.logfile, 'using ', tee_cmd)
-            make = subprocess.Popen(cmd, cwd=self.test_dir, stdout=subprocess.PIPE, stderr=subprocess.STDOUT)
-            tee = subprocess.Popen(tee_cmd, cwd=self.test_dir, stdin=make.stdout, shell=True)
-        else:
-            cmd = (self.makeCommand, 'test')
-            tee_cmd = (self.teeCommand, self.logfile)
-            print("running", cmd, 'in', self.test_dir, ',\n  logging to', self.logfile, 'using ', tee_cmd)
-            make = subprocess.Popen(cmd, cwd=self.test_dir, stdout=subprocess.PIPE)
-            tee = subprocess.Popen(tee_cmd, cwd=self.test_dir, stdin=make.stdout)
-        make.stdout.close()
-        try:
-            if PY3:
-                output = tee.communicate(timeout=timeout)[0]
-            else:
-                output = tee.communicate()[0]
-        except (TimeoutExpired, KeyboardInterrupt):
-            print()
-            print("aborted")
-            tee.kill()
-            make.kill()
-            outs, errs = tee.communicate()
-        finally:
-            print("End of the test run")
-        tee.wait()
-
-
-_EXAMPLE = """
-Example output:
-
-ip1 n        sharp mod_name                                            code      tim
------------------------------------------------------------------------------------------
-114/391 Test #114: QtCore_qfileinfo_test-42 ........................   Passed    0.10 sec
-        Start 115: QtCore_qfile_test
-115/391 Test #115: QtCore_qfile_test ...............................***Failed    0.11 sec
-        Start 116: QtCore_qflags_test
-
-We will only look for the dotted lines and calculate everything from that.
-The summary statistics at the end will be ignored. That allows us to test
-this functionality with short timeout values.
-
-Note the field "mod_name". I had split this before, but it is necessary
-to use the combination as the key, because the test names are not unique.
-"""
-
-# validation of our pattern:
-
-_TEST_PAT = r"""
-              ^                          # start
-              \s*                        # any whitespace ==: WS
-              ([0-9]+)/([0-9]+)          #                         ip1 "/" n
-              \s+                        # some WS
-              Test                       #                         "Test"
-              \s+                        # some WS
-              \#                         # sharp symbol            "#"
-              ([0-9]+)                   #                         sharp
-              :                          # colon symbol            ':'
-              \s+                        # some WS
-              ([\w-]+)                   #                         mod_name
-              .*?                        # whatever (non greedy)
-              (                          #
-                (Passed)                 # either "Passed", None
-                |                        #
-                \*\*\*(\w+.*?)           # or     None, "Something"
-              )                          #                         code
-              \s+                        # some WS
-              ([0-9]+\.[0-9]+)           #                         tim
-              \s+                        # some WS
-              sec                        #                         "sec"
-              \s*                        # any WS
-              $                          # end
-              """
-assert re.match(_TEST_PAT, _EXAMPLE.splitlines()[5], re.VERBOSE)
-assert len(re.match(_TEST_PAT, _EXAMPLE.splitlines()[5], re.VERBOSE).groups()) == 8
-assert len(re.match(_TEST_PAT, _EXAMPLE.splitlines()[7], re.VERBOSE).groups()) == 8
-
-TestResult = namedtuple("TestResult", ["idx", "mod_name", "passed",
-                                       "code", "time"])
-
-
-class TestParser(object):
-    def __init__(self, test_log):
-        self._result = _parse_tests(test_log)
-
-    @property
-    def result(self):
-        return self._result
-
-    def __len__(self):
-        return len(self._result)
-
-    def iter_blacklist(self, blacklist):
-        bl = blacklist
-        for line in self._result:
-            mod_name = line.mod_name
-            passed = line.passed
-            match = bl.find_matching_line(line)
-            if not passed:
-                if match:
-                    res = "BFAIL"
-                else:
-                    res = "FAIL"
-            else:
-                if match:
-                    res = "BPASS"
-                else:
-                    res = "PASS"
-            yield mod_name, res
-
-
-class BlackList(object):
-    def __init__(self, blname):
-        if blname == None:
-            f = StringIO()
-            self.raw_data = []
-        else:
-            with open(blname) as f:
-                self.raw_data = f.readlines()
-        # keep all lines, but see what is not relevant
-        lines = self.raw_data[:]
-
-        def filtered_line(line):
-            if '#' in line:
-                line = line[0:line.index('#')]
-            return line.split()
-
-        # now put every bracketed line in a test
-        # and use subsequent identifiers for a match
-        def is_test(fline):
-            return fline and fline[0].startswith("[")
-
-        self.tests = {}
-
-        if not lines:
-            # nothing supplied
-            return
-
-        self.index = {}
-        for idx, line in enumerate(lines):
-            fline = filtered_line(line)
-            if not fline:
-                continue
-            if is_test(fline):
-                break
-            # we have a global section
-            name = ''
-            self.tests[name] = []
-        for idx, line in enumerate(lines):
-            fline = filtered_line(line)
-            if is_test(fline):
-                # a new name
-                name = decorate(fline[0][1:-1])
-                self.tests[name] = []
-                self.index[name] = idx
-            elif fline:
-                # a known name with a new entry
-                self.tests[name].append(fline)
-
-    def find_matching_line(self, test):
-        """
-        Take a test result.
-        Find a line in the according blacklist file where all keys of the line are found.
-        If line not found, do nothing.
-        if line found and test passed, it is a BPASS.
-        If line found and test failed, it is a BFAIL.
-        """
-        passed = test.passed
-        classifiers = set(builds.classifiers)
-
-        if "" in self.tests:
-            # this is a global section
-            for line in self.tests[""]:
-                keys = set(line)
-                if keys <= classifiers:
-                    # found a match!
-                    return line
-        mod_name = test.mod_name
-        if mod_name not in self.tests and decorate(mod_name) not in self.tests:
-            return None
-        if mod_name in self.tests:
-            thing = mod_name
-        else:
-            thing = decorate(mod_name)
-        for line in self.tests[thing]:
-            keys = set(line)
-            if keys <= classifiers:
-                # found a match!
-                return line
-        else:
-            return None # noting found
-
-
-"""
-Simplified blacklist file
--------------------------
-
-A comment reaches from '#' to the end of line.
-The file starts with an optional global section.
-A test is started with a [square-bracketed] section name.
-A line matches if all keys in the line are found.
-If a line matches, the corresponding test is marked BFAIL or BPASS depending if the test passed or
-not.
-
-Known keys are:
-
-darwin
-win32
-linux
-...
-
-qt5.6.1
-qt5.6.2
-...
-
-py3
-py2
-
-32bit
-64bit
-
-debug
-release
-"""
-
-"""
-Data Folding v2
-===============
-
-In the first layout of data folding, we distinguished complete domains
-like "debug/release" and incomplete domains like "ubuntu/win32" which
-can be extended to any number.
-
-This version is simpler. We do a first pass over all data and collect
-all data. Therefore, incomplete domains do not exist. The definition
-of the current members of the domain goes into a special comment at
-the beginning of the file.
-
-
-Compressing a blacklist
------------------------
-
-When we have many samples of data, it is very likely to get very similar
-entries. The redundancy is quite high, and we would like to compress
-data without loosing information.
-
-Consider the following data set:
-
-[some::sample_test]
-    darwin qt5.6.1 py3 64bit debug
-    darwin qt5.6.1 py3 64bit release
-    darwin qt5.6.1 py2 64bit debug
-    darwin qt5.6.1 py2 64bit release
-    win32 qt5.6.1 py3 64bit debug
-    win32 qt5.6.1 py3 64bit release
-    win32 qt5.6.1 py2 64bit debug
-    win32 qt5.6.1 py2 64bit release
-
-The keys "debug" and "release" build the complete set of keys in their
-domain. When sorting the lines, we can identify all similar entries which
-are only different by the keys "debug" and "release".
-
-[some::sample_test]
-    darwin qt5.6.1 py3 64bit
-    darwin qt5.6.1 py2 64bit
-    win32 qt5.6.1 py3 64bit
-    win32 qt5.6.1 py2 64bit
-
-We can do the same for "py3" and "py2", because we have again the complete
-set of possible keys available:
-
-[some::sample_test]
-    darwin qt5.6.1 64bit
-    win32 qt5.6.1 64bit
-
-The operating system has the current keys "darwin" and "win32".
-They are kept in a special commend, and we get:
-
-# COMPRESSION: darwin win32
-[some::sample_test]
-    qt5.6.1 64bit
-
-
-Expanding a blacklist
----------------------
-
-All of the above steps are completely reversible.
-
-
-Alternate implementation
-------------------------
-
-Instead of using a special comment, I am currently in favor of
-the following:
-
-The global section gets the complete set of variables, like so
-
-# Globals
-    darwin win32 linux
-    qt5.6.1 qt5.6.2
-    py3 py2
-    32bit 64bit
-    debug release
-[some::sample_test]
-    qt5.6.1 64bit
-
-This approach has the advantage that it does not depend on comments.
-The lines in the global section can always added without any conflict,
-because these test results are impossible. Therefore, we list all our
-keys without adding anything that could influence a test.
-It makes also sense to have everything explicitly listed here.
-"""
-
-def _parse_tests(test_log):
-    """
-    Create a TestResult object for every entry.
-    """
-    result = []
-    if isinstance(test_log, StringIO):
-        lines = test_log.readlines()
-    elif test_log is not None and os.path.exists(test_log):
-        with open(test_log) as f:
-            lines = f.readlines()
-    else:
-        lines = []
-    pat = _TEST_PAT
-    for line in lines:
-        match = re.match(pat, line, re.VERBOSE)
-        if match:
-            idx, n, sharp, mod_name, much_stuff, code1, code2, tim = tup = match.groups()
-            # either code1 or code2 is None
-            code = code1 or code2
-            if idx != sharp:
-                raise ValueError("inconsistent log lines or program error: %s" % tup)
-            idx, n, code, tim = int(idx), int(n), code.lower(), float(tim)
-            res = TestResult(idx, mod_name, code == "passed", code, tim)
-            result.append(res)
-    return result
-
-def decorate(mod_name):
-    """
-    Write the combination of "modulename_funcname"
-    in the Qt-like form "modulename::funcname"
-    """
-    if "_" not in mod_name:
-        return mod_name
-    if "::" in mod_name:
-        return mod_name
-    name, rest = mod_name.split("_", 1)
-    return name + "::" + rest
-
-def create_read_write(filename):
-    if os.path.isfile(filename):
-        # existing file, open for read and write
-        return open(filename, 'r+')
-    elif os.path.exists(filename):
-        # a directory?
-        raise argparse.ArgumentTypeError(None, "invalid file argument: %s" % filename)
-    else:
-        try:
-            return open(filename, 'w')
-        except IOError:
-            raise argparse.ArgumentError(None, "cannot create file: %s" % filename)
-
-def learn_blacklist(fname, result, selected):
-    with open(fname, "r+") as f:
-        _remove_from_blacklist(f.name)
-        _add_to_blacklist(f.name, result)
-        _update_header(f.name, selected)
-
-def _remove_from_blacklist(old_blname):
-    # get rid of existing classifiers
-    classifierset = set(builds.classifiers)
-
-    # for every line, remove comments and see if the current set if an exact
-    # match. We will touch only exact matches.
-    def filtered_line(line):
-        if '#' in line:
-            line = line[0:line.index('#')]
-        return line.split()
-
-    with open(old_blname, "r") as f:
-        lines = f.readlines()
-    deletions = []
-    for idx, line in enumerate(lines):
-        fline = filtered_line(line)
-        if not fline:
-            continue
-        if '[' in fline[0]:
-            # a heading line
-            continue
-        if set(fline) == classifierset:
-            deletions.append(idx)
-    while deletions:
-        delete = deletions.pop()
-        del lines[delete]
-    # remove all blank lines, but keep comments
-    for idx, line in reversed(list(enumerate(lines))):
-        if not line.split():
-            del lines[idx]
-    # remove all consecutive sections, but keep comments
-    for idx, line in reversed(list(enumerate(lines))):
-        fline = line.split()
-        if fline and fline[0].startswith("["):
-            if idx+1 == len(lines):
-                # remove section at the end
-                del lines[idx]
-                continue
-            gline = lines[idx+1].split()
-            if gline and gline[0].startswith("["):
-                # next section right after this, remove this
-                del lines[idx]
-    with open(old_blname, "w") as f:
-        f.writelines(lines)
-
-def _add_to_blacklist(old_blname, result):
-    # insert new classifiers
-    classifiers = "    " + " ".join(builds.classifiers) + "\n"
-    insertions = []
-    additions = []
-    old_bl = BlackList(old_blname)
-    lines = old_bl.raw_data[:]
-    if lines and not lines[-1].endswith("\n"):
-        lines[-1] += "\n"
-    for test in result:
-        if test.passed:
-            continue
-        if test.mod_name in old_bl.tests:
-            # the test is already there, add to the first line
-            idx = old_bl.index[test.mod_name]
-            insertions.append(idx)
-        if decorate(test.mod_name) in old_bl.tests:
-            # the same, but the name was decorated
-            idx = old_bl.index[decorate(test.mod_name)]
-            insertions.append(idx)
-        else:
-            # the test is new, append it to the end
-            additions.append("[" + decorate(test.mod_name) + "]\n")
-    while insertions:
-        this = insertions.pop()
-        lines[this] += classifiers
-    for line in additions:
-        lines.append(line)
-        lines.append(classifiers)
-    # now write the data out
-    with open(old_blname, "r+") as f:
-        f.writelines(lines)
-
-def _update_header(old_blname, selected):
-    with open(old_blname) as f:
-        lines = f.readlines()
-    classifierset = set(builds.classifiers)
-    for idx, line in reversed(list(enumerate(lines))):
-        fline = line.split()
-        if fline and fline[0].startswith('#'):
-            if set(fline) >= classifierset:
-                del lines[idx]
-
-    classifiers = " ".join(builds.classifiers)
-    path = selected.log_dir
-    base = os.path.basename(path)
-    test = '### test date = %s   classifiers = %s\n' % (base, classifiers)
-    lines.insert(0, test)
-    with open(old_blname, "w") as f:
-        f.writelines(lines)
-
-
-if __name__ == '__main__':
-    # create the top-level parser
-    parser = argparse.ArgumentParser()
-    subparsers = parser.add_subparsers(dest="subparser_name")
-
-    # create the parser for the "test" command
-    parser_test = subparsers.add_parser("test")
-    group = parser_test.add_mutually_exclusive_group(required=False)
-    blacklist_default = os.path.join(script_dir, 'build_history', 'blacklist.txt')
-    group.add_argument("--blacklist", "-b", type=argparse.FileType('r'),
-                       default=blacklist_default,
-                       help='a Qt blacklist file (default: {})'.format(blacklist_default))
-    group.add_argument("--learn", "-l", type=create_read_write,
-                        help="add new entries to a blacklist file")
-    parser_test.add_argument("--skip", action='store_true',
-                        help="skip the tests if they were run before")
-    parser_test.add_argument("--environ", nargs='+',
-                        help="use name=value ... to set environment variables")
-    parser_test.add_argument("--buildno", default=-1, type=int,
-                        help="use build number n (0-based), latest = -1 (default)")
-    all_projects = "shiboken2 pyside2 pyside2-tools".split()
-    tested_projects = "shiboken2 pyside2".split()
-    parser_test.add_argument("--projects", nargs='+', type=str,
-                        default=tested_projects,
-                        choices=all_projects,
-                        help="use 'pyside2' (default) or other projects")
-    parser_getcwd = subparsers.add_parser("getcwd")
-    parser_getcwd.add_argument("filename", type=argparse.FileType('w'),
-                        help="write the build dir name into a file")
-    parser_getcwd.add_argument("--buildno", default=-1, type=int,
-                        help="use build number n (0-based), latest = -1 (default)")
-    parser_list = subparsers.add_parser("list")
-    args = parser.parse_args()
-
-    print("System:\n  Platform=%s\n  Executable=%s\n  Version=%s\n  API version=%s\n\nEnvironment:" %
-          (sys.platform, sys.executable, sys.version.replace("\n", " "), sys.api_version))
-    for v in sorted(os.environ.keys()):
-        print("  %s=%s" % (v, os.environ[v]))
-
-    builds = BuildLog(script_dir)
-    if hasattr(args, "buildno"):
-        try:
-            builds.set_buildno(args.buildno)
-        except IndexError:
-            print("history out of range. Try '%s list'" % __file__)
-            sys.exit(1)
-
-    if args.subparser_name == "getcwd":
-        print(builds.selected.build_dir, file=args.filename)
-        print(builds.selected.build_dir, "written to file", args.filename.name)
-        sys.exit(0)
-    elif args.subparser_name == "test":
-        pass # we do it afterwards
-    elif args.subparser_name == "list":
-        rp = os.path.relpath
-        print()
-        print("History")
-        print("-------")
-        for idx, build in enumerate(builds.history):
-            print(idx, rp(build.log_dir), rp(build.build_dir))
-        print()
-        print("Note: only the last history entry of a folder is valid!")
-        sys.exit(0)
-    else:
-        parser.print_help()
-        sys.exit(1)
-
-    if args.blacklist:
-        args.blacklist.close()
-        bl = BlackList(args.blacklist.name)
-    elif args.learn:
-        args.learn.close()
-        learn_blacklist(args.learn.name, result.result, builds.selected)
-        bl = BlackList(args.learn.name)
-    else:
-        bl = BlackList(None)
-    if args.environ:
-        for line in args.environ:
-            things = line.split("=")
-            if len(things) != 2:
-                raise ValueError("you need to pass one or more name=value pairs.")
-            key, value = things
-            os.environ[key] = value
-
-    q = 5 * [0]
-
-    setupClang()
-
-    # now loop over the projects and accumulate
-    for project in args.projects:
-        runner = TestRunner(builds.selected, project)
-        if os.path.exists(runner.logfile) and args.skip:
-            print("Parsing existing log file:", runner.logfile)
-        else:
-            runner.run(10 * 60)
-        result = TestParser(runner.logfile)
-        r = 5 * [0]
-        print("********* Start testing of %s *********" % project)
-        print("Config: Using", " ".join(builds.classifiers))
-        for test, res in result.iter_blacklist(bl):
-            print("%-6s" % res, ":", decorate(test) + "()")
-            r[0] += 1 if res == "PASS" else 0
-            r[1] += 1 if res == "FAIL" else 0
-            r[2] += 1 if res == "SKIPPED" else 0 # not yet supported
-            r[3] += 1 if res == "BFAIL" else 0
-            r[4] += 1 if res == "BPASS" else 0
-        print("Totals:", sum(r), "tests.",
-              "{} passed, {} failed, {} skipped, {} blacklisted, {} bpassed."
-              .format(*r))
-        print("********* Finished testing of %s *********" % project)
-        print()
-        q = list(map(lambda x, y: x+y, r, q))
-
-    if len(args.projects) > 1:
-        print("All above projects:", sum(q), "tests.",
-              "{} passed, {} failed, {} skipped, {} blacklisted, {} bpassed."
-              .format(*q))
-        print()
-
-    # nag us about unsupported projects
-    ap, tp = set(all_projects), set(tested_projects)
-    if ap != tp:
-        print("+++++ Note: please support", " ".join(ap-tp), "+++++")
-        print()
-=======
 import testing
 import testing.blacklist # just to be sure it's us...
->>>>>>> 93915028
 
 testing.main()