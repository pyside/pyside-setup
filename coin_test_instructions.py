#############################################################################
##
## Copyright (C) 2019 The Qt Company Ltd.
## Contact: https://www.qt.io/licensing/
##
## This file is part of Qt for Python.
##
## $QT_BEGIN_LICENSE:LGPL$
## Commercial License Usage
## Licensees holding valid commercial Qt licenses may use this file in
## accordance with the commercial license agreement provided with the
## Software or, alternatively, in accordance with the terms contained in
## a written agreement between you and The Qt Company. For licensing terms
## and conditions see https://www.qt.io/terms-conditions. For further
## information use the contact form at https://www.qt.io/contact-us.
##
## GNU Lesser General Public License Usage
## Alternatively, this file may be used under the terms of the GNU Lesser
## General Public License version 3 as published by the Free Software
## Foundation and appearing in the file LICENSE.LGPL3 included in the
## packaging of this file. Please review the following information to
## ensure the GNU Lesser General Public License version 3 requirements
## will be met: https://www.gnu.org/licenses/lgpl-3.0.html.
##
## GNU General Public License Usage
## Alternatively, this file may be used under the terms of the GNU
## General Public License version 2.0 or (at your option) the GNU General
## Public license version 3 or any later version approved by the KDE Free
## Qt Foundation. The licenses are as published by the Free Software
## Foundation and appearing in the file LICENSE.GPL2 and LICENSE.GPL3
## included in the packaging of this file. Please review the following
## information to ensure the GNU General Public License requirements will
## be met: https://www.gnu.org/licenses/gpl-2.0.html and
## https://www.gnu.org/licenses/gpl-3.0.html.
##
## $QT_END_LICENSE$
##
#############################################################################
import os
import site
import sys
from os.path import expanduser
import pathlib
import urllib.request as urllib

from build_scripts.options import has_option, log, option_value
from build_scripts.utils import (expand_clang_variables, get_ci_qmake_path,
                                 get_qtci_virtualEnv, remove_tree, run_instruction)

log.set_verbosity(log.INFO)

# Values must match COIN thrift
CI_HOST_OS = option_value("os")
CI_TARGET_OS = option_value("targetOs")
CI_HOST_ARCH = option_value("hostArch")
CI_TARGET_ARCH = option_value("targetArch")
CI_HOST_OS_VER = option_value("osVer")
CI_ENV_INSTALL_DIR = option_value("instdir")
CI_ENV_AGENT_DIR = option_value("agentdir") or "."
CI_COMPILER = option_value("compiler")
CI_FEATURES = []
_ci_features = option_value("features")
if _ci_features is not None:
    for f in _ci_features.split(', '):
        CI_FEATURES.append(f)
CI_RELEASE_CONF = has_option("packaging")
CI_TEST_WITH_PYPY = has_option("pypy")


def call_testrunner(python_ver, buildnro, pypy=None):
    env_python=""
    if python_ver == "pypy":
        print("running with " + pypy)
        env_python = pypy
    else:
        _pExe, _env, env_pip, env_python = get_qtci_virtualEnv(python_ver, CI_HOST_OS, CI_HOST_ARCH, CI_TARGET_ARCH)
        remove_tree(_env, True)
        # Pinning the virtualenv before creating one
        # Use pip3 if possible while pip seems to install the virtualenv to wrong dir in some OS
        python3 = "python3"
        if sys.platform == "win32":
            python3 = os.path.join(os.getenv("PYTHON3_PATH"), "python.exe")

        if  CI_HOST_OS == "MacOS" and CI_HOST_ARCH == "ARM64": # we shouldn't install anything to m1, while it is not virtualized
            v_env = "virtualenv"
            run_instruction([v_env, "-p", _pExe,  _env], "Failed to create virtualenv")
        else:
            run_instruction([python3, "-m", "pip", "install", "--user", "virtualenv==20.7.2"], "Failed to pin virtualenv")
            # installing to user base might not be in PATH by default.
            env_path = os.path.join(site.USER_BASE, "bin")
            v_env = os.path.join(env_path, "virtualenv")
            if sys.platform == "win32":
                env_path = os.path.join(site.USER_BASE, "Scripts")
                v_env = os.path.join(env_path, "virtualenv.exe")
            try:
                run_instruction([v_env, "--version"], "Using default virtualenv")
            except Exception as e:
                v_env = "virtualenv"
            run_instruction([v_env, "-p", _pExe,  _env], "Failed to create virtualenv")
            # When the 'python_ver' variable is empty, we are using Python 2
            # Pip is always upgraded when CI template is provisioned, upgrading it in later phase may cause perm issue
            run_instruction([env_pip, "install", "-r", "requirements.txt"], "Failed to install dependencies")


    cmd = [env_python, "testrunner.py", "test", "--blacklist", "build_history/blacklist.txt",
           f"--buildno={buildnro}"]
    run_instruction(cmd, "Failed to run testrunner.py")

    qmake_path = get_ci_qmake_path(CI_ENV_INSTALL_DIR, CI_HOST_OS)

    # Try to install built wheels, and build some buildable examples.
    if CI_RELEASE_CONF:
        wheel_tester_path = os.path.join("testing", "wheel_tester.py")
        # Run the test for the old set of wheels
        cmd = [env_python, wheel_tester_path, qmake_path]
        run_instruction(cmd, "Error while running wheel_tester.py on old wheels")
        if python_ver == "pypy":
            return
        # Uninstalling the other wheels
        run_instruction([env_pip, "uninstall", "shiboken6", "shiboken6_generator", "pyside6", "-y"],
                        "Failed to uninstall old wheels")

        # Run the test for the new set of wheels
        cmd = [env_python, wheel_tester_path, qmake_path, "--wheels-dir=dist_new", "--new"]
        run_instruction(cmd, "Error while running wheel_tester.py on new wheels")


# move to utils
def install_pypy():
    localfile = None
    home = expanduser("~")
    file = "https://downloads.python.org/pypy/pypy3.8-v7.3.8-osx64.tar.bz2"
    target =os.path.join(home, "work", "pypy-3.8")
    pypy = os.path.join(target, "pypy3.8-v7.3.8-osx64", "bin", "pypy")
    if sys.platform == "win32":
        file = "http://ci-files01-hki.ci.local/input/pypy/pypy3.8-v7.3.8-win64.zip"
        pypy = os.path.join(target, "pypy3.8-v7.3.8-win64", "pypy.exe")
    if CI_HOST_OS == "Linux":
        file = "https://downloads.python.org/pypy/pypy3.8-v7.3.8-linux64.tar.bz2"
        pypy = os.path.join(target, "pypy3.8-v7.3.8-linux64", "bin", "pypy")

    for i in range(1, 10):
        try:
            log.info(f"Downloading fileUrl {file}, attempt #{i}")
            localfile, info = urllib.urlretrieve(file)
            break
        except urllib.URLError:
            pass
    if not localfile:
        log.error(f"Error downloading {file} : {info}")
        raise RuntimeError(f" Error downloading {file}")

    pathlib.Path(target).mkdir(parents=True, exist_ok=True)
    if sys.platform == "win32":
        cmd = ["7z", "x", "-y", localfile, "-o"+target]
    else:
        cmd = ["tar", "xjf", localfile, "-C", target]
    run_instruction(cmd, "Failed to extract pypy")
    return  pypy

# move to utils and rename
def build_with_pypy(pypy):
    run_instruction([pypy, "-m", "ensurepip"], "Failed to install pip")
    cmd = [pypy, "-m", "pip", "install", "-r", "requirements.txt"]
    run_instruction(cmd, "Failed to install requirements.txt")

    cmd = [pypy, "-m", "pip", "install", "numpy"]
    run_instruction(cmd, "Failed to install numpy")


def run_test_instructions():
    # Remove some environment variables that impact cmake
    arch = '32' if CI_TARGET_ARCH == 'X86' else '64'
    pypy = ""
    p_ver = "3"
    expand_clang_variables(arch)
    for env_var in ['CC', 'CXX']:
        if os.environ.get(env_var):
            del os.environ[env_var]
    os.chdir(CI_ENV_AGENT_DIR)
    testRun = 0

<<<<<<< HEAD
    if CI_TEST_WITH_PYPY:
        pypy = install_pypy()
        build_with_pypy(pypy)
        p_ver = "pypy"
        call_testrunner(p_ver, str(testRun), pypy)
=======
    # In win machines, there are additional python versions to test with
    if CI_HOST_OS == "Windows":
        if os.environ.get('HOST_OSVERSION_COIN') == 'windows_10_21h2':
            call_testrunner("3.10.0", str(testRun))
        else:
            call_testrunner("3.7.9", str(testRun))
    elif CI_HOST_OS == "Linux":
        call_testrunner("3.8", str(testRun))
>>>>>>> 0ad10f40
    else:
        call_testrunner("3", str(testRun))


if __name__ == "__main__":
    run_test_instructions()<|MERGE_RESOLUTION|>--- conflicted
+++ resolved
@@ -180,24 +180,22 @@
     os.chdir(CI_ENV_AGENT_DIR)
     testRun = 0
 
-<<<<<<< HEAD
     if CI_TEST_WITH_PYPY:
         pypy = install_pypy()
         build_with_pypy(pypy)
         p_ver = "pypy"
         call_testrunner(p_ver, str(testRun), pypy)
-=======
-    # In win machines, there are additional python versions to test with
-    if CI_HOST_OS == "Windows":
-        if os.environ.get('HOST_OSVERSION_COIN') == 'windows_10_21h2':
-            call_testrunner("3.10.0", str(testRun))
+    else:
+        # In win machines, there are additional python versions to test with
+        if CI_HOST_OS == "Windows":
+            if os.environ.get('HOST_OSVERSION_COIN') == 'windows_10_21h2':
+                call_testrunner("3.10.0", str(testRun))
+            else:
+                call_testrunner("3.7.9", str(testRun))
+        elif CI_HOST_OS == "Linux":
+            call_testrunner("3.8", str(testRun))
         else:
-            call_testrunner("3.7.9", str(testRun))
-    elif CI_HOST_OS == "Linux":
-        call_testrunner("3.8", str(testRun))
->>>>>>> 0ad10f40
-    else:
-        call_testrunner("3", str(testRun))
+            call_testrunner("3", str(testRun))
 
 
 if __name__ == "__main__":
