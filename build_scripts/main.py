#############################################################################
##
## Copyright (C) 2018 The Qt Company Ltd.
## Contact: https://www.qt.io/licensing/
##
## This file is part of Qt for Python.
##
## $QT_BEGIN_LICENSE:LGPL$
## Commercial License Usage
## Licensees holding valid commercial Qt licenses may use this file in
## accordance with the commercial license agreement provided with the
## Software or, alternatively, in accordance with the terms contained in
## a written agreement between you and The Qt Company. For licensing terms
## and conditions see https://www.qt.io/terms-conditions. For further
## information use the contact form at https://www.qt.io/contact-us.
##
## GNU Lesser General Public License Usage
## Alternatively, this file may be used under the terms of the GNU Lesser
## General Public License version 3 as published by the Free Software
## Foundation and appearing in the file LICENSE.LGPL3 included in the
## packaging of this file. Please review the following information to
## ensure the GNU Lesser General Public License version 3 requirements
## will be met: https://www.gnu.org/licenses/lgpl-3.0.html.
##
## GNU General Public License Usage
## Alternatively, this file may be used under the terms of the GNU
## General Public License version 2.0 or (at your option) the GNU General
## Public license version 3 or any later version approved by the KDE Free
## Qt Foundation. The licenses are as published by the Free Software
## Foundation and appearing in the file LICENSE.GPL2 and LICENSE.GPL3
## included in the packaging of this file. Please review the following
## information to ensure the GNU General Public License requirements will
## be met: https://www.gnu.org/licenses/gpl-2.0.html and
## https://www.gnu.org/licenses/gpl-3.0.html.
##
## $QT_END_LICENSE$
##
#############################################################################

from __future__ import print_function
from distutils.version import LooseVersion

import os
import platform
import re
import sys
from textwrap import dedent
import time
from .config import config
from .utils import get_python_dict
from .options import OPTION
from .wheel_utils import (get_package_version, get_qt_version,
                          get_package_timestamp, macos_plat_name,
                          macos_pyside_min_deployment_target)

setup_script_dir = os.getcwd()
build_scripts_dir = os.path.join(setup_script_dir, 'build_scripts')
setup_py_path = os.path.join(setup_script_dir, "setup.py")

start_time = int(time.time())


def elapsed():
    return int(time.time()) - start_time


def get_setuptools_extension_modules():
    # Setting py_limited_api on the extension is the "correct" thing
    # to do, but it doesn't actually do anything, because we
    # override build_ext. So this is just foolproofing for the
    # future.
    extension_args = ('QtCore', [])
    extension_kwargs = {}
    if OPTION["LIMITED_API"] == 'yes':
        extension_kwargs['py_limited_api'] = True
    extension_modules = [Extension(*extension_args, **extension_kwargs)]
    return extension_modules


<<<<<<< HEAD
=======
def _get_make(platform_arch, build_type):
    """Helper for retrieving the make command and CMake generator name"""
    makespec = OPTION["MAKESPEC"]
    if makespec == "make":
        return ("make", "Unix Makefiles")
    if makespec == "msvc":
        nmake_path = find_executable("nmake")
        if nmake_path is None or not os.path.exists(nmake_path):
            log.info("nmake not found. Trying to initialize the MSVC env...")
            init_msvc_env(platform_arch, build_type)
            nmake_path = find_executable("nmake")
            if not nmake_path or not os.path.exists(nmake_path):
                raise DistutilsSetupError('"nmake" could not be found.')
        if not OPTION["NO_JOM"]:
            jom_path = find_executable("jom")
            if jom_path:
                log.info("jom was found in {}".format(jom_path))
                return (jom_path, "NMake Makefiles JOM")
        log.info("nmake was found in {}".format(nmake_path))
        if OPTION["JOBS"]:
            msg = "Option --jobs can only be used with 'jom' on Windows."
            raise DistutilsSetupError(msg)
        return (nmake_path, "NMake Makefiles")
    if makespec == "mingw":
        return ("mingw32-make", "mingw32-make")
    if makespec == "ninja":
        return ("ninja", "Ninja")
    m = 'Invalid option --make-spec "{}".'.format(makespec)
    raise DistutilsSetupError(m)


def get_make(platform_arch, build_type):
    """Retrieve the make command and CMake generator name"""
    (make_path, make_generator) = _get_make(platform_arch, build_type)
    if not os.path.isabs(make_path):
        make_path = find_executable(make_path)
        if not make_path or not os.path.exists(make_path):
            raise DistutilsSetupError("You need the program '{}' on your system path to "
                                      "compile PySide2.".format(make_path))
    return (make_path, make_generator)


def _get_py_library_win(build_type, py_version, py_prefix, py_libdir,
                        py_include_dir):
    """Helper for finding the Python library on Windows"""
    if py_include_dir is None or not os.path.exists(py_include_dir):
        py_include_dir = os.path.join(py_prefix, "include")
    if py_libdir is None or not os.path.exists(py_libdir):
        # For virtual environments on Windows, the py_prefix will contain a
        # path pointing to it, instead of the system Python installation path.
        # Since INCLUDEPY contains a path to the system location, we use the
        # same base directory to define the py_libdir variable.
        py_libdir = os.path.join(os.path.dirname(py_include_dir), "libs")
        if not os.path.isdir(py_libdir):
            raise DistutilsSetupError("Failed to locate the 'libs' directory")
    dbg_postfix = "_d" if build_type == "Debug" else ""
    if OPTION["MAKESPEC"] == "mingw":
        static_lib_name = "libpython{}{}.a".format(
            py_version.replace(".", ""), dbg_postfix)
        return os.path.join(py_libdir, static_lib_name)
    v = py_version.replace(".", "")
    python_lib_name = "python{}{}.lib".format(v, dbg_postfix)
    return os.path.join(py_libdir, python_lib_name)


def _get_py_library_unix(build_type, py_version, py_prefix, py_libdir,
                         py_include_dir):
    """Helper for finding the Python library on UNIX"""
    if py_libdir is None or not os.path.exists(py_libdir):
        py_libdir = os.path.join(py_prefix, "lib")
    if py_include_dir is None or not os.path.exists(py_include_dir):
        dir = "include/python{}".format(py_version)
        py_include_dir = os.path.join(py_prefix, dir)
    dbg_postfix = "_d" if build_type == "Debug" else ""
    lib_exts = ['.so']
    if sys.platform == 'darwin':
        lib_exts.append('.dylib')
    if sys.version_info[0] > 2:
        lib_suff = getattr(sys, 'abiflags', None)
    else:  # Python 2
        lib_suff = ''
    lib_exts.append('.so.1')
    # Suffix for OpenSuSE 13.01
    lib_exts.append('.so.1.0')
    # static library as last gasp
    lib_exts.append('.a')

    if sys.version_info[0] == 2 and dbg_postfix:
        # For Python2 add a duplicate set of extensions combined with the
        # dbg_postfix, so we test for both the debug version of the lib
        # and the normal one. This allows a debug PySide2 to be built with a
        # non-debug Python.
        lib_exts = [dbg_postfix + e for e in lib_exts] + lib_exts

    libs_tried = []
    for lib_ext in lib_exts:
        lib_name = "libpython{}{}{}".format(py_version, lib_suff, lib_ext)
        py_library = os.path.join(py_libdir, lib_name)
        if os.path.exists(py_library):
            return py_library
        libs_tried.append(py_library)
    # At least on macOS 10.11, the system Python 2.6 does not include a
    # symlink to the framework file disguised as a .dylib file, thus finding
    # the library would fail. Manually check if a framework file "Python"
    # exists in the Python framework bundle.
    if sys.platform == 'darwin' and sys.version_info[:2] == (2, 6):
        # These manipulations essentially transform
        # /System/Library/Frameworks/Python.framework/Versions/2.6/lib
        # to
        # /System/Library/Frameworks/Python.framework/Versions/2.6/Python
        possible_framework_path = os.path.realpath(os.path.join(py_libdir, '..'))
        possible_framework_version = os.path.basename(possible_framework_path)
        possible_framework_library = os.path.join(possible_framework_path, 'Python')

        if (possible_framework_version == '2.6'
                and os.path.exists(possible_framework_library)):
            return possible_framework_library
        libs_tried.append(possible_framework_library)

    # Try to find shared libraries which have a multi arch
    # suffix.
    py_multiarch = get_config_var("MULTIARCH")
    if py_multiarch:
        try_py_libdir = os.path.join(py_libdir, py_multiarch)
        libs_tried = []
        for lib_ext in lib_exts:
            lib_name = "libpython{}{}{}".format(py_version, lib_suff, lib_ext)
            py_library = os.path.join(try_py_libdir, lib_name)
            if os.path.exists(py_library):
                return py_library
            libs_tried.append(py_library)

    m = "Failed to locate the Python library with {}".format(", ".join(libs_tried))
    raise DistutilsSetupError(m)


def get_py_library(build_type, py_version, py_prefix, py_libdir, py_include_dir):
    """Find the Python library"""
    if sys.platform == "win32":
        py_library = _get_py_library_win(build_type, py_version, py_prefix,
                                         py_libdir, py_include_dir)
    else:
        py_library = _get_py_library_unix(build_type, py_version, py_prefix,
                                          py_libdir, py_include_dir)
    if py_library.endswith('.a'):
        # Python was compiled as a static library
        log.error("Failed to locate a dynamic Python library, using {}".format(py_library))
    return py_library


# Git submodules: ["submodule_name", "location_relative_to_sources_folder"]
submodules = [["pyside2-tools"]]

>>>>>>> 2ed45ce8
try:
    import setuptools
except ImportError:
    from ez_setup import use_setuptools
    use_setuptools()

import distutils.log as log
from distutils.errors import DistutilsSetupError
from distutils.sysconfig import get_config_var
from distutils.sysconfig import get_python_lib
from distutils.spawn import find_executable
from distutils.command.build import build as _build
from distutils.command.build_ext import build_ext as _build_ext
from distutils.util import get_platform
from distutils.cmd import Command

from setuptools import Extension
from setuptools.command.install import install as _install
from setuptools.command.install_lib import install_lib as _install_lib
from setuptools.command.bdist_egg import bdist_egg as _bdist_egg
from setuptools.command.develop import develop as _develop
from setuptools.command.build_py import build_py as _build_py

from .qtinfo import QtInfo
from .utils import rmtree, detect_clang, copyfile, copydir, run_process_output, run_process
from .utils import update_env_path, init_msvc_env, filter_match
from .utils import macos_fix_rpaths_for_library
from .utils import linux_fix_rpaths_for_library
from .platforms.unix import prepare_packages_posix
from .platforms.windows_desktop import prepare_packages_win32
from .wheel_override import wheel_module_exists, get_bdist_wheel_override


def check_allowed_python_version():
    """
    Make sure that setup.py is run with an allowed python version.
    """

    import re
    pattern = r'Programming Language :: Python :: (\d+)\.(\d+)'
    supported = []

    for line in config.python_version_classifiers:
        found = re.search(pattern, line)
        if found:
            major = int(found.group(1))
            minor = int(found.group(2))
            supported.append((major, minor))
    this_py = sys.version_info[:2]
    if this_py not in supported:
        print("Unsupported python version detected. Only these python versions are supported: {}"
              .format(supported))
        sys.exit(1)


qt_src_dir = ''

if OPTION["QT_VERSION"] is None:
    OPTION["QT_VERSION"] = "5"
if OPTION["QMAKE"] is None:
    OPTION["QMAKE"] = find_executable("qmake-qt5")
if OPTION["QMAKE"] is None:
    OPTION["QMAKE"] = find_executable("qmake")

# make qtinfo.py independent of relative paths.
if OPTION["QMAKE"] is not None and os.path.exists(OPTION["QMAKE"]):
    OPTION["QMAKE"] = os.path.abspath(OPTION["QMAKE"])
if OPTION["CMAKE"] is not None and os.path.exists(OPTION["CMAKE"]):
    OPTION["CMAKE"] = os.path.abspath(OPTION["CMAKE"])

if len(OPTION["QMAKE"]) == 0:
    print("qmake could not be found.")
    sys.exit(1)
if not os.path.exists(OPTION["QMAKE"]):
    print("'{}' does not exist.".format(OPTION["QMAKE"]))
    sys.exit(1)

if OPTION["CMAKE"] is None:
    OPTION["CMAKE"] = find_executable("cmake")

if OPTION["CMAKE"] is None:
    print("cmake could not be found.")
    sys.exit(1)
if not os.path.exists(OPTION["CMAKE"]):
    print("'{}' does not exist.".format(OPTION["CMAKE"]))
    sys.exit(1)

# First element is default
available_mkspecs = ["msvc", "mingw", "ninja"] if sys.platform == "win32" else ["make", "ninja"]

if OPTION["MAKESPEC"] is None:
    OPTION["MAKESPEC"] = available_mkspecs[0]

if OPTION["MAKESPEC"] not in available_mkspecs:
    print('Invalid option --make-spec "{}". Available values are {}'.format(OPTION["MAKESPEC"],
                                                                            available_mkspecs))
    sys.exit(1)

if OPTION["JOBS"]:
    if sys.platform == 'win32' and OPTION["NO_JOM"]:
        print("Option --jobs can only be used with jom on Windows.")
        sys.exit(1)
    else:
        if not OPTION["JOBS"].startswith('-j'):
            OPTION["JOBS"] = '-j' + OPTION["JOBS"]
else:
    OPTION["JOBS"] = ''


def is_debug_python():
    return getattr(sys, "gettotalrefcount", None) is not None


# Return a prefix suitable for the _install/_build directory
def prefix():
    virtual_env_name = os.environ.get('VIRTUAL_ENV', None)
    if virtual_env_name is not None:
        name = os.path.basename(virtual_env_name)
    else:
        name = "pyside"
    name += str(sys.version_info[0])
    if OPTION["DEBUG"]:
        name += "d"
    if is_debug_python():
        name += "p"
    if OPTION["LIMITED_API"] == "yes" and sys.version_info[0] == 3:
        name += "a"
    return name


# Single global instance of QtInfo to be used later in multiple code
# paths.
qtinfo = QtInfo()
qtinfo.setup(OPTION["QMAKE"], OPTION["QT_VERSION"])


def prepare_build():
    # Clean up temp build folder.
    for n in ["build"]:
        d = os.path.join(setup_script_dir, n)
        if os.path.isdir(d):
            log.info("Removing {}".format(d))
            try:
                rmtree(d)
            except Exception as e:
                print('***** problem removing "{}"'.format(d))
                print('ignored error: {}'.format(e))

    # locate Qt sources for the documentation
    if OPTION["QT_SRC"] is None:
        install_prefix = qtinfo.prefix_dir
        if install_prefix:
            global qt_src_dir
            # In-source, developer build
            if install_prefix.endswith("qtbase"):
                qt_src_dir = install_prefix
            else:  # SDK: Use 'Src' directory
                qt_src_dir = os.path.join(os.path.dirname(install_prefix), 'Src', 'qtbase')


class PysideInstall(_install):
    def __init__(self, *args, **kwargs):
        _install.__init__(self, *args, **kwargs)

    def initialize_options(self):
        _install.initialize_options(self)

        if sys.platform == 'darwin':
            # Because we change the plat_name to include a correct
            # deployment target on macOS distutils thinks we are
            # cross-compiling, and throws an exception when trying to
            # execute setup.py install. The check looks like this
            # if self.warn_dir and build_plat != get_platform():
            #   raise DistutilsPlatformError("Can't install when "
            #                                  "cross-compiling")
            # Obviously get_platform will return the old deployment
            # target. The fix is to disable the warn_dir flag, which
            # was created for bdist_* derived classes to override, for
            # similar cases.
            self.warn_dir = False

    def run(self):
        _install.run(self)
        print('--- Install completed ({}s)'.format(elapsed()))


class PysideDevelop(_develop):

    def __init__(self, *args, **kwargs):
        _develop.__init__(self, *args, **kwargs)

    def run(self):
        self.run_command("build")
        _develop.run(self)


class PysideBdistEgg(_bdist_egg):

    def __init__(self, *args, **kwargs):
        _bdist_egg.__init__(self, *args, **kwargs)

    def run(self):
        self.run_command("build")
        _bdist_egg.run(self)


class PysideBuildExt(_build_ext):

    def __init__(self, *args, **kwargs):
        _build_ext.__init__(self, *args, **kwargs)

    def run(self):
        pass


class PysideBuildPy(_build_py):

    def __init__(self, *args, **kwargs):
        _build_py.__init__(self, *args, **kwargs)


# _install_lib is reimplemented to preserve
# symlinks when distutils / setuptools copy files to various
# directories from the setup tools build dir to the install dir.
class PysideInstallLib(_install_lib):

    def __init__(self, *args, **kwargs):
        _install_lib.__init__(self, *args, **kwargs)

    def install(self):
        """
        Installs files from build/xxx directory into final
        site-packages/PySide2 directory.
        """

        if os.path.isdir(self.build_dir):
            # Using our own copydir makes sure to preserve symlinks.
            outfiles = copydir(os.path.abspath(self.build_dir), os.path.abspath(self.install_dir))
        else:
            self.warn("'{}' does not exist -- no Python modules to install".format(self.build_dir))
            return
        return outfiles


class PysideBuild(_build):

    def __init__(self, *args, **kwargs):
        _build.__init__(self, *args, **kwargs)

    def finalize_options(self):
        os_name_backup = os.name
        if sys.platform == 'darwin':
            self.plat_name = macos_plat_name()
            # This is a hack to circumvent the dubious check in
            # distutils.commands.build -> finalize_options, which only
            # allows setting the plat_name for windows NT.
            # That is not the case for the wheel module though (which
            # does allow setting plat_name), so we circumvent by faking
            # the os name when finalizing the options, and then
            # restoring the original os name.
            os.name = "nt"

        _build.finalize_options(self)

        if sys.platform == 'darwin':
            os.name = os_name_backup

    def initialize_options(self):
        _build.initialize_options(self)
        self.make_path = None
        self.make_generator = None
        self.debug = False
        self.script_dir = None
        self.sources_dir = None
        self.build_dir = None
        self.install_dir = None
        self.py_executable = None
        self.py_include_dir = None
        self.py_library = None
        self.py_version = None
        self.py_arch = None
        self.build_type = "Release"
        self.qtinfo = None
        self.build_tests = False

    def run(self):
        prepare_build()
        platform_arch = platform.architecture()[0]
        log.info("Python architecture is {}".format(platform_arch))
        self.py_arch = platform_arch[:-3]

        build_type = "Debug" if OPTION["DEBUG"] else "Release"
        if OPTION["RELWITHDEBINFO"]:
            build_type = 'RelWithDebInfo'

        # Check env
        make_path = None
        make_generator = None
        if not OPTION["ONLYPACKAGE"]:
            (make_path, make_generator) = get_make(platform_arch, build_type)

        # Prepare parameters
        py_executable = sys.executable
        py_version = "{}.{}".format(sys.version_info[0], sys.version_info[1])
        py_include_dir = get_config_var("INCLUDEPY")
        py_libdir = get_config_var("LIBDIR")
        py_prefix = get_config_var("prefix")
        if not py_prefix or not os.path.exists(py_prefix):
            py_prefix = sys.prefix
        self.py_prefix = py_prefix
        if sys.platform == "win32":
            py_scripts_dir = os.path.join(py_prefix, "Scripts")
        else:
            py_scripts_dir = os.path.join(py_prefix, "bin")
        self.py_scripts_dir = py_scripts_dir

        self.qtinfo = qtinfo
        qt_dir = os.path.dirname(OPTION["QMAKE"])
        qt_version = get_qt_version()

        # Update the PATH environment variable
        additional_paths = [self.py_scripts_dir, qt_dir]

        # Add Clang to path for Windows.
        # Revisit once Clang is bundled with Qt.
        if (sys.platform == "win32"
                and LooseVersion(self.qtinfo.version) >= LooseVersion("5.7.0")):
            clang_dir = detect_clang()
            if clang_dir[0]:
                clangBinDir = os.path.join(clang_dir[0], 'bin')
                if clangBinDir not in os.environ.get('PATH'):
                    log.info("Adding {} as detected by {} to PATH".format(clangBinDir,
                                                                          clang_dir[1]))
                    additional_paths.append(clangBinDir)
            else:
                raise DistutilsSetupError("Failed to detect Clang when checking "
                                          "LLVM_INSTALL_DIR, CLANG_INSTALL_DIR, llvm-config")

        update_env_path(additional_paths)

        # Used for test blacklists and registry test.
        self.build_classifiers = "py{}-qt{}-{}-{}".format(py_version, qt_version,
                                                          platform.architecture()[0],
                                                          build_type.lower())
        if OPTION["SHORTER_PATHS"]:
            build_name = "p{}".format(py_version)
        else:
            build_name = self.build_classifiers

        script_dir = setup_script_dir
        sources_dir = os.path.join(script_dir, "sources")
        build_dir = os.path.join(script_dir, prefix() + "_build", "{}".format(build_name))
        install_dir = os.path.join(script_dir, prefix() + "_install", "{}".format(build_name))

        self.make_path = make_path
        self.make_generator = make_generator
        self.debug = OPTION["DEBUG"]
        self.script_dir = script_dir
        self.st_build_dir = os.path.join(self.script_dir, self.build_lib)
        self.sources_dir = sources_dir
        self.build_dir = build_dir
        self.install_dir = install_dir
        self.py_executable = py_executable
        self.py_include_dir = py_include_dir
        self.py_library = get_py_library(build_type, py_version, py_prefix,
                                         py_libdir, py_include_dir)
        self.py_version = py_version
        self.build_type = build_type
        self.site_packages_dir = get_python_lib(1, 0, prefix=install_dir)
        self.build_tests = OPTION["BUILDTESTS"]

        # Save the shiboken build dir path for clang deployment
        # purposes.
        self.shiboken_build_dir = os.path.join(self.build_dir, "shiboken2")

        self.log_pre_build_info()

        # Prepare folders
        if not os.path.exists(self.sources_dir):
            log.info("Creating sources folder {}...".format(self.sources_dir))
            os.makedirs(self.sources_dir)
        if not os.path.exists(self.build_dir):
            log.info("Creating build folder {}...".format(self.build_dir))
            os.makedirs(self.build_dir)
        if not os.path.exists(self.install_dir):
            log.info("Creating install folder {}...".format(self.install_dir))
            os.makedirs(self.install_dir)

        if (not OPTION["ONLYPACKAGE"]
                and not config.is_internal_shiboken_generator_build_and_part_of_top_level_all()):
            # Build extensions
            for ext in config.get_buildable_extensions():
                self.build_extension(ext)

            if OPTION["BUILDTESTS"]:
                # we record the latest successful build and note the
                # build directory for supporting the tests.
                timestamp = time.strftime('%Y-%m-%d_%H%M%S')
                build_history = os.path.join(setup_script_dir, 'build_history')
                unique_dir = os.path.join(build_history, timestamp)
                os.makedirs(unique_dir)
                fpath = os.path.join(unique_dir, 'build_dir.txt')
                with open(fpath, 'w') as f:
                    print(build_dir, file=f)
                    print(self.build_classifiers, file=f)
                log.info("Created {}".format(build_history))

        if not OPTION["SKIP_PACKAGING"]:
            # Build patchelf if needed
            self.build_patchelf()

            # Prepare packages
            self.prepare_packages()

            # Build packages
            _build.run(self)
        else:
            log.info("Skipped preparing and building packages.")
        print('--- Build completed ({}s)'.format(elapsed()))

    def log_pre_build_info(self):
        if config.is_internal_shiboken_generator_build_and_part_of_top_level_all():
            return

        setuptools_install_prefix = get_python_lib(1)
        if OPTION["FINAL_INSTALL_PREFIX"]:
            setuptools_install_prefix = OPTION["FINAL_INSTALL_PREFIX"]
        log.info("=" * 30)
        log.info("Package version: {}".format(get_package_version()))
        log.info("Build type:  {}".format(self.build_type))
        log.info("Build tests: {}".format(self.build_tests))
        log.info("-" * 3)
        log.info("Make path:      {}".format(self.make_path))
        log.info("Make generator: {}".format(self.make_generator))
        log.info("Make jobs:      {}".format(OPTION["JOBS"]))
        log.info("-" * 3)
        log.info("setup.py directory:      {}".format(self.script_dir))
        log.info("Build scripts directory: {}".format(build_scripts_dir))
        log.info("Sources directory:       {}".format(self.sources_dir))
        log.info(dedent("""
        Building {st_package_name} will create and touch directories
          in the following order:
            make build directory (py*_build/*/*) ->
            make install directory (py*_install/*/*) ->
            setuptools build directory (build/*/*) ->
            setuptools install directory
              (usually path-installed-python/lib/python*/site-packages/*)
         """).format(st_package_name=config.package_name()))
        log.info("make build directory:   {}".format(self.build_dir))
        log.info("make install directory: {}".format(self.install_dir))
        log.info("setuptools build directory:   {}".format(self.st_build_dir))
        log.info("setuptools install directory: {}".format(setuptools_install_prefix))
        log.info(dedent("""
        make-installed site-packages directory: {}
         (only relevant for copying files from 'make install directory'
                                          to   'setuptools build directory'
         """).format(
            self.site_packages_dir))
        log.info("-" * 3)
        log.info("Python executable: {}".format(self.py_executable))
        log.info("Python includes:   {}".format(self.py_include_dir))
        log.info("Python library:    {}".format(self.py_library))
        log.info("Python prefix:     {}".format(self.py_prefix))
        log.info("Python scripts:    {}".format(self.py_scripts_dir))
        log.info("-" * 3)
        log.info("Qt qmake:   {}".format(self.qtinfo.qmake_command))
        log.info("Qt version: {}".format(self.qtinfo.version))
        log.info("Qt bins:    {}".format(self.qtinfo.bins_dir))
        log.info("Qt docs:    {}".format(self.qtinfo.docs_dir))
        log.info("Qt plugins: {}".format(self.qtinfo.plugins_dir))
        log.info("-" * 3)
        if sys.platform == 'win32':
            log.info("OpenSSL dll directory: {}".format(OPTION["OPENSSL"]))
        if sys.platform == 'darwin':
            pyside_macos_deployment_target = (
                macos_pyside_min_deployment_target()
            )
            log.info("MACOSX_DEPLOYMENT_TARGET set to: {}".format(
                pyside_macos_deployment_target))
        log.info("=" * 30)

    def build_patchelf(self):
        if not sys.platform.startswith('linux'):
            return
        self._patchelf_path = find_executable('patchelf')
        if self._patchelf_path:
            if not os.path.isabs(self._patchelf_path):
                self._patchelf_path = os.path.join(os.getcwd(), self._patchelf_path)
            log.info("Using {} ...".format(self._patchelf_path))
            return
        log.info("Building patchelf...")
        module_src_dir = os.path.join(self.sources_dir, "patchelf")
        build_cmd = ["g++", "{}/patchelf.cc".format(module_src_dir), "-o", "patchelf"]
        if run_process(build_cmd) != 0:
            raise DistutilsSetupError("Error building patchelf")
        self._patchelf_path = os.path.join(self.script_dir, "patchelf")

    def build_extension(self, extension):
        # calculate the subrepos folder name

        log.info("Building module {}...".format(extension))

        # Prepare folders
        os.chdir(self.build_dir)
        module_build_dir = os.path.join(self.build_dir, extension)
        skipflag_file = "{} -skip".format(module_build_dir)
        if os.path.exists(skipflag_file):
            log.info("Skipping {} because {} exists".format(extension, skipflag_file))
            return

        module_build_exists = os.path.exists(module_build_dir)
        if module_build_exists:
            if not OPTION["REUSE_BUILD"]:
                log.info("Deleting module build folder {}...".format(module_build_dir))
                try:
                    rmtree(module_build_dir)
                except Exception as e:
                    print('***** problem removing "{}"'.format(module_build_dir))
                    print('ignored error: {}'.format(e))
            else:
                log.info("Reusing module build folder {}...".format(module_build_dir))
        if not os.path.exists(module_build_dir):
            log.info("Creating module build folder {}...".format(module_build_dir))
            os.makedirs(module_build_dir)
        os.chdir(module_build_dir)

        module_src_dir = os.path.join(self.sources_dir, extension)

        # Build module
        cmake_cmd = [OPTION["CMAKE"]]
        if OPTION["QUIET"]:
            # Pass a special custom option, to allow printing a lot less information when doing
            # a quiet build.
            cmake_cmd.append('-DQUIET_BUILD=1')
            if self.make_generator == "Unix Makefiles":
                # Hide progress messages for each built source file.
                # Doesn't seem to work if set within the cmake files themselves.
                cmake_cmd.append('-DCMAKE_RULE_MESSAGES=0')

        cmake_cmd += [
            "-G", self.make_generator,
            "-DBUILD_TESTS={}".format(self.build_tests),
            "-DQt5Help_DIR={}".format(self.qtinfo.docs_dir),
            "-DCMAKE_BUILD_TYPE={}".format(self.build_type),
            "-DCMAKE_INSTALL_PREFIX={}".format(self.install_dir),
            module_src_dir
        ]
        cmake_cmd.append("-DPYTHON_EXECUTABLE={}".format(self.py_executable))
        cmake_cmd.append("-DPYTHON_INCLUDE_DIR={}".format(self.py_include_dir))
        cmake_cmd.append("-DPYTHON_LIBRARY={}".format(self.py_library))

        # If a custom shiboken cmake config directory path was provided, pass it to CMake.
        if OPTION["SHIBOKEN_CONFIG_DIR"] and config.is_internal_pyside_build():
            if os.path.exists(OPTION["SHIBOKEN_CONFIG_DIR"]):
                log.info("Using custom provided shiboken2 installation: {}"
                         .format(OPTION["SHIBOKEN_CONFIG_DIR"]))
                cmake_cmd.append("-DShiboken2_DIR={}".format(OPTION["SHIBOKEN_CONFIG_DIR"]))
            else:
                log.info("Custom provided shiboken2 installation not found. Path given: {}"
                         .format(OPTION["SHIBOKEN_CONFIG_DIR"]))

        if OPTION["MODULE_SUBSET"]:
            module_sub_set = ''
            for m in OPTION["MODULE_SUBSET"].split(','):
                if m.startswith('Qt'):
                    m = m[2:]
                if module_sub_set:
                    module_sub_set += ';'
                module_sub_set += m
            cmake_cmd.append("-DMODULES={}".format(module_sub_set))
        if OPTION["SKIP_MODULES"]:
            skip_modules = ''
            for m in OPTION["SKIP_MODULES"].split(','):
                if m.startswith('Qt'):
                    m = m[2:]
                if skip_modules:
                    skip_modules += ';'
                skip_modules += m
            cmake_cmd.append("-DSKIP_MODULES={}".format(skip_modules))
        # Add source location for generating documentation
        cmake_src_dir = OPTION["QT_SRC"] if OPTION["QT_SRC"] else qt_src_dir
        cmake_cmd.append("-DQT_SRC_DIR={}".format(cmake_src_dir))
        log.info("Qt Source dir: {}".format(cmake_src_dir))

        if self.build_type.lower() == 'debug':
            cmake_cmd.append("-DPYTHON_DEBUG_LIBRARY={}".format(
                self.py_library))

        if OPTION["LIMITED_API"] == "yes":
            cmake_cmd.append("-DFORCE_LIMITED_API=yes")
        elif OPTION["LIMITED_API"] == "no":
            cmake_cmd.append("-DFORCE_LIMITED_API=no")
        elif not OPTION["LIMITED_API"]:
            pass
        else:
            raise DistutilsSetupError("option limited-api must be 'yes' or 'no' "
                                      "(default yes if applicable, i.e. python version >= 3.5)")

        if OPTION["VERBOSE_BUILD"]:
            cmake_cmd.append("-DCMAKE_VERBOSE_MAKEFILE:BOOL=ON")

        if OPTION["SANITIZE_ADDRESS"]:
            # Some simple sanity checking. Only use at your own risk.
            if (sys.platform.startswith('linux')
                    or sys.platform.startswith('darwin')):
                cmake_cmd.append("-DSANITIZE_ADDRESS=ON")
            else:
                raise DistutilsSetupError("Address sanitizer can only be used on Linux and macOS.")

        if extension.lower() == "pyside2":
            pyside_qt_conf_prefix = ''
            if OPTION["QT_CONF_PREFIX"]:
                pyside_qt_conf_prefix = OPTION["QT_CONF_PREFIX"]
            else:
                if OPTION["STANDALONE"]:
                    pyside_qt_conf_prefix = '"Qt"'
                if sys.platform == 'win32':
                    pyside_qt_conf_prefix = '"."'
            cmake_cmd.append("-DPYSIDE_QT_CONF_PREFIX={}".format(
                pyside_qt_conf_prefix))

        # Pass package version to CMake, so this string can be
        # embedded into _config.py file.
        package_version = get_package_version()
        cmake_cmd.append("-DPACKAGE_SETUP_PY_PACKAGE_VERSION={}".format(package_version))

        # In case if this is a snapshot build, also pass the
        # timestamp as a separate value, because it is the only
        # version component that is actually generated by setup.py.
        timestamp = ''
        if OPTION["SNAPSHOT_BUILD"]:
            timestamp = get_package_timestamp()
        cmake_cmd.append("-DPACKAGE_SETUP_PY_PACKAGE_TIMESTAMP={}".format(timestamp))

        if extension.lower() in ["shiboken2"]:
            cmake_cmd.append("-DCMAKE_INSTALL_RPATH_USE_LINK_PATH=yes")
            if sys.version_info[0] > 2:
                cmake_cmd.append("-DUSE_PYTHON_VERSION=3.3")

        if sys.platform == 'darwin':
            if OPTION["MACOS_ARCH"]:
                # also tell cmake which architecture to use
                cmake_cmd.append("-DCMAKE_OSX_ARCHITECTURES:STRING={}".format(OPTION["MACOS_ARCH"]))

            if OPTION["MACOS_USE_LIBCPP"]:
                # Explicitly link the libc++ standard library (useful
                # for macOS deployment targets lower than 10.9).
                # This is not on by default, because most libraries and
                # executables on macOS <= 10.8 are linked to libstdc++,
                # and mixing standard libraries can lead to crashes.
                # On macOS >= 10.9 with a similar minimum deployment
                # target, libc++ is linked in implicitly, thus the
                # option is a no-op in those cases.
                cmake_cmd.append("-DOSX_USE_LIBCPP=ON")

            if OPTION["MACOS_SYSROOT"]:
                cmake_cmd.append("-DCMAKE_OSX_SYSROOT={}".format(
                                 OPTION["MACOS_SYSROOT"]))
            else:
                latest_sdk_path = run_process_output(['xcrun', '--sdk', 'macosx',
                                                      '--show-sdk-path'])
                if latest_sdk_path:
                    latest_sdk_path = latest_sdk_path[0]
                    cmake_cmd.append("-DCMAKE_OSX_SYSROOT={}".format(
                        latest_sdk_path))

            # Set macOS minimum deployment target (version).
            # This is required so that calling
            #   run_process -> distutils.spawn()
            # does not set its own minimum deployment target
            # environment variable which is based on the python
            # interpreter sysconfig value.
            # Doing so could break the detected clang include paths
            # for example.
            deployment_target = macos_pyside_min_deployment_target()
            cmake_cmd.append("-DCMAKE_OSX_DEPLOYMENT_TARGET={}".format(deployment_target))
            os.environ['MACOSX_DEPLOYMENT_TARGET'] = deployment_target

        if OPTION["DOC_BUILD_ONLINE"]:
            log.info("Output format will be HTML")
            cmake_cmd.append("-DDOC_OUTPUT_FORMAT=html")
        else:
            log.info("Output format will be qthelp")
            cmake_cmd.append("-DDOC_OUTPUT_FORMAT=qthelp")

        # Build the whole documentation (rst + API) by default
        cmake_cmd.append("-DFULLDOCSBUILD=1")

        if not OPTION["SKIP_CMAKE"]:
            log.info("Configuring module {} ({})...".format(extension, module_src_dir))
            if run_process(cmake_cmd) != 0:
                raise DistutilsSetupError("Error configuring {}".format(extension))
        else:
            log.info("Reusing old configuration for module {} ({})...".format(
                extension, module_src_dir))

        log.info("-- Compiling module {}...".format(extension))
        cmd_make = [self.make_path]
        if OPTION["JOBS"]:
            cmd_make.append(OPTION["JOBS"])
        if run_process(cmd_make) != 0:
            raise DistutilsSetupError("Error compiling {}".format(extension))

        if not OPTION["SKIP_DOCS"]:
            if extension.lower() == "shiboken2":
                try:
                    # Check if sphinx is installed to proceed.
                    import sphinx

                    log.info("Generating Shiboken documentation")
                    if run_process([self.make_path, "doc"]) != 0:
                        raise DistutilsSetupError("Error generating documentation "
                                                  "for {}".format(extension))
                except ImportError:
                    log.info("Sphinx not found, skipping documentation build")
        else:
            log.info("Skipped documentation generation")

        if not OPTION["SKIP_MAKE_INSTALL"]:
            log.info("Installing module {}...".format(extension))
            # Need to wait a second, so installed file timestamps are
            # older than build file timestamps.
            # See https://gitlab.kitware.com/cmake/cmake/issues/16155
            # for issue details.
            if sys.platform == 'darwin':
                log.info("Waiting 1 second, to ensure installation is successful...")
                time.sleep(1)
            # ninja: error: unknown target 'install/fast'
            target = 'install/fast' if self.make_generator != 'Ninja' else 'install'
            if run_process([self.make_path, target]) != 0:
                raise DistutilsSetupError("Error pseudo installing {}".format(
                    extension))
        else:
            log.info("Skipped installing module {}".format(extension))

        os.chdir(self.script_dir)

    def prepare_packages(self):
        """
        This will copy all relevant files from the various locations in the "cmake install dir",
        to the setup tools build dir (which is read from self.build_lib provided by distutils).

        After that setuptools.command.build_py is smart enough to copy everything
        from the build dir to the install dir (the virtualenv site-packages for example).
        """
        try:
            log.info("\nPreparing setup tools build directory.\n")
            vars = {
                "site_packages_dir": self.site_packages_dir,
                "sources_dir": self.sources_dir,
                "install_dir": self.install_dir,
                "build_dir": self.build_dir,
                "script_dir": self.script_dir,
                "st_build_dir": self.st_build_dir,
                "cmake_package_name": config.package_name(),
                "st_package_name": config.package_name(),
                "ssl_libs_dir": OPTION["OPENSSL"],
                "py_version": self.py_version,
                "qt_version": self.qtinfo.version,
                "qt_bin_dir": self.qtinfo.bins_dir,
                "qt_doc_dir": self.qtinfo.docs_dir,
                "qt_lib_dir": self.qtinfo.libs_dir,
                "qt_lib_execs_dir": self.qtinfo.lib_execs_dir,
                "qt_plugins_dir": self.qtinfo.plugins_dir,
                "qt_prefix_dir": self.qtinfo.prefix_dir,
                "qt_translations_dir": self.qtinfo.translations_dir,
                "qt_qml_dir": self.qtinfo.qml_dir,
                "target_arch": self.py_arch,
            }

            # Needed for correct file installation in generator build
            # case.
            if config.is_internal_shiboken_generator_build():
                vars['cmake_package_name'] = config.shiboken_module_option_name

            os.chdir(self.script_dir)

            if sys.platform == "win32":
                vars['dbg_postfix'] = OPTION["DEBUG"] and "_d" or ""
                return prepare_packages_win32(self, vars)
            else:
                return prepare_packages_posix(self, vars)
        except IOError as e:
            print('setup.py/prepare_packages: ', e)
            raise

    def qt_is_framework_build(self):
        if os.path.isdir(self.qtinfo.headers_dir + "/../lib/QtCore.framework"):
            return True
        return False

    def get_built_pyside_config(self, vars):
        # Get config that contains list of built modules, and
        # SOVERSIONs of the built libraries.
        st_build_dir = vars['st_build_dir']
        config_path = os.path.join(st_build_dir, config.package_name(), "_config.py")
        temp_config = get_python_dict(config_path)
        if 'built_modules' not in temp_config:
            temp_config['built_modules'] = []
        return temp_config

    def is_webengine_built(self, built_modules):
        return ('WebEngineWidgets' in built_modules
                or 'WebEngineCore' in built_modules
                or 'WebEngine' in built_modules)

    def prepare_standalone_clang(self, is_win=False):
        """
        Copies the libclang library to the shiboken2-generator
        package so that the shiboken executable works.
        """
        log.info('Finding path to the libclang shared library.')
        cmake_cmd = [
            OPTION["CMAKE"],
            "-L",         # Lists variables
            "-N",         # Just inspects the cache (faster)
            "--build",    # Specifies the build dir
            self.shiboken_build_dir
        ]
        out = run_process_output(cmake_cmd)
        lines = [s.strip() for s in out]
        pattern = re.compile(r"CLANG_LIBRARY:FILEPATH=(.+)$")

        clang_lib_path = None
        for line in lines:
            match = pattern.search(line)
            if match:
                clang_lib_path = match.group(1)
                break

        if not clang_lib_path:
            raise RuntimeError("Could not find the location of the libclang "
                               "library inside the CMake cache file.")

        if is_win:
            # clang_lib_path points to the static import library
            # (lib/libclang.lib), whereas we want to copy the shared
            # library (bin/libclang.dll).
            clang_lib_path = re.sub(r'lib/libclang.lib$',
                                    'bin/libclang.dll',
                                    clang_lib_path)
        else:
            # shiboken2 links against libclang.so.6 or a similarly
            # named library.
            # If the linked against library is a symlink, resolve
            # the symlink once (but not all the way to the real
            # file) on Linux and macOS,
            # so that we get the path to the "SO version" symlink
            # (the one used as the install name in the shared library
            # dependency section).
            # E.g. On Linux libclang.so -> libclang.so.6 ->
            # libclang.so.6.0.
            # "libclang.so.6" is the name we want for the copied file.
            if os.path.islink(clang_lib_path):
                link_target = os.readlink(clang_lib_path)
                if os.path.isabs(link_target):
                    clang_lib_path = link_target
                else:
                    # link_target is relative, transform to absolute.
                    clang_lib_path = os.path.join(os.path.dirname(clang_lib_path), link_target)
            clang_lib_path = os.path.abspath(clang_lib_path)

        # The destination will be the shiboken package folder.
        vars = {}
        vars['st_build_dir'] = self.st_build_dir
        vars['st_package_name'] = config.package_name()
        destination_dir = "{st_build_dir}/{st_package_name}".format(**vars)

        if os.path.exists(clang_lib_path):
            basename = os.path.basename(clang_lib_path)
            log.info('Copying libclang shared library {} to the package folder as {}.'.format(
                     clang_lib_path, basename))
            destination_path = os.path.join(destination_dir, basename)

            # Need to modify permissions in case file is not writable
            # (a reinstall would cause a permission denied error).
            copyfile(clang_lib_path,
                     destination_path,
                     force_copy_symlink=True,
                     make_writable_by_owner=True)
        else:
            raise RuntimeError("Error copying libclang library "
                               "from {} to {}. ".format(clang_lib_path, destination_dir))

    def update_rpath(self, package_path, executables):
        if sys.platform.startswith('linux'):
            pyside_libs = [lib for lib in os.listdir(
                package_path) if filter_match(lib, ["*.so", "*.so.*"])]

            def rpath_cmd(srcpath):
                final_rpath = ''
                # Command line rpath option takes precedence over
                # automatically added one.
                if OPTION["RPATH_VALUES"]:
                    final_rpath = OPTION["RPATH_VALUES"]
                else:
                    # Add rpath values pointing to $ORIGIN and the
                    # installed qt lib directory.
                    final_rpath = self.qtinfo.libs_dir
                    if OPTION["STANDALONE"]:
                        final_rpath = "$ORIGIN/Qt/lib"
                override = OPTION["STANDALONE"]
                linux_fix_rpaths_for_library(self._patchelf_path, srcpath, final_rpath,
                                             override=override)

        elif sys.platform == 'darwin':
            pyside_libs = [lib for lib in os.listdir(
                package_path) if filter_match(lib, ["*.so", "*.dylib"])]

            def rpath_cmd(srcpath):
                final_rpath = ''
                # Command line rpath option takes precedence over
                # automatically added one.
                if OPTION["RPATH_VALUES"]:
                    final_rpath = OPTION["RPATH_VALUES"]
                else:
                    if OPTION["STANDALONE"]:
                        final_rpath = "@loader_path/Qt/lib"
                    else:
                        final_rpath = self.qtinfo.libs_dir
                macos_fix_rpaths_for_library(srcpath, final_rpath)

        else:
            raise RuntimeError('Not configured for platform {}'.format(sys.platform))

        pyside_libs.extend(executables)

        # Update rpath in PySide2 libs
        for srcname in pyside_libs:
            srcpath = os.path.join(package_path, srcname)
            if os.path.isdir(srcpath) or os.path.islink(srcpath):
                continue
            if not os.path.exists(srcpath):
                continue
            rpath_cmd(srcpath)
            log.info("Patched rpath to '$ORIGIN/' (Linux) or "
                     "updated rpath (OS/X) in {}.".format(srcpath))


class PysideRstDocs(Command):
    description = "Build .rst documentation only"
    user_options = []

    def initialize_options(self):
        log.info("-- This build process will not include the API documentation."
                 "API documentation requires a full build of pyside/shiboken.")
        self.skip = False
        if config.is_internal_shiboken_generator_build():
            self.skip = True
        if not self.skip:
            self.name = config.package_name().lower()
            self.doc_dir = os.path.join(config.setup_script_dir, "sources")
            self.doc_dir = os.path.join(self.doc_dir, self.name)
            self.doc_dir = os.path.join(self.doc_dir, "doc")
            try:
                # Check if sphinx is installed to proceed.
                import sphinx
                if self.name == "shiboken2":
                    log.info("-- Generating Shiboken documentation")
                    log.info("-- Documentation directory: 'html/pyside2/shiboken2/'")
                elif self.name == "pyside2":
                    log.info("-- Generating PySide documentation")
                    log.info("-- Documentation directory: 'html/pyside2/'")
            except ImportError:
                raise DistutilsSetupError("Sphinx not found - aborting")
            self.html_dir = "html"

            # creating directories html/pyside2/shiboken2
            try:
                if not os.path.isdir(self.html_dir):
                    os.mkdir(self.html_dir)
                if self.name == "shiboken2":
                    out_pyside = os.path.join(self.html_dir, "pyside2")
                    if not os.path.isdir(out_pyside):
                        os.mkdir(out_pyside)
                    out_shiboken = os.path.join(out_pyside, "shiboken2")
                    if not os.path.isdir(out_shiboken):
                        os.mkdir(out_shiboken)
                    self.out_dir = out_shiboken
                # We know that on the shiboken step, we already created the
                # 'pyside2' directory
                elif self.name == "pyside2":
                    self.out_dir = os.path.join(self.html_dir, "pyside2")
            except:
                raise DistutilsSetupError("Error while creating directories for {}".format(self.doc_dir))

    def run(self):
        if not self.skip:
            cmake_cmd = [OPTION["CMAKE"]]
            cmake_cmd += [
                "-S", self.doc_dir,
                "-B", self.out_dir,
                "-DDOC_OUTPUT_FORMAT=html",
                "-DFULLDOCSBUILD=0",
            ]
            if run_process(cmake_cmd) != 0:
                raise DistutilsSetupError("Error running CMake for {}".format(self.doc_dir))

            if self.name == "pyside2":
                self.sphinx_src = os.path.join(self.out_dir, "rst")
            elif self.name == "shiboken2":
                self.sphinx_src = self.out_dir

            sphinx_cmd = ["sphinx-build", "-b", "html", "-c", self.sphinx_src,
                          self.doc_dir, self.out_dir]
            if run_process(sphinx_cmd) != 0:
                raise DistutilsSetupError("Error running CMake for {}".format(self.doc_dir))
        # Last message
        if not self.skip and self.name == "pyside2":
            log.info("-- The documentation was built. Check html/pyside2/index.html")

    def finalize_options(self):
        pass


cmd_class_dict = {
    'build': PysideBuild,
    'build_py': PysideBuildPy,
    'build_ext': PysideBuildExt,
    'bdist_egg': PysideBdistEgg,
    'develop': PysideDevelop,
    'install': PysideInstall,
    'install_lib': PysideInstallLib,
    'build_rst_docs': PysideRstDocs,
}
if wheel_module_exists:
    pyside_bdist_wheel = get_bdist_wheel_override()
    if pyside_bdist_wheel:
        cmd_class_dict['bdist_wheel'] = pyside_bdist_wheel<|MERGE_RESOLUTION|>--- conflicted
+++ resolved
@@ -77,8 +77,6 @@
     return extension_modules
 
 
-<<<<<<< HEAD
-=======
 def _get_make(platform_arch, build_type):
     """Helper for retrieving the make command and CMake generator name"""
     makespec = OPTION["MAKESPEC"]
@@ -229,10 +227,6 @@
     return py_library
 
 
-# Git submodules: ["submodule_name", "location_relative_to_sources_folder"]
-submodules = [["pyside2-tools"]]
-
->>>>>>> 2ed45ce8
 try:
     import setuptools
 except ImportError:
